--- conflicted
+++ resolved
@@ -286,17 +286,10 @@
 NetworkTab.62=Ingeschakelde renderers (vereist applicatie-herstart):
 NetworkTab.63=Niet aanbevolen, selecteer "Start geminimaliseerd in het systeemvak" voor hetzelfde effect.
 NetworkTab.64=<html>Als de server uw renderer niet kan vinden, kan het zijn dat de poort al wordt gebruikt door een ander programma.<br>In dat geval moet u hier een ongebruikte poort invoeren.</html>
-<<<<<<< HEAD
-NetworkTab.65=<html><strong>Standaard:</strong> 110<br><strong>Toelichting:</strong> Een waarde van 110 wordt aanbevolen voor 100 Mbit verbindingen, 50 voor draadloze en 0 voor Gigabit.<br></html>
-NetworkTab.67=<html><strong>Standaard:</strong> Ingeschakeld<br><strong>Toelichting:</strong>Dit bepaalt of UMS zal proberen om toegang te krijgen tot een extern netwerk zoals het internet.
-NetworkTab.68=Hervatten van video toepassen
-NetworkTab.69=<html><strong>Standaard:</strong> Ingeschakeld<br><strong>Toelichting:</strong> Als dit is ingeschakeld, zal als u een video gedeeltelijk heeft bekeken en daarna UMS opnieuw opstart,<br>een nieuw virtueel bestand worden aangemaakt die samen met uw originele bestand wordt weergegeven in de bestandenlijst op uw renderer.<br>Afspelen van het nieuwe bestand zal beginnen waar u gestopt was met afspelen, terwijl bij het afspelen van het originele bestand zoals normaal vanaf het begin van de video wordt gestart.<br><br>Het is normaal dat de video tot maximaal 20 seconden vroeger opstart dan dat u was gestopt.
-=======
 NetworkTab.65=<html><strong>Standaard:</strong> 110<br><strong>Toelichting:</strong> Een waarde van 110 wordt aanbevolen voor 100 Mbit verbindingen, 30 voor draadloze en 0 voor Gigabit.</html>
 NetworkTab.67=<html><strong>Standaard:</strong> Ingeschakeld<br><strong>Toelichting:</strong>Dit bepaalt of UMS zal proberen om toegang te krijgen tot een extern netwerk zoals het internet.</html>
 NetworkTab.68=Hervatten van video toepassen
 NetworkTab.69=<html><strong>Standaard:</strong> Ingeschakeld<br><strong>Toelichting:</strong> Als dit is ingeschakeld, zal als u een video gedeeltelijk heeft bekeken en daarna UMS opnieuw opstart,<br>een nieuw virtueel bestand worden aangemaakt die samen met uw originele bestand wordt weergegeven in de bestandenlijst op uw renderer.<br>Afspelen van het nieuwe bestand zal beginnen waar u gestopt was met afspelen, terwijl bij het afspelen van het originele bestand zoals normaal vanaf het begin van de video wordt gestart.<br><br>Het is normaal dat de video tot maximaal 20 seconden vroeger opstart dan dat u was gestopt.</html>
->>>>>>> 09f34105
 NetworkTab.70=Het scannen van mappen wordt al uitgevoerd
 NetworkTab.71=Servernaam:
 NetworkTab.72=Profielnaam toevoegen 
@@ -356,21 +349,13 @@
 PMS.132=Scripts
 PMS.133=\#--LIVE SUBTITLES--\#
 PMS.134=Hervat
-<<<<<<< HEAD
-PMS.135=Beheer hervatbestanden
-=======
 PMS.135=Beheer Hervatbestanden
->>>>>>> 09f34105
 PMS.136=Alles verwijderen
 PMS.137=Beheer Onlangs Afgespeeld
 PMS.139=Alles wissen
 PMS.141=Poort bezet. Wijzig deze op het tabblad Algemene Configuratie.
 PMS.142=Web Client
-<<<<<<< HEAD
-#PMS.143=Search disc folders
-=======
 PMS.143=Zoek in schijfmappen
->>>>>>> 09f34105
 PMS.144=Zoeken
 ProfileChooser.1=Universal Media Server Profielkiezer
 ProfileChooser.2=Selecteer
@@ -435,11 +420,7 @@
 TrTab2.50=Maxmaal uit te voeren audiokanalen met AC-3 her-encoderen:
 TrTab2.51=Ondertitels uitschakelen
 TrTab2.52="TRANSCODE"-map hoofdstuk-ondersteuning (interval in minuten):
-<<<<<<< HEAD
-TrTab2.53=Gecodeerde audio doorgave voor AC-3 en DTS
-=======
 TrTab2.53=Gecodeerde audiodoorgave voor AC-3 en DTS
->>>>>>> 09f34105
 TrTab2.55=2 kanalen (Stereo)
 TrTab2.56=6 kanalen (5.1)
 TrTab2.60=Uitstekende kwaliteit
@@ -460,17 +441,6 @@
 TrTab2.75=<html><strong>Standaard:</strong> Afhankelijk van de taal. Standaardwaarde "eng,fre,jpn,ger,und"<br><strong>Toelichting:</strong> UMS zal audiotracks laden in deze volgorde.<br>U kunt de volgorde van de talen herschikken of een nieuwe taalcode van 3 letters toevoegen aan deze lijst.</html>
 TrTab2.76=<html><strong>Standaard:</strong> Afhankelijk van de taal. Standaardwaarde "eng,fre,jpn,ger,und"<br><strong>Toelichting:</strong> UMS zal ondertiteltracks laden in deze volgorde.<br>U kunt de volgorde van de talen herschikken of een nieuwe taalcode van 3 letters toevoegen aan deze lijst.</html>
 TrTab2.77=<html><strong>Standaard:</strong> Afhankelijk van de taal. Standaardwaarde "eng,off;*,eng;*,und"<br><strong>Toelichting:</strong> Een uitleg van de standaardwaarde:<ol><li>Als de gesproken taal Engels is, moet ondertiteling uit zijn (geen ondertiteling).</li><li>Als de gesproken taal iets anders is, laadt de Engelse ondertiteling.</li><li>Als er geen Engelse ondertiteling is, laadt "undefined" ondertitels (ondertitels waarbij geen eigen taal is gespecificeerd).</li></ol></html>
-<<<<<<< HEAD
-TrTab2.78=<html><strong>Standaard:</strong> Ingeschakeld<br><strong>Toelichting:</strong> Als dit is ingeschakeld, worden externe ondertitels geladen en krijgen voorrang op ingesloten ondertiteling,<br>maar zijn nog steeds onderworpen aan uw taalprioriteit-voorkeuren.
-TrTab2.79=Transcodeer-kwaliteit (H.264):
-TrTab2.80=Aanbevolen
-TrTab2.81=<html><strong>Standaard:</strong> Automatic<br><strong>Toelichting:</strong> De automatische instelling zal de beste kwaliteit geven voor uw systeem en is sterk aanbevolen.<br>U kunt ook handmatig de kwaliteit opgeven door het invoeren van een CRF waarde.</html>
-TrTab2.82=<html><strong>Standaard:</strong> Ingeschakeld<br><strong>Toelichting:</strong> Als dit is ingeschakeld, worden dvd-videotracks gemuxed in plaats van getranscodeerd.
-TrTab2.83=<html><strong>Standaard:</strong> Uitgeschakeld<br><strong>Toelichting:</strong> Deze instelling is lossless, maar is wellicht niet de beste keuze voor draadloze verbindingen vanwege de hoge bitrate.</html>
-TrTab2.84=<html><strong>Standaard:</strong> Ingeschakeld<br><strong>Toelichting:</strong> Deze instelling is lossless en is zeer stabiel. Maar als de audio niet synchroon loopt met de video of schokkerig klinkt,<br>dan kan het uitschakelen van deze optie helpen.
-TrTab2.85=<html><strong>Standaard:</strong> Uitgeschakeld<br><strong>Toelichting:</strong> Deze instelling is lossless. Om het te gebruiken, moet uw versterker DTS ondersteunen en aangesloten zijn met een optische of HDMI-kabel.
-TrTab2.86=<html><strong>Standaard:</strong> Uitgeschakeld<br><strong>Toelichting:</strong> Deze instelling is lossless.
-=======
 TrTab2.78=<html><strong>Standaard:</strong> Ingeschakeld<br><strong>Toelichting:</strong> Als dit is ingeschakeld, worden externe ondertitels geladen en krijgen voorrang op ingesloten ondertiteling,<br>maar zijn nog steeds onderworpen aan uw taalprioriteit-voorkeuren.</html>
 TrTab2.79=Transcodeer-kwaliteit (H.264):
 TrTab2.80=Aanbevolen
@@ -483,7 +453,6 @@
 TrTab2.87=Dwing externe ondertiteling
 TrTab2.88=<html><strong>Standaard:</strong> Ingeschakeld<br><strong>Toelichting:</strong> Als dit is ingeschakeld, zal externe ondertiteling altijd wordt weergegeven als ze aanwezig zijn.<br>Zij zullen in volgorde van taal prioriteit worden geladen, maar we zullen de "off" taal negeren.</html>
 TrTab2.89=<html><strong>Standaard:</strong> Ingeschakeld<br><strong>Toelichting:</strong> Indien ingeschakeld, wordt de ondertitelvormgeving voor ondertitels die hun eigen stijl (ASS/SSA ondertitels) hebben niet gewijzigd.</html>
->>>>>>> 09f34105
 TsMuxeRVideo.0=Demuxen met MEncoder en encoderen van alle audiotracks naar AC-3
 TsMuxeRVideo.1=Demuxen met MEncoder en encoderen van DTS/FLAC-audiotracks naar LPCM (let op: Zoeken werkt nog niet)
 TsMuxeRVideo.2=Dwing door FFmpeg ontlede framerate in de metafile
