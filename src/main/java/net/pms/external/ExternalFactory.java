--- conflicted
+++ resolved
@@ -31,17 +31,12 @@
 import java.util.ArrayList;
 import java.util.Enumeration;
 import java.util.List;
-<<<<<<< HEAD
-
 import javax.swing.JLabel;
 
 import net.pms.Messages;
 import net.pms.PMS;
 import net.pms.newgui.LooksFrame;
 
-=======
-import net.pms.PMS;
->>>>>>> bc45deec
 import org.slf4j.Logger;
 import org.slf4j.LoggerFactory;
 
@@ -300,6 +295,7 @@
 			try {
 				doUpdate(update,Messages.getString("NetworkTab.48") + " " + clazz.getSimpleName());
 				postInstall(clazz);
+				LOGGER.debug("do inst of "+clazz.getSimpleName());
 				instance = (ExternalListener) clazz.newInstance();
 				doUpdate(update,instance.name() + " " + Messages.getString("NetworkTab.49"));
 				registerListener(instance);
