--- conflicted
+++ resolved
@@ -248,7 +248,7 @@
 				sb.append(", MUXINGMODE              VARCHAR2(").append(SIZE_MUXINGMODE).append(')');
 				sb.append(", FRAMERATEMODE           VARCHAR2(").append(SIZE_FRAMERATE_MODE).append(')');
 				sb.append(", STEREOSCOPY             VARCHAR2(").append(SIZE_STEREOSCOPY).append(')');
-				sb.append(", MATRIXCOEFFICIENTS      VARCHAR2(").append(SIZE_MATRIX_COEFFICIENTS).append(')');;
+				sb.append(", MATRIXCOEFFICIENTS      VARCHAR2(").append(SIZE_MATRIX_COEFFICIENTS).append(')');
 				sb.append(", TITLECONTAINER          VARCHAR2(").append(SIZE_TITLE).append(')');
 				sb.append(", TITLEVIDEOTRACK         VARCHAR2(").append(SIZE_TITLE).append(')');
 				sb.append(", VIDEOTRACKCOUNT         INT");
@@ -478,14 +478,9 @@
 				"INSERT INTO FILES(FILENAME, MODIFIED, TYPE, DURATION, BITRATE, WIDTH, HEIGHT, SIZE, CODECV, "+
 				"FRAMERATE, ASPECT, ASPECTRATIOCONTAINER, ASPECTRATIOVIDEOTRACK, REFRAMES, AVCLEVEL, BITSPERPIXEL, "+
 				"THUMB, CONTAINER, MODEL, EXPOSURE, ORIENTATION, ISO, MUXINGMODE, FRAMERATEMODE, STEREOSCOPY, "+
-<<<<<<< HEAD
-				"MATRIXCOEFFICIENTS, EMBEDDEDFONTEXISTS, TITLECONTAINER, TITLEVIDEOTRACK, VIDEOTRACKCOUNT, IMAGECOUNT, "+
+				"MATRIXCOEFFICIENTS, TITLECONTAINER, TITLEVIDEOTRACK, VIDEOTRACKCOUNT, IMAGECOUNT, "+
 				"BITDEPTH, IMDBID, YEAR, MOVIEORSHOWNAME, TVSEASON, TVEPISODENUMBER, TVEPISODENAME) VALUES "+
 				"(?, ?, ?, ?, ?, ?, ?, ?, ?, ?, ?, ?, ?, ?, ?, ?, ?, ?, ?, ?, ?, ?, ?, ?, ?, ?, ?, ?, ?, ?, ?, ?, ?, ?, ?, ?, ?, ?)");
-=======
-				"MATRIXCOEFFICIENTS, TITLECONTAINER, TITLEVIDEOTRACK, VIDEOTRACKCOUNT, IMAGECOUNT, BITDEPTH) VALUES "+
-				"(?, ?, ?, ?, ?, ?, ?, ?, ?, ?, ?, ?, ?, ?, ?, ?, ?, ?, ?, ?, ?, ?, ?, ?, ?, ?, ?, ?, ?, ?, ?)");
->>>>>>> fa6b41bb
 			ps.setString(1, name);
 			ps.setTimestamp(2, new Timestamp(modified));
 			ps.setInt(3, type);
@@ -530,26 +525,17 @@
 				ps.setString(24, left(media.getFrameRateMode(), SIZE_FRAMERATE_MODE));
 				ps.setString(25, left(media.getStereoscopy(), SIZE_STEREOSCOPY));
 				ps.setString(26, left(media.getMatrixCoefficients(), SIZE_MATRIX_COEFFICIENTS));
-<<<<<<< HEAD
-				ps.setBoolean(27, media.isEmbeddedFontExists());
-				ps.setString(28, left(media.getFileTitleFromMetadata(), SIZE_TITLE));
-				ps.setString(29, left(media.getVideoTrackTitleFromMetadata(), SIZE_TITLE));
-				ps.setInt(30, media.getVideoTrackCount());
-				ps.setInt(31, media.getImageCount());
-				ps.setInt(32, media.getVideoBitDepth());
-				ps.setString(33, left(media.getIMDbID(), SIZE_IMDBID));
-				ps.setInt(34, media.getYear());
-				ps.setString(35, left(media.getMovieOrShowName(), SIZE_MOVIEORSHOWNAME));
-				ps.setInt(36, media.getTVSeason());
-				ps.setInt(37, media.getTVEpisodeNumber());
-				ps.setString(38, left(media.getTVEpisodeName(), SIZE_TVEPISODENAME));
-=======
 				ps.setString(27, left(media.getFileTitleFromMetadata(), SIZE_TITLE));
 				ps.setString(28, left(media.getVideoTrackTitleFromMetadata(), SIZE_TITLE));
 				ps.setInt(29, media.getVideoTrackCount());
 				ps.setInt(30, media.getImageCount());
 				ps.setInt(31, media.getVideoBitDepth());
->>>>>>> fa6b41bb
+				ps.setString(32, left(media.getIMDbID(), SIZE_IMDBID));
+				ps.setInt(33, media.getYear());
+				ps.setString(34, left(media.getMovieOrShowName(), SIZE_MOVIEORSHOWNAME));
+				ps.setInt(35, media.getTVSeason());
+				ps.setInt(36, media.getTVEpisodeNumber());
+				ps.setString(37, left(media.getTVEpisodeName(), SIZE_TVEPISODENAME));
 			} else {
 				ps.setString(4, null);
 				ps.setInt(5, 0);
@@ -579,16 +565,12 @@
 				ps.setInt(29, 0);
 				ps.setInt(30, 0);
 				ps.setInt(31, 0);
-<<<<<<< HEAD
-				ps.setInt(32, 0);
-				ps.setString(33, null);
-				ps.setInt(34, 0);
-				ps.setString(35, null);
+				ps.setString(32, null);
+				ps.setInt(33, 0);
+				ps.setString(34, null);
+				ps.setInt(35, 0);
 				ps.setInt(36, 0);
-				ps.setInt(37, 0);
-				ps.setString(38, null);
-=======
->>>>>>> fa6b41bb
+				ps.setString(37, null);
 			}
 			ps.executeUpdate();
 			int id;
