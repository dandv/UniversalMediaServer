/*
 * PS3 Media Server, for streaming any medias to your PS3.
 * Copyright (C) 2008  A.Brochard
 *
 * This program is free software; you can redistribute it and/or
 * modify it under the terms of the GNU General Public License
 * as published by the Free Software Foundation; version 2
 * of the License only.
 *
 * This program is distributed in the hope that it will be useful,
 * but WITHOUT ANY WARRANTY; without even the implied warranty of
 * MERCHANTABILITY or FITNESS FOR A PARTICULAR PURPOSE.  See the
 * GNU General Public License for more details.
 *
 * You should have received a copy of the GNU General Public License
 * along with this program; if not, write to the Free Software
 * Foundation, Inc., 51 Franklin Street, Fifth Floor, Boston, MA  02110-1301, USA.
 */
package net.pms.dlna;

import java.io.*;
import java.net.InetAddress;
import java.net.URLEncoder;
import java.net.UnknownHostException;
import java.text.SimpleDateFormat;
import java.util.*;
import java.util.concurrent.ArrayBlockingQueue;
import java.util.concurrent.ThreadPoolExecutor;
import java.util.concurrent.TimeUnit;
import net.pms.Messages;
import net.pms.PMS;
import net.pms.configuration.FormatConfiguration;
import net.pms.configuration.PmsConfiguration;
import net.pms.configuration.RendererConfiguration;
import net.pms.dlna.virtual.TranscodeVirtualFolder;
import net.pms.dlna.virtual.VirtualFolder;
import net.pms.encoders.*;
import net.pms.external.AdditionalResourceFolderListener;
import net.pms.external.ExternalFactory;
import net.pms.external.ExternalListener;
import net.pms.external.StartStopListener;
import net.pms.formats.Format;
import net.pms.formats.FormatFactory;
import net.pms.io.OutputParams;
import net.pms.io.ProcessWrapper;
import net.pms.io.SizeLimitInputStream;
import net.pms.network.HTTPResource;
import net.pms.util.FileUtil;
import net.pms.util.ImagesUtil;
import net.pms.util.Iso639;
import net.pms.util.MpegUtil;
import static net.pms.util.StringUtil.*;
import org.apache.commons.lang.StringUtils;
import org.slf4j.Logger;
import org.slf4j.LoggerFactory;

/**
 * Represents any item that can be browsed via the UPNP ContentDirectory service.
 *
 * TODO: Change all instance variables to private. For backwards compatibility
 * with external plugin code the variables have all been marked as deprecated
 * instead of changed to private, but this will surely change in the future.
 * When everything has been changed to private, the deprecated note can be
 * removed.
 */
public abstract class DLNAResource extends HTTPResource implements Cloneable, Runnable {
	private final Map<String, Integer> requestIdToRefcount = new HashMap<>();
	private static final int STOP_PLAYING_DELAY = 4000;
	private static final Logger LOGGER = LoggerFactory.getLogger(DLNAResource.class);
	private static final SimpleDateFormat SDF_DATE = new SimpleDateFormat("yyyy-MM-dd'T'HH:mm:ss", Locale.US);
	private static final PmsConfiguration configuration = PMS.getConfiguration();
	
	protected static final int MAX_ARCHIVE_ENTRY_SIZE = 10000000;
	protected static final int MAX_ARCHIVE_SIZE_SEEK = 800000000;

	/**
	 * @deprecated This field will be removed. Use {@link net.pms.configuration.PmsConfiguration#getTranscodeFolderName()} instead.
	 */
	@Deprecated
	protected static final String TRANSCODE_FOLDER = Messages.getString("TranscodeVirtualFolder.0"); // localized #--TRANSCODE--#

	/**
	 * @deprecated Use standard getter and setter to access this field.
	 */
	@Deprecated
	protected int specificType;

	/**
	 * @deprecated Use standard getter and setter to access this field.
	 */
	@Deprecated
	protected String id;

	/**
	 * @deprecated Use standard getter and setter to access this field.
	 */
	@Deprecated
	protected DLNAResource parent;

	/**
	 * @deprecated This field will be removed. Use {@link #getFormat()} and
	 * {@link #setFormat(Format)} instead.
	 */
	@Deprecated
	protected Format ext;

	/**
	 * The format of this resource.
	 */
	private Format format;

	/**
	 * @deprecated Use standard getter and setter to access this field.
	 */
	@Deprecated
	protected DLNAMediaInfo media;

	/**
	 * @deprecated Use {@link #getMediaAudio()} and {@link
	 * #setMediaAudio(DLNAMediaAudio)} to access this field.
	 */
	@Deprecated
	protected DLNAMediaAudio media_audio;

	/**
	 * @deprecated Use {@link #getMediaSubtitle()} and {@link
	 * #setMediaSubtitle(DLNAMediaSubtitle)} to access this field.
	 */
	@Deprecated
	protected DLNAMediaSubtitle media_subtitle;

	/**
	 * @deprecated Use standard getter and setter to access this field.
	 */
	@Deprecated
	protected long lastmodified; // TODO make private and rename lastmodified -> lastModified

	/**
	 * Represents the transformation to be used to the file. If null, then
	 * @see Player
	 */
	private Player player;

	/**
	 * @deprecated Use standard getter and setter to access this field.
	 */
	@Deprecated
	protected boolean discovered = false;

	private ProcessWrapper externalProcess;

	/**
	 * @deprecated Use standard getter and setter to access this field.
	 */
	@Deprecated
	protected boolean srtFile;

	/**
	 * @deprecated Use standard getter and setter to access this field.
	 */
	@Deprecated
	protected int updateId = 1;

	/**
	 * @deprecated Use standard getter and setter to access this field.
	 */
	@Deprecated
	public static int systemUpdateId = 1;

	/**
	 * @deprecated Use standard getter and setter to access this field.
	 */
	@Deprecated
	protected boolean noName;

	private int nametruncate;
	private DLNAResource first;
	private DLNAResource second;

	/**
	 * @deprecated Use standard getter and setter to access this field.
	 *
	 * The time range for the file containing the start and end time in seconds.
	 */
	@Deprecated
	protected Range.Time splitRange = new Range.Time();

	/**
	 * @deprecated Use standard getter and setter to access this field.
	 */
	@Deprecated
	protected int splitTrack;

	/**
	 * @deprecated Use standard getter and setter to access this field.
	 */
	@Deprecated
	protected String fakeParentId;

	/**
	 * @deprecated Use standard getter and setter to access this field.
	 */
	// Ditlew - needs this in one of the derived classes
	@Deprecated
	protected RendererConfiguration defaultRenderer;

	private String dlnaspec;

	/**
	 * @deprecated Use standard getter and setter to access this field.
	 */
	@Deprecated
	protected boolean avisynth;

	/**
	 * @deprecated Use standard getter and setter to access this field.
	 */
	@Deprecated
	protected boolean skipTranscode = false;

	private boolean allChildrenAreFolders = true;
	private String dlnaOrgOpFlags;

	/**
	 * @deprecated Use standard getter and setter to access this field.
	 *
	 * List of children objects associated with this DLNAResource. This is only valid when the DLNAResource is of the container type.
	 */
	@Deprecated
	protected List<DLNAResource> children;

	/**
	 * @deprecated Use standard getter and setter to access this field.
	 *
	 * The numerical ID (1-based index) assigned to the last child of this folder. The next child is assigned this ID + 1.
	 */
	// FIXME should be lastChildId
	@Deprecated
	protected int lastChildrenId = 0; // XXX make private and rename lastChildrenId -> lastChildId

	/**
	 * @deprecated Use standard getter and setter to access this field.
	 *
	 * The last time refresh was called.
	 */
	@Deprecated
	protected long lastRefreshTime;

	private String lastSearch;

	protected HashMap<String,Object> attachments = null;

	/**
	 * Returns parent object, usually a folder type of resource. In the DLDI
	 * queries, the UPNP server needs to give out the parent container where
	 * the item is. The <i>parent</i> represents such a container.
	 *
	 * @return Parent object.
	 */
	public DLNAResource getParent() {
		return parent;
	}

	/**
	 * Set the parent object, usually a folder type of resource. In the DLDI
	 * queries, the UPNP server needs to give out the parent container where
	 * the item is. The <i>parent</i> represents such a container.

	 * @param parent Sets the parent object.
	 */
	public void setParent(DLNAResource parent) {
		this.parent = parent;
	}

	/**
	 * Returns the id of this resource based on the index in its parent
	 * container. Its main purpose is to be unique in the parent container.
	 *
	 * @return The id string.
	 * @since 1.50
	 */
	protected String getId() {
		return id;
	}

	/**
	 * Set the ID of this resource based on the index in its parent container.
	 * Its main purpose is to be unique in the parent container. The method is
	 * automatically called by addChildInternal, so most of the time it is not
	 * necessary to call it explicitly.
	 *
	 * @param id
	 * @since 1.50
	 * @see #addChildInternal(DLNAResource)
	 */
	protected void setId(String id) {
		this.id = id;
	}

	/**
	 * String representing this resource ID. This string is used by the UPNP
	 * ContentDirectory service. There is no hard spec on the actual numbering
	 * except for the root container that always has to be "0". In PMS the
	 * format used is <i>number($number)+</i>. A common client that expects a
	 * different format than the one used here is the XBox360. PMS translates
	 * the XBox360 queries on the fly. For more info, check
	 * http://www.mperfect.net/whsUpnp360/ .
	 *
	 * @return The resource id.
	 * @since 1.50
	 */
	public String getResourceId() {
		if (getId() == null) {
			return null;
		}

		if (getParent() != null) {
			return getParent().getResourceId() + '$' + getId();
		} else {
			return getId();
		}
	}

	/**
	 * @see #setId(String)
	 * @param id
	 */
	protected void setIndexId(int id) {
		setId(Integer.toString(id));
	}

	/**
	 *
	 * @return the unique id which identifies the DLNAResource relative to its parent.
	 */
	public String getInternalId() {
		return getId();
	}

	/**
	 *
	 * @return true, if this contain can have a transcode folder
	 */
	public boolean isTranscodeFolderAvailable() {
		return true;
	}

	/**Any {@link DLNAResource} needs to represent the container or item with a String.
	 * @return String to be showed in the UPNP client.
	 */
	public abstract String getName();

	public abstract String getSystemName();

	public abstract long length();

	// Ditlew
	public long length(RendererConfiguration mediaRenderer) {
		return length();
	}

	public abstract InputStream getInputStream() throws IOException;

	public abstract boolean isFolder();

	public String getDlnaContentFeatures() {
		return (dlnaspec != null ? (dlnaspec + ";") : "") + getDlnaOrgOpFlags() + ";DLNA.ORG_CI=0;DLNA.ORG_FLAGS=01700000000000000000000000000000";
	}

	public DLNAResource getPrimaryResource() {
		return first;
	}

	public DLNAResource getSecondaryResource() {
		return second;
	}

	public String getFakeParentId() {
		return fakeParentId;
	}

	public void setFakeParentId(String fakeParentId) {
		this.fakeParentId = fakeParentId;
	}

	/**
	 * @return the fake parent id if specified, or the real parent id
	 */
	public String getParentId() {
		if (getFakeParentId() != null) {
			return getFakeParentId();
		} else {
			if (getParent() != null) {
				return getParent().getResourceId();
			} else {
				return "-1";
			}
		}
	}

	public DLNAResource() {
		setSpecificType(Format.UNKNOWN);
		setChildren(new ArrayList<DLNAResource>());
		setUpdateId(1);
		lastSearch = null;
		masterParent = null;
	}

	public DLNAResource(int specificType) {
		this();
		setSpecificType(specificType);
	}

	/**
	 * Recursive function that searchs through all of the children until it finds
	 * a {@link DLNAResource} that matches the name.<p> Only used by
	 * {@link net.pms.dlna.RootFolder#addWebFolder(File webConf)
	 * addWebFolder(File webConf)} while parsing the web.conf file.
	 * @param name String to be compared the name to.
	 * @return Returns a {@link DLNAResource} whose name matches the parameter name
	 * @see #getName()
	 */
	public DLNAResource searchByName(String name) {
		for (DLNAResource child : getChildren()) {
			if (child.getName().equals(name)) {
				return child;
			}
		}

		return null;
	}

	/**
	 * @param renderer Renderer for which to check if file is supported.
	 * @return true if the given {@link net.pms.configuration.RendererConfiguration
	 *		RendererConfiguration} can understand type of media. Also returns true
	 *		if this DLNAResource is a container.
	 */
	public boolean isCompatible(RendererConfiguration renderer) {
		return getFormat() == null
			|| getFormat().isUnknown()
			|| (getFormat().isVideo() && renderer.isVideoSupported())
			|| (getFormat().isAudio() && renderer.isAudioSupported())
			|| (getFormat().isImage() && renderer.isImageSupported());
	}

	/**
	 * Adds a new DLNAResource to the child list. Only useful if this object is of the container type.<P>
	 * TODO: (botijo) check what happens with the child object. This function can and will transform the child
	 * object. If the transcode option is set, the child item is converted to a container with the real
	 * item and the transcode option folder. There is also a parser in order to get the right name and type,
	 * I suppose. Is this the right place to be doing things like these?
	 * @param child DLNAResource to add to a container type.
	 */
	public void addChild(DLNAResource child) {
		// child may be null (spotted - via rootFolder.addChild() - in a misbehaving plugin
		if (child == null) {
			LOGGER.error("A plugin has attempted to add a null child to " + getName());
			LOGGER.debug("Error info:", new NullPointerException("Invalid DLNA resource"));
			return;
		}

		child.setParent(this);
		child.setMasterParent(getMasterParent());

		if (getParent() != null) {
			setDefaultRenderer(getParent().getDefaultRenderer());
		}

		try {
			if (child.isValid()) {
				LOGGER.trace("Adding " + child.getName() + " / class: " + child.getClass().getName());

				if (allChildrenAreFolders && !child.isFolder()) {
					allChildrenAreFolders = false;
				}

				addChildInternal(child);

				boolean forceTranscodeV2 = false;
				boolean parserV2 = child.getMedia() != null && getDefaultRenderer() != null && getDefaultRenderer().isMediaParserV2();
				if (parserV2) {
					// We already have useful info, just need to layout folders
					String mimeType = getDefaultRenderer().getFormatConfiguration().match(child.getMedia());
					if (mimeType != null) {
						// This is streamable
						child.getMedia().setMimeType(mimeType.equals(FormatConfiguration.MIMETYPE_AUTO) ? child.getMedia().getMimeType() : mimeType);
					} else {
						// This is transcodable
						forceTranscodeV2 = true;
					}
				}

				if (child.getFormat() != null) {
					setSkipTranscode(child.getFormat().skip(configuration.getNoTranscode(), getDefaultRenderer() != null ? getDefaultRenderer().getStreamedExtensions() : null));
				}

				if (child.getFormat() != null && (child.getFormat().transcodable() || parserV2) && (child.getMedia() == null || parserV2)) {
					if (!parserV2) {
						child.setMedia(new DLNAMediaInfo());
					}

					// Try to determine a player to use for transcoding.
					Player player = null;

					// First, try to match a player based on the name of the DLNAResource
					// or its parent. If the name ends in "[unique player id]", that player
					// is preferred.
					String name = getName();

					for (Player p : PlayerFactory.getAllPlayers()) {
						String end = "[" + p.id() + "]";

						if (name.endsWith(end)) {
							nametruncate = name.lastIndexOf(end);
							player = p;
							LOGGER.trace("Selecting player based on name end");
							break;
						} else if (getParent() != null && getParent().getName().endsWith(end)) {
							getParent().nametruncate = getParent().getName().lastIndexOf(end);
							player = p;
							LOGGER.trace("Selecting player based on parent name end");
							break;
						}
					}

					// If no preferred player could be determined from the name, try to
					// match a player based on media information and format.
					if (player == null) {
						player = PlayerFactory.getPlayer(child);
					}

					if (player != null && !allChildrenAreFolders) {
						boolean forceTranscode = false;
						if (child.getFormat() != null) {
							forceTranscode = child.getFormat().skip(configuration.getForceTranscode(), getDefaultRenderer() != null ? getDefaultRenderer().getTranscodedExtensions() : null);
						}

						boolean hasEmbeddedSubs = false;

						if (child.getMedia() != null) {
							for (DLNAMediaSubtitle s : child.getMedia().getSubtitleTracksList()) {
								hasEmbeddedSubs = (hasEmbeddedSubs || s.isEmbedded());
							}
						}

						boolean hasSubsToTranscode = false;

						if (!configuration.isDisableSubtitles()) {
							hasSubsToTranscode = (configuration.isAutoloadSubtitles() && child.isSrtFile()) || hasEmbeddedSubs || liveSubs(child);
						}

						boolean isIncompatible = false;

						if (!child.getFormat().isCompatible(child.getMedia(),getDefaultRenderer())) {
							isIncompatible = true;
						}

						// Force transcoding if any of the following are true:
						// 1) The file is not supported by the renderer and SkipTranscode is not enabled for this extension
						// 2) ForceTranscode enabled for this extension
						// 3) FFmpeg support and the file is not PS3 compatible (XXX need to remove this?) and SkipTranscode is not enabled for this extension
						// 4) The file has embedded or external subs and SkipTranscode is not enabled for this extension
						if (forceTranscode || !isSkipTranscode() && (forceTranscodeV2 || isIncompatible || hasSubsToTranscode)) {
							child.setPlayer(player);
							LOGGER.trace("Switching " + child.getName() + " to player " + player.toString() + " for transcoding");
						}

						// Should the child be added to the transcode folder?
						if (child.getFormat().isVideo() && child.isTranscodeFolderAvailable()) {
							// true: create (and append) the #--TRANSCODE--# folder to this folder if it doesn't already exist
							VirtualFolder transcodeFolder = getTranscodeFolder(true);

							if (transcodeFolder != null) {
								VirtualFolder fileTranscodeFolder = new FileTranscodeVirtualFolder(child.getDisplayName(), null);

								DLNAResource newChild = child.clone();
								newChild.setPlayer(player);
								newChild.setMedia(child.getMedia());
								fileTranscodeFolder.addChildInternal(newChild);
								LOGGER.trace("Duplicate " + child.getName() + " with player: " + player.toString());

								transcodeFolder.addChild(fileTranscodeFolder);
							}
						}

						if (child.getExt().isVideo() && child.isSubSelectable()) {
							VirtualFolder vf = getSubSelector(true);
							if (vf != null) {
								DLNAResource newChild = child.clone();
								newChild.setPlayer(player);
								newChild.setMedia(child.getMedia());
								LOGGER.trace("Duplicate subtitle " + child.getName() + " with player: " + player.toString());

								vf.addChild(new SubSelFile(newChild));
							}
						}

						for (ExternalListener listener : ExternalFactory.getExternalListeners()) {
							if (listener instanceof AdditionalResourceFolderListener) {
								try {
									((AdditionalResourceFolderListener) listener).addAdditionalFolder(this, child);
								} catch (Throwable t) {
									LOGGER.error("Failed to add additional folder for listener of type: {}", listener.getClass(), t);
								}
							}
						}
					} else if (!child.getFormat().isCompatible(child.getMedia(),getDefaultRenderer()) && !child.isFolder()) {
						getChildren().remove(child);
					}
				}

				if (
					child.getFormat() != null &&
					child.getFormat().getSecondaryFormat() != null &&
					child.getMedia() != null &&
					getDefaultRenderer() != null &&
					getDefaultRenderer().supportsFormat(child.getFormat().getSecondaryFormat())
				) {
					DLNAResource newChild = child.clone();
					newChild.setFormat(newChild.getFormat().getSecondaryFormat());
					newChild.first = child;
					child.second = newChild;

					if (!newChild.getFormat().isCompatible(newChild.getMedia(), getDefaultRenderer())) {
						Player player = PlayerFactory.getPlayer(newChild);
						newChild.setPlayer(player);
					}

					if (child.getMedia() != null && child.getMedia().isSecondaryFormatValid()) {
						addChild(newChild);
					}
				}
			}
		} catch (Throwable t) {
			LOGGER.error("Error adding child: {}", child.getName(), t);

			child.setParent(null);
			getChildren().remove(child);
		}
	}

	/**
	 * Return the transcode folder for this resource.
	 * If UMS is configured to hide transcode folders, null is returned.
	 * If no folder exists and the create argument is false, null is returned.
	 * If no folder exists and the create argument is true, a new transcode folder is created.
	 * This method is called on the parent frolder each time a child is added to that parent
	 * (via {@link addChild(DLNAResource)}.
	 *
	 * @param create
	 * @return the transcode virtual folder
	 */
	// XXX package-private: used by MapFile; should be protected?
	TranscodeVirtualFolder getTranscodeFolder(boolean create) {
		if (!isTranscodeFolderAvailable()) {
			return null;
		}

		if (configuration.getHideTranscodeEnabled()) {
			return null;
		}

		// search for transcode folder
		for (DLNAResource child : getChildren()) {
			if (child instanceof TranscodeVirtualFolder) {
				return (TranscodeVirtualFolder) child;
			}
		}

		if (create) {
			TranscodeVirtualFolder transcodeFolder = new TranscodeVirtualFolder(null);
			addChildInternal(transcodeFolder);
			return transcodeFolder;
		}

		return null;
	}

	/**
	 * Adds the supplied DNLA resource to the internal list of child nodes,
	 * and sets the parent to the current node. Avoids the side-effects
	 * associated with the {@link addChild(DLNAResource)} method.
	 *
	 * @param child the DLNA resource to add to this node's list of children
	 */
	protected synchronized void addChildInternal(DLNAResource child) {
		if (child.getInternalId() != null) {
			LOGGER.info(
				"Node ({}) already has an ID ({}), which is overriden now. The previous parent node was: {}",
				new Object[] {
					child.getClass().getName(),
					child.getResourceId(),
					child.getParent()
				}
			);
		}

		getChildren().add(child);
		child.setParent(this);

		setLastChildId(getLastChildId() + 1);
		child.setIndexId(getLastChildId());
	}

	/**
	 * First thing it does it searches for an item matching the given objectID.
	 * If children is false, then it returns the found object as the only object in the list.
	 * TODO: (botijo) This function does a lot more than this!
	 * @param objectId ID to search for.
	 * @param returnChildren State if you want all the children in the returned list.
	 * @param start
	 * @param count
	 * @param renderer Renderer for which to do the actions.
	 * @return List of DLNAResource items.
	 * @throws IOException
	 */
	public synchronized List<DLNAResource> getDLNAResources(String objectId, boolean children, int start, int count, RendererConfiguration renderer) throws IOException {
		return getDLNAResources(objectId,children,start,count,renderer,null);
	}

	public synchronized List<DLNAResource> getDLNAResources(String objectId, boolean returnChildren, int start, int count, RendererConfiguration renderer, String searchStr) throws IOException {
		ArrayList<DLNAResource> resources = new ArrayList<>();
		DLNAResource resource = search(objectId, count, renderer, searchStr);

		if (resource != null) {
			resource.setDefaultRenderer(renderer);

			if (!returnChildren) {
				resources.add(resource);
				resource.refreshChildrenIfNeeded(searchStr);
			} else {
				resource.discoverWithRenderer(renderer, count, true, searchStr);

				if (count == 0) {
					count = resource.getChildren().size();
				}

				if (count > 0) {
					ArrayBlockingQueue<Runnable> queue = new ArrayBlockingQueue<>(count);

					int parallel_thread_number = 3;
					if (resource instanceof DVDISOFile) {
						parallel_thread_number = 1; // Some DVD drives die wih 3 parallel threads
					}
					ThreadPoolExecutor tpe = new ThreadPoolExecutor(
						Math.min(count, parallel_thread_number),
						count,
						20,
						TimeUnit.SECONDS,
						queue
					);

					for (int i = start; i < start + count; i++) {
						if (i < resource.getChildren().size()) {
							final DLNAResource child = resource.getChildren().get(i);
							if (child != null) {
								tpe.execute(child);
								resources.add(child);
							}
						}
					}
					try {
						tpe.shutdown();
						tpe.awaitTermination(20, TimeUnit.SECONDS);
					} catch (InterruptedException e) { }

					LOGGER.trace("End of analysis");
				}
			}
		}

		lastSearch = searchStr;
		return resources;
	}

	protected void refreshChildrenIfNeeded(String search) {
		if (isDiscovered() && shouldRefresh(search)) {
			refreshChildren(search);
			notifyRefresh();
		}
	}

	/**
	 * Update the last refresh time.
	 */
	protected void notifyRefresh() {
		setLastRefreshTime(System.currentTimeMillis());
		setUpdateId(getUpdateId() + 1);
		setSystemUpdateId(getSystemUpdateId() + 1);
	}

	final protected void discoverWithRenderer(RendererConfiguration renderer, int count, boolean forced, String searchStr) {
		// Discover children if it hasn't been done already
		if (!isDiscovered()) {
			if (configuration.getFolderLimit() && depthLimit()) {
				if (renderer.getRendererName().equalsIgnoreCase("Playstation 3") || renderer.isXBOX()) {
					LOGGER.info("Depth limit potentionally hit for " + getDisplayName());
				}

				if (defaultRenderer != null) {
					defaultRenderer.addFolderLimit(this);
				}
			}

			discoverChildren(searchStr);
			boolean ready;

			if (renderer.isMediaParserV2() && renderer.isDLNATreeHack()) {
				ready = analyzeChildren(count);
			} else {
				ready = analyzeChildren(-1);
			}

			if (!renderer.isMediaParserV2() || ready) {
				setDiscovered(true);
			}

			notifyRefresh();
		} else {
			// if forced, then call the old 'refreshChildren' method
			LOGGER.trace("discover {} refresh forced: {}", getResourceId(), forced);
			if (forced) {
				if (refreshChildren(searchStr)) {
					notifyRefresh();
				}
			} else {
				// if not, then the regular isRefreshNeeded/doRefreshChildren pair.
				if (shouldRefresh(searchStr)) {
					doRefreshChildren(searchStr);
					notifyRefresh();
				}
			}
		}
	}

	private boolean shouldRefresh(String searchStr) {
		return (searchStr == null && lastSearch != null) || 
		(searchStr !=null && !searchStr.equals(lastSearch)) ||
		isRefreshNeeded();
	}

	@Override
	public void run() {
		if (first == null) {
			resolve();
			if (second != null) {
				second.resolve();
			}
		}
	}

	/**
	 * Recursive function that searches for a given ID.
	 *
	 * @param searchId ID to search for.
	 * @param renderer
	 * @param count
	 * @return Item found, or null otherwise.
	 * @see #getId()
	 */
	public DLNAResource search(String searchId, int count, RendererConfiguration renderer, String searchStr) {
		if (getId() != null && searchId != null) {
			String[] indexPath = searchId.split("\\$", 2);
			if (getId().equals(indexPath[0])) {
				if (indexPath.length == 1 || indexPath[1].length() == 0) {
					return this;
				} else {
					discoverWithRenderer(renderer, count, false, searchStr);

					for (DLNAResource file : getChildren()) {
						DLNAResource found = file.search(indexPath[1], count, renderer, searchStr);
						if (found != null) {
							return found;
						}
					}
				}
			} else {
				return null;
			}
		}
		return null;
	}

	/**
	 * TODO: (botijo) What is the intention of this function? Looks like a prototype to be overloaded.
	 */
	public void discoverChildren() {
	}

	public void discoverChildren(String str) {
		discoverChildren();
	}

	/**
	 * TODO: (botijo) What is the intention of this function? Looks like a prototype to be overloaded.
	 * @param count
	 * @return Returns true
	 */
	public boolean analyzeChildren(int count) {
		return true;
	}

	/**
	 * Reload the list of children.
	 */
	public void doRefreshChildren() {
	}

	public void doRefreshChildren(String search) {
		doRefreshChildren();
	}

	/**
	 * @return true, if the container is changed, so refresh is needed.
	 * This could be called a lot of times.
	 */
	public boolean isRefreshNeeded() {
		return false;
	}

	/**
	 * This method gets called only for the browsed folder, and not for the
	 * parent folders. (And in the media library scan step too). Override in
	 * plugins when you do not want to implement proper change tracking, and
	 * you do not care if the hierarchy of nodes getting invalid between.
	 *
	 * @return True when a refresh is needed, false otherwise.
	 */
	public boolean refreshChildren() {
		if (isRefreshNeeded()) {
			doRefreshChildren();
			return true;
		}

		return false;
	}

	public boolean refreshChildren(String search) {
		if (shouldRefresh(search)) {
			doRefreshChildren(search);
			return true;
		}

		return false;
	}

	protected void checktype() {
		if (getFormat() == null) {
			setFormat(FormatFactory.getAssociatedExtension(getSystemName()));
		}

		if (getFormat() != null && getFormat().isUnknown()) {
			getFormat().setType(getSpecificType());
		}
	}

	/**
	 * Determine all properties for this DLNAResource that are relevant for playback
	 * or hierarchy traversal. This can be a costly operation, so when the method is
	 * finished the property <code>resolved</code> is set to <code>true</code>.
	 */
	public void resolve() {
	}

	// Ditlew
	/**
	 * Returns the DisplayName for the default renderer.
	 *
	 * @return The display name.
	 * @see #getDisplayName(RendererConfiguration)
	 */
	public String getDisplayName() {
		return getDisplayName(null);
	}

	/**
	 * Returns the DisplayName that is shown to the Renderer.
	 * Extra info might be appended depending on the settings, like item duration.
	 * This is based on {@link #getName()}.
	 *
	 * @param mediaRenderer Media Renderer for which to show information.
	 * @return String representing the item.
	 */
	public String getDisplayName(RendererConfiguration mediaRenderer) {
		String name = getName();
		String subtitleFormat;
		String subtitleLanguage;
		boolean isNamedNoEncoding = false;
		if (
			this instanceof RealFile &&
			(
				configuration.isHideExtensions() ||
				configuration.isPrettifyFilenames()
			) &&
			!isFolder()
		) {
			if (configuration.isPrettifyFilenames()) {
				name = FileUtil.getFileNameWithRewriting(name);
			} else {
				name = FileUtil.getFileNameWithoutExtension(name);
			}
		}

		if (getPlayer() != null) {
			if (isNoName()) {
				name = "[" + getPlayer().name() + "]";
			} else {
				// Ditlew - WDTV Live don't show durations otherwise, and this is useful for finding the main title
				if (mediaRenderer != null && mediaRenderer.isShowDVDTitleDuration() && getMedia() != null && getMedia().getDvdtrack() > 0) {
					name += " - " + getMedia().getDurationString();
				}

				if (!configuration.isHideEngineNames()) {
					name += " [" + getPlayer().name() + "]";
				}
			}
		} else {
			if (isNoName()) {
				name = "[No encoding]";
				isNamedNoEncoding = true;
			} else if (nametruncate > 0) {
				name = name.substring(0, nametruncate).trim();
			}
		}

		if (
			isSrtFile() &&
			!isNamedNoEncoding &&
			(
				getMediaAudio() == null &&
				getMediaSubtitle() == null
			) && 
			(
				getPlayer() == null ||
				getPlayer().isExternalSubtitlesSupported()
			)
		) {
			name += " {External Subtitles}";
		}

		if (getMediaAudio() != null) {
			String audioLanguage = "/" + getMediaAudio().getLangFullName();
			if ("/Undetermined".equals(audioLanguage)) {
				audioLanguage = "";
			}

			name = (getPlayer() != null ? ("[" + getPlayer().name() + "]") : "") + " {Audio: " + getMediaAudio().getAudioCodec() + audioLanguage + ((getMediaAudio().getFlavor() != null && mediaRenderer != null && mediaRenderer.isShowAudioMetadata()) ? (" (" + getMediaAudio().getFlavor() + ")") : "") + "}";
		}

		if (getMediaSubtitle() != null && getMediaSubtitle().getId() != -1) {
			subtitleFormat = getMediaSubtitle().getType().getDescription();
			if ("(Advanced) SubStation Alpha".equals(subtitleFormat)) {
				subtitleFormat = "SSA";
			}

			subtitleLanguage = "/" + getMediaSubtitle().getLangFullName();
			if ("/Undetermined".equals(subtitleLanguage)) {
				subtitleLanguage = "";
			}

			name += " {Sub: " + subtitleFormat + subtitleLanguage + ((getMediaSubtitle().getFlavor() != null && mediaRenderer != null && mediaRenderer.isShowSubMetadata()) ? (" (" + getMediaSubtitle().getFlavor() + ")") : "") + "}";
		}

		if (isAvisynth()) {
			name = (getPlayer() != null ? ("[" + getPlayer().name()) : "") + " + AviSynth]";
		}

		if (getSplitRange().isEndLimitAvailable()) {
			name = ">> " + DLNAMediaInfo.getDurationString(getSplitRange().getStart());
		}

		return name;
	}

	/**
	 * Prototype for returning URLs.
	 *
	 * @return An empty URL
	 */
	protected String getFileURL() {
		return getURL("");
	}

	/**
	 * @return Returns a URL pointing to an image representing the item. If
	 * none is available, "thumbnail0000.png" is used.
	 */
	protected String getThumbnailURL() {
		StringBuilder sb = new StringBuilder();
		sb.append(PMS.get().getServer().getURL());
		sb.append("/images/");
		String id = null;

		if (getMediaAudio() != null) {
			id = getMediaAudio().getLang();
		}

		if (getMediaSubtitle() != null && getMediaSubtitle().getId() != -1) {
			id = getMediaSubtitle().getLang();
		}

		if ((getMediaSubtitle() != null || getMediaAudio() != null) && StringUtils.isBlank(id)) {
			id = DLNAMediaLang.UND;
		}

		if (id != null) {
			String code = Iso639.getISO639_2Code(id.toLowerCase());
			sb.append("codes/").append(code).append(".png");
			return sb.toString();
		}

		if (isAvisynth()) {
			sb.append("logo-avisynth.png");
			return sb.toString();
		}

		return getURL("thumbnail0000");
	}

	/**
	 * @param prefix
	 * @return Returns a URL for a given media item. Not used for container types.
	 */
	protected String getURL(String prefix) {
		StringBuilder sb = new StringBuilder();
		sb.append(PMS.get().getServer().getURL());
		sb.append("/get/");
		sb.append(getResourceId()); //id
		sb.append("/");
		sb.append(prefix);
		sb.append(encode(getName()));
		return sb.toString();
	}

	/**
	 * Transforms a String to UTF-8.
	 *
	 * @param s
	 * @return Transformed string s in UTF-8 encoding.
	 */
	private static String encode(String s) {
		try {
			return URLEncoder.encode(s, "UTF-8");
		} catch (UnsupportedEncodingException e) {
			LOGGER.debug("Caught exception", e);
		}
		return "";
	}

	/**
	 * @return Number of children objects. This might be used in the DLDI
	 * response, as some renderers might not have enough memory to hold the
	 * list for all children.
	 */
	public int childrenNumber() {
		if (getChildren() == null) {
			return 0;
		}
		return getChildren().size();
	}
	/**
	 * (non-Javadoc)
	 * @see java.lang.Object#clone()
	 */

	@Override
	protected DLNAResource clone() {
		DLNAResource o = null;
		try {
			o = (DLNAResource) super.clone();
			o.setId(null);
		} catch (CloneNotSupportedException e) {
			LOGGER.error(null, e);
		}

		return o;
	}

	// this shouldn't be public
	@Deprecated
	public String getFlags() {
		return getDlnaOrgOpFlags();
	}

	// permit the renderer to seek by time, bytes or both
	private String getDlnaOrgOpFlags() {
		return "DLNA.ORG_OP=" + dlnaOrgOpFlags;
	}

	/**
	 * Returns an XML (DIDL) representation of the DLNA node. It gives a complete representation of the item, with as many tags as available.
	 * Recommendations as per UPNP specification are followed where possible.
	 * @param mediaRenderer Media Renderer for which to represent this information. Useful for some hacks.
	 * @return String representing the item. An example would start like this: {@code <container id="0$1" childCount="1" parentID="0" restricted="true">}
	 */
	public final String toString(RendererConfiguration mediaRenderer) {
		StringBuilder sb = new StringBuilder();

		if (isFolder()) {
			openTag(sb, "container");
		} else {
			openTag(sb, "item");
		}

		addAttribute(sb, "id", getResourceId());

		if (isFolder()) {
			if (!isDiscovered() && childrenNumber() == 0) {
				//  When a folder has not been scanned for resources, it will automatically have zero children.
				//  Some renderers like XBMC will assume a folder is empty when encountering childCount="0" and
				//  will not display the folder. By returning childCount="1" these renderers will still display
				//  the folder. When it is opened, its children will be discovered and childrenNumber() will be
				//  set to the right value.
				addAttribute(sb, "childCount", 1);
			} else {
				addAttribute(sb, "childCount", childrenNumber());
			}
		}
		addAttribute(sb, "parentID", getParentId());
		addAttribute(sb, "restricted", "true");
		endTag(sb);

		String wireshark = "";
		final DLNAMediaAudio firstAudioTrack = getMedia() != null ? getMedia().getFirstAudioTrack() : null;
		if (firstAudioTrack != null && StringUtils.isNotBlank(firstAudioTrack.getSongname())) {
			wireshark = firstAudioTrack.getSongname() + (getPlayer() != null && !configuration.isHideEngineNames() ? (" [" + getPlayer().name() + "]") : "");
			addXMLTagAndAttribute(
				sb,
				"dc:title",
				encodeXML(firstAudioTrack.getSongname() + (getPlayer() != null && !configuration.isHideEngineNames() ? (" [" + getPlayer().name() + "]") : ""))
			);
		} else { // Ditlew - org
			// Ditlew
			wireshark = wireshark + " " + ((isFolder() || getPlayer() == null) ? getDisplayName() : mediaRenderer.getUseSameExtension(getDisplayName(mediaRenderer)));
			addXMLTagAndAttribute(
				sb,
				"dc:title",
				encodeXML((isFolder() || getPlayer() == null) ? getDisplayName() : mediaRenderer.getUseSameExtension(getDisplayName(mediaRenderer)))
			);
		}

		if (firstAudioTrack != null) {
			if (StringUtils.isNotBlank(firstAudioTrack.getAlbum())) {
				addXMLTagAndAttribute(sb, "upnp:album", encodeXML(firstAudioTrack.getAlbum()));
			}

			if (StringUtils.isNotBlank(firstAudioTrack.getArtist())) {
				addXMLTagAndAttribute(sb, "upnp:artist", encodeXML(firstAudioTrack.getArtist()));
				addXMLTagAndAttribute(sb, "dc:creator", encodeXML(firstAudioTrack.getArtist()));
			}

			if (StringUtils.isNotBlank(firstAudioTrack.getGenre())) {
				addXMLTagAndAttribute(sb, "upnp:genre", encodeXML(firstAudioTrack.getGenre()));
			}

			if (firstAudioTrack.getTrack() > 0) {
				addXMLTagAndAttribute(sb, "upnp:originalTrackNumber", "" + firstAudioTrack.getTrack());
			}
		}

		if (!isFolder()) {
			int indexCount = 1;

			if (mediaRenderer.isDLNALocalizationRequired()) {
				indexCount = getDLNALocalesCount();
			}

			for (int c = 0; c < indexCount; c++) {
				openTag(sb, "res");

				/**
				 * DLNA.ORG_OP flags
				 *
				 * Two booleans (binary digits) which determine what transport operations the renderer is allowed to
				 * perform (in the form of HTTP headers): the first digit allows the renderer to send
				 * TimeSeekRange.DLNA.ORG (seek-by-time) headers; the second allows it to send RANGE (seek-by-byte)
				 * headers.
				 *
				 * 00 - no seeking (or even pausing) allowed
				 * 01 - seek by byte
				 * 10 - seek by time
				 * 11 - seek by both
				 *
				 * See here for an example of how these options can be mapped to keys on the renderer's controller:
				 * http://www.ps3mediaserver.org/forum/viewtopic.php?f=2&t=2908&p=12550#p12550
				 *
				 * Note that seek-by-time is the preferred option (seek-by-byte is a fallback) but it requires a) support
				 * by the renderer (via the SeekByTime renderer conf option) and either a) a file that's not being transcoded
				 * or if it is, b) support by its transcode engine for seek-by-time.
				 */
				dlnaOrgOpFlags = "01";

				if (mediaRenderer.isSeekByTime()) {
					if (getPlayer() != null) { // transcoded
						if (getPlayer().isTimeSeekable()) {
							/**
							 * Some renderers - e.g. the PS3 and Panasonic TVs - behave erratically when
							 * transcoding if we keep the default seek-by-byte permission on when permitting
							 * seek-by-time: http://www.ps3mediaserver.org/forum/viewtopic.php?f=6&t=15841
							 *
							 * It's not clear if this is a bug in the DLNA libraries of these renderers or a bug
							 * in UMS, but setting an option in the renderer conf that disables seek-by-byte when
							 * we permit seek-by-time - e.g.:
							 *
							 * SeekByTime = exclusive
							 *
							 * works around it.
							 */
							if (mediaRenderer.isSeekByTimeExclusive()) {
								dlnaOrgOpFlags = "10";
							} else {
								dlnaOrgOpFlags = "11";
							}
						}
					}
				}

				addAttribute(sb, "xmlns:dlna", "urn:schemas-dlna-org:metadata-1-0/");

				String mime = getRendererMimeType(mimeType(), mediaRenderer);
				if (mime == null) {
					mime = "video/mpeg";
				}

				// TODO: Remove, or at least make this generic
				// Whole extensions/mime-types mess to rethink anyway
				if (mediaRenderer.isPS3()) {
					if (mime.equals("video/x-divx")) {
						dlnaspec = "DLNA.ORG_PN=AVI";
					} else if (mime.equals("video/x-ms-wmv") && getMedia() != null && getMedia().getHeight() > 700) {
						dlnaspec = "DLNA.ORG_PN=WMVHIGH_PRO";
					}
				} else {
					if (mime.equals("video/mpeg")) {
						dlnaspec = "DLNA.ORG_PN=" + getMPEG_PS_PALLocalizedValue(c);

						if (getPlayer() != null) {
							// Do we have some mpegts to offer?
							boolean mpegTsMux = TsMuxeRVideo.ID.equals(getPlayer().id()) || VideoLanVideoStreaming.ID.equals(getPlayer().id());
							boolean isMuxableResult = getMedia().isMuxable(mediaRenderer);
							if (!mpegTsMux) { // Maybe, like the PS3, MEncoder can launch tsMuxeR if this a compatible H.264 video
								mpegTsMux = MEncoderVideo.ID.equals(getPlayer().id()) &&
									(
										(
											getMediaSubtitle() == null &&
											!isSrtFile() &&
											getMedia() != null &&
											getMedia().getDvdtrack() == 0 &&
											isMuxableResult &&
											configuration.isMencoderMuxWhenCompatible() &&
											mediaRenderer.isMuxH264MpegTS()
										) ||
										mediaRenderer.isTranscodeToMPEGTSAC3()
									);
							}
							if (mpegTsMux) {
								dlnaspec = "DLNA.ORG_PN=" + getMPEG_TS_SD_EU_ISOLocalizedValue(c);
								if (
									getMedia().isH264() &&
									!VideoLanVideoStreaming.ID.equals(getPlayer().id()) &&
									isMuxableResult
								) {
									dlnaspec = "DLNA.ORG_PN=AVC_TS_HD_24_AC3_ISO";
								}
							}
						} else if (getMedia() != null) {
							if (getMedia().isMpegTS()) {
								dlnaspec = "DLNA.ORG_PN=" + getMPEG_TS_SD_EULocalizedValue(c);
								if (getMedia().isH264()) {
									dlnaspec = "DLNA.ORG_PN=AVC_TS_HD_50_AC3";
								}
							}
						}
					} else if (mime.equals("video/vnd.dlna.mpeg-tts")) {
						// patters - on Sony BDP m2ts clips aren't listed without this
						dlnaspec = "DLNA.ORG_PN=" + getMPEG_TS_SD_EULocalizedValue(c);
					} else if (mime.equals("image/jpeg")) {
						dlnaspec = "DLNA.ORG_PN=JPEG_LRG";
					} else if (mime.equals("audio/mpeg")) {
						dlnaspec = "DLNA.ORG_PN=MP3";
					} else if (mime.substring(0, 9).equals("audio/L16") || mime.equals("audio/wav")) {
						dlnaspec = "DLNA.ORG_PN=LPCM";
					}
				}

				if (dlnaspec != null) {
					dlnaspec = "DLNA.ORG_PN=" + mediaRenderer.getDLNAPN(dlnaspec.substring(12));
				}

				if (!mediaRenderer.isDLNAOrgPNUsed()) {
					dlnaspec = null;
				}

				wireshark = wireshark + " " + "http-get:*:" + mime + ":" + (dlnaspec != null ? (dlnaspec + ";") : "") + getDlnaOrgOpFlags();
				addAttribute(sb, "protocolInfo", "http-get:*:" + mime + ":" + (dlnaspec != null ? (dlnaspec + ";") : "") + getDlnaOrgOpFlags());

				if (getFormat() != null && getFormat().isVideo() && getMedia() != null && getMedia().isMediaparsed()) {
					if (getPlayer() == null && getMedia() != null) {
						wireshark = wireshark + " " + "size=" + getMedia().getSize();
						addAttribute(sb, "size", getMedia().getSize());
					} else {
						long transcoded_size = mediaRenderer.getTranscodedSize();
						if (transcoded_size != 0) {
							wireshark = wireshark + " " + "size=" + transcoded_size;
							addAttribute(sb, "size", transcoded_size);
						}
					}
					if (getMedia().getDuration() != null) {
						if (getSplitRange().isEndLimitAvailable()) {
							wireshark = wireshark + " " + "duration=" + DLNAMediaInfo.getDurationString(getSplitRange().getDuration());
							addAttribute(sb, "duration", DLNAMediaInfo.getDurationString(getSplitRange().getDuration()));
						} else {
							wireshark = wireshark + " " + "duration=" + getMedia().getDurationString();
							addAttribute(sb, "duration", getMedia().getDurationString());
						}
					}
					if (getMedia().getResolution() != null) {
						addAttribute(sb, "resolution", getMedia().getResolution());
					}
					addAttribute(sb, "bitrate", getMedia().getRealVideoBitrate());
					if (firstAudioTrack != null) {
						if (firstAudioTrack.getAudioProperties().getNumberOfChannels() > 0) {
							addAttribute(sb, "nrAudioChannels", firstAudioTrack.getAudioProperties().getNumberOfChannels());
						}
						if (firstAudioTrack.getSampleFrequency() != null) {
							addAttribute(sb, "sampleFrequency", firstAudioTrack.getSampleFrequency());
						}
					}
				} else if (getFormat() != null && getFormat().isImage()) {
					if (getMedia() != null && getMedia().isMediaparsed()) {
						wireshark = wireshark + " " + "size=" + getMedia().getSize();
						addAttribute(sb, "size", getMedia().getSize());
						if (getMedia().getResolution() != null) {
							addAttribute(sb, "resolution", getMedia().getResolution());
						}
					} else {
						wireshark = wireshark + " " + "size=" + length();
						addAttribute(sb, "size", length());
					}
				} else if (getFormat() != null && getFormat().isAudio()) {
					if (getMedia() != null && getMedia().isMediaparsed()) {
						addAttribute(sb, "bitrate", getMedia().getBitrate());
						if (getMedia().getDuration() != null) {
							wireshark = wireshark + " " + "duration=" + DLNAMediaInfo.getDurationString(getMedia().getDuration());
							addAttribute(sb, "duration", DLNAMediaInfo.getDurationString(getMedia().getDuration()));
						}
						if (firstAudioTrack != null && firstAudioTrack.getSampleFrequency() != null) {
							addAttribute(sb, "sampleFrequency", firstAudioTrack.getSampleFrequency());
						}
						if (firstAudioTrack != null) {
							addAttribute(sb, "nrAudioChannels", firstAudioTrack.getAudioProperties().getNumberOfChannels());
						}

						if (getPlayer() == null) {
							wireshark = wireshark + " " + "size=" + getMedia().getSize();
							addAttribute(sb, "size", getMedia().getSize());
						} else {
							// Calculate WAV size
							if (firstAudioTrack != null) {
								int defaultFrequency = mediaRenderer.isTranscodeAudioTo441() ? 44100 : 48000;
								if (!configuration.isAudioResample()) {
									try {
										// FIXME: Which exception could be thrown here?
										defaultFrequency = firstAudioTrack.getSampleRate();
									} catch (Exception e) {
										LOGGER.debug("Caught exception", e);
									}
								}
								int na = firstAudioTrack.getAudioProperties().getNumberOfChannels();
								if (na > 2) { // No 5.1 dump in MPlayer
									na = 2;
								}
								int finalsize = (int) (getMedia().getDurationInSeconds() * defaultFrequency * 2 * na);
								LOGGER.debug("Calculated size: " + finalsize);
								wireshark = wireshark + " " + "size=" + finalsize;
								addAttribute(sb, "size", finalsize);
							}
						}
					} else {
						wireshark = wireshark + " " + "size=" + length();
						addAttribute(sb, "size", length());
					}
				} else {
					wireshark = wireshark + " " + "size=" + DLNAMediaInfo.TRANS_SIZE + " duration=" + "09:59:59";
					addAttribute(sb, "size", DLNAMediaInfo.TRANS_SIZE);
					addAttribute(sb, "duration", "09:59:59");
					addAttribute(sb, "bitrate", "1000000");
				}
				endTag(sb);
				wireshark = wireshark + " " + getFileURL();
				LOGGER.trace("Network debugger: " + wireshark);
				wireshark = "";
				sb.append(getFileURL());
				closeTag(sb, "res");
			}
		}

		String thumbURL = getThumbnailURL();
		if (!isFolder() && (getFormat() == null || (getFormat() != null && thumbURL != null))) {
			openTag(sb, "upnp:albumArtURI");
			addAttribute(sb, "xmlns:dlna", "urn:schemas-dlna-org:metadata-1-0/");

			if (getThumbnailContentType().equals(PNG_TYPEMIME) && !mediaRenderer.isForceJPGThumbnails()) {
				addAttribute(sb, "dlna:profileID", "PNG_TN");
			} else {
				addAttribute(sb, "dlna:profileID", "JPEG_TN");
			}
			endTag(sb);
			sb.append(thumbURL);
			closeTag(sb, "upnp:albumArtURI");
		}

		if ((isFolder() || mediaRenderer.isForceJPGThumbnails()) && thumbURL != null) {
			openTag(sb, "res");

			if (getThumbnailContentType().equals(PNG_TYPEMIME) && !mediaRenderer.isForceJPGThumbnails()) {
				addAttribute(sb, "protocolInfo", "http-get:*:image/png:DLNA.ORG_PN=PNG_TN");
			} else {
				addAttribute(sb, "protocolInfo", "http-get:*:image/jpeg:DLNA.ORG_PN=JPEG_TN");
			}
			endTag(sb);
			sb.append(thumbURL);
			closeTag(sb, "res");
		}

		if (getLastModified() > 0) {
			addXMLTagAndAttribute(sb, "dc:date", SDF_DATE.format(new Date(getLastModified())));
		}

		String uclass;
		if (first != null && getMedia() != null && !getMedia().isSecondaryFormatValid()) {
			uclass = "dummy";
		} else {
			if (isFolder()) {
				uclass = "object.container.storageFolder";
				boolean xbox = mediaRenderer.isXBOX();
				if (xbox && getFakeParentId() != null && getFakeParentId().equals("7")) {
					uclass = "object.container.album.musicAlbum";
				} else if (xbox && getFakeParentId() != null && getFakeParentId().equals("6")) {
					uclass = "object.container.person.musicArtist";
				} else if (xbox && getFakeParentId() != null && getFakeParentId().equals("5")) {
					uclass = "object.container.genre.musicGenre";
				} else if (xbox && getFakeParentId() != null && getFakeParentId().equals("F")) {
					uclass = "object.container.playlistContainer";
				}
			} else if (getFormat() != null && getFormat().isVideo()) {
				uclass = "object.item.videoItem";
			} else if (getFormat() != null && getFormat().isImage()) {
				uclass = "object.item.imageItem.photo";
			} else if (getFormat() != null && getFormat().isAudio()) {
				uclass = "object.item.audioItem.musicTrack";
			} else {
				uclass = "object.item.videoItem";
			}
		}
		addXMLTagAndAttribute(sb, "upnp:class", uclass);

		if (isFolder()) {
			closeTag(sb, "container");
		} else {
			closeTag(sb, "item");
		}
		return sb.toString();
	}

	private String getRequestId(String rendererId) {
		return String.format("%s|%x|%s", rendererId, hashCode(), getSystemName());
	}

	/**
	 * Plugin implementation. When this item is going to play, it will notify all the StartStopListener objects available.
	 * @see StartStopListener
	 */
	public void startPlaying(final String rendererId) {
		final String requestId = getRequestId(rendererId);
		synchronized (requestIdToRefcount) {
			Integer temp = requestIdToRefcount.get(requestId);
			if (temp == null) {
				temp = 0;
			}
			final Integer refCount = temp;
			requestIdToRefcount.put(requestId, refCount + 1);
			if (refCount == 0) {
				final DLNAResource self = this;
				Runnable r = new Runnable() {
					@Override
					public void run() {
						InetAddress rendererIp;
						try {
							rendererIp = InetAddress.getByName(rendererId);
							RendererConfiguration renderer = RendererConfiguration.getRendererConfigurationBySocketAddress(rendererIp);
							String rendererName = "unknown renderer";
							try {
								rendererName = renderer.getRendererName();
							} catch (NullPointerException e) { }
							LOGGER.info("Started playing " + getName() + " on your " + rendererName);
							LOGGER.debug("The full filename of which is: " + getSystemName() + " and the address of the renderer is: " + rendererId);
						} catch (UnknownHostException ex) {
							LOGGER.debug("" + ex);
						}

						for (final ExternalListener listener : ExternalFactory.getExternalListeners()) {
							if (listener instanceof StartStopListener) {
								// run these asynchronously for slow handlers (e.g. logging, scrobbling)
								Runnable fireStartStopEvent = new Runnable() {
									@Override
									public void run() {
										try {
											((StartStopListener) listener).nowPlaying(getMedia(), self);
										} catch (Throwable t) {
											LOGGER.error("Notification of startPlaying event failed for StartStopListener {}", listener.getClass(), t);
										}
									}
								};
								new Thread(fireStartStopEvent, "StartPlaying Event for " + listener.name()).start();
							}
						}
					}
				};

				new Thread(r, "StartPlaying Event").start();
			}
		}
	}

	/**
	 * Plugin implementation. When this item is going to stop playing, it will notify all the StartStopListener
	 * objects available.
	 * @see StartStopListener
	 */
	public void stopPlaying(final String rendererId) {
		final DLNAResource self = this;
		final String requestId = getRequestId(rendererId);
		final RootFolder root = ((defaultRenderer != null) ? defaultRenderer.getRootFolder() : null);
		Runnable defer = new Runnable() {
			@Override
			public void run() {
				try {
					Thread.sleep(STOP_PLAYING_DELAY);
				} catch (InterruptedException e) {
					LOGGER.error("stopPlaying sleep interrupted", e);
				}

				synchronized (requestIdToRefcount) {
					final Integer refCount = requestIdToRefcount.get(requestId);
					assert refCount != null;
					assert refCount > 0;
					requestIdToRefcount.put(requestId, refCount - 1);

					Runnable r = new Runnable() {
						@Override
						public void run() {
							if (refCount == 1) {
								InetAddress rendererIp;
								try {
									rendererIp = InetAddress.getByName(rendererId);
									RendererConfiguration renderer = RendererConfiguration.getRendererConfigurationBySocketAddress(rendererIp);
									String rendererName = "unknown renderer";
									try {
										rendererName = renderer.getRendererName();
									} catch (NullPointerException e) { }
									LOGGER.info("Stopped playing " + getName() + " on your " + rendererName);
									LOGGER.debug("The full filename of which is: " + getSystemName() + " and the address of the renderer is: " + rendererId);
								} catch (UnknownHostException ex) {
									LOGGER.debug("" + ex);
								}

								PMS.get().getFrame().setStatusLine("");

								if (root != null) {
									root.stopPlaying(self.clone());
								}

								for (final ExternalListener listener : ExternalFactory.getExternalListeners()) {
									if (listener instanceof StartStopListener) {
										// run these asynchronously for slow handlers (e.g. logging, scrobbling)
										Runnable fireStartStopEvent = new Runnable() {
											@Override
											public void run() {
												try {
													((StartStopListener) listener).donePlaying(getMedia(), self);
												} catch (Throwable t) {
													LOGGER.error("Notification of donePlaying event failed for StartStopListener {}", listener.getClass(), t);
												}
											}
										};

										new Thread(fireStartStopEvent, "StopPlaying Event for " + listener.name()).start();
									}
								}
							}
						}
					};

					new Thread(r, "StopPlaying Event").start();
				}
			}
		};

		new Thread(defer, "StopPlaying Event Deferrer").start();
	}

	/**
	 * Returns an InputStream of this DLNAResource that starts at a given time, if possible. Very useful if video chapters are being used.
	 * @param range
	 * @param mediarenderer
	 * @return The inputstream
	 * @throws IOException
	 */
	public InputStream getInputStream(Range range, RendererConfiguration mediarenderer) throws IOException {
		LOGGER.trace("Asked stream chunk : " + range + " of " + getName() + " and player " + getPlayer());

		// shagrath: small fix, regression on chapters
		boolean timeseek_auto = false;
		// Ditlew - WDTV Live
		// Ditlew - We convert byteoffset to timeoffset here. This needs the stream to be CBR!
		int cbr_video_bitrate = mediarenderer.getCBRVideoBitrate();
		long low = range.isByteRange() && range.isStartOffsetAvailable() ? range.asByteRange().getStart() : 0;
		long high = range.isByteRange() && range.isEndLimitAvailable() ? range.asByteRange().getEnd() : -1;
		Range.Time timeRange = range.createTimeRange();

		if (getPlayer() != null && low > 0 && cbr_video_bitrate > 0) {
			int used_bit_rated = (int) ((cbr_video_bitrate + 256) * 1024 / 8 * 1.04); // 1.04 = container overhead
			if (low > used_bit_rated) {
				timeRange.setStart((double) (low / (used_bit_rated)));
				low = 0;

				// WDTV Live - if set to TS it asks multiple times and ends by
				// asking for an invalid offset which kills MEncoder
				if (timeRange.getStartOrZero() > getMedia().getDurationInSeconds()) {
					return null;
				}

				// Should we rewind a little (in case our overhead isn't accurate enough)
				int rewind_secs = mediarenderer.getByteToTimeseekRewindSeconds();
				timeRange.rewindStart(rewind_secs);

				// shagrath:
				timeseek_auto = true;
			}
		}

		if (getPlayer() == null) {
			if (this instanceof IPushOutput) {
				PipedOutputStream out = new PipedOutputStream();
				InputStream fis = new PipedInputStream(out);
				((IPushOutput) this).push(out);

				if (low > 0) {
					fis.skip(low);
				}
				// http://www.ps3mediaserver.org/forum/viewtopic.php?f=11&t=12035
				fis = wrap(fis, high, low);

				return fis;
			}

			InputStream fis;
			if (getFormat() != null && getFormat().isImage() && getMedia() != null && getMedia().getOrientation() > 1 && mediarenderer.isAutoRotateBasedOnExif()) {
				// seems it's a jpeg file with an orientation setting to take care of
				fis = ImagesUtil.getAutoRotateInputStreamImage(getInputStream(), getMedia().getOrientation());
				if (fis == null) { // error, let's return the original one
					fis = getInputStream();
				}
			} else {
				fis = getInputStream();
			}

			if (fis != null) {
				if (low > 0) {
					fis.skip(low);
				}

				// http://www.ps3mediaserver.org/forum/viewtopic.php?f=11&t=12035
				fis = wrap(fis, high, low);

				if (timeRange.getStartOrZero() > 0 && this instanceof RealFile) {
					fis.skip(MpegUtil.getPositionForTimeInMpeg(((RealFile) this).getFile(), (int) timeRange.getStartOrZero() ));
				}
			}
			return fis;
		} else {
			OutputParams params = new OutputParams(configuration);
			params.aid = getMediaAudio();
			params.sid = getMediaSubtitle();
			params.header = getHeaders();
			params.mediaRenderer = mediarenderer;
			timeRange.limit(getSplitRange());
			params.timeseek = timeRange.getStartOrZero();
			params.timeend = timeRange.getEndOrZero();
			params.shift_scr = timeseek_auto;

			if (this instanceof IPushOutput) {
				params.stdin = (IPushOutput) this;
			}

			if (externalProcess == null || externalProcess.isDestroyed()) {
				LOGGER.info("Starting transcode/remux of " + getName());
				externalProcess = getPlayer().launchTranscode(
					getSystemName(),
					this,
					getMedia(),
					params
				);
				if (params.waitbeforestart > 0) {
					LOGGER.trace("Sleeping for {} milliseconds", params.waitbeforestart);
					try {
						Thread.sleep(params.waitbeforestart);
					} catch (InterruptedException e) {
						LOGGER.error(null, e);
					}
					LOGGER.trace("Finished sleeping for " + params.waitbeforestart + " milliseconds");
				}
			} else if (params.timeseek > 0 && getMedia() != null && getMedia().isMediaparsed()
					&& getMedia().getDurationInSeconds() > 0) {
				LOGGER.debug("Requesting time seek: " + params.timeseek + " seconds");
				params.minBufferSize = 1;
				Runnable r = new Runnable() {
					@Override
					public void run() {
						externalProcess.stopProcess();
					}
				};
				new Thread(r, "External Process Stopper").start();
				ProcessWrapper newExternalProcess = getPlayer().launchTranscode(
					getSystemName(),
					this,
					getMedia(),
					params
				);
				try {
					Thread.sleep(1000);
				} catch (InterruptedException e) {
					LOGGER.error(null, e);
				}
				if (newExternalProcess == null) {
					LOGGER.trace("External process instance is null... sounds not good");
				}
				externalProcess = newExternalProcess;
			}
			if (externalProcess == null) {
				return null;
			}
			InputStream is = null;
			int timer = 0;
			while (is == null && timer < 10) {
				is = externalProcess.getInputStream(low);
				timer++;
				if (is == null) {
					LOGGER.trace("External input stream instance is null... sounds not good, waiting 500ms");
					try {
						Thread.sleep(500);
					} catch (InterruptedException e) {
					}
				}
			}

			// fail fast: don't leave a process running indefinitely if it's
			// not producing output after params.waitbeforestart milliseconds + 5 seconds
			// this cleans up lingering MEncoder web video transcode processes that hang
			// instead of exiting
			if (is == null && externalProcess != null && !externalProcess.isDestroyed()) {
				Runnable r = new Runnable() {
					@Override
					public void run() {
						LOGGER.trace("External input stream instance is null... stopping process");
						externalProcess.stopProcess();
					}
				};
				new Thread(r, "Hanging External Process Stopper").start();
			}
			return is;
		}
	}

	/**
	 * Wrap an {@link InputStream} in a {@link SizeLimitInputStream} that sets a
	 * limit to the maximum number of bytes to be read from the original input
	 * stream. The number of bytes is determined by the high and low value
	 * (bytes = high - low). If the high value is less than the low value, the
	 * input stream is not wrapped and returned as is.
	 *
	 * @param input
	 *            The input stream to wrap.
	 * @param high
	 *            The high value.
	 * @param low
	 *            The low value.
	 * @return The resulting input stream.
	 */
	private InputStream wrap(InputStream input, long high, long low) {
		if (input != null && high > low) {
			long bytes = (high - (low < 0 ? 0 : low)) + 1;
			LOGGER.trace("Using size-limiting stream (" + bytes + " bytes)");
			return new SizeLimitInputStream(input, bytes);
		}
		return input;
	}

	public String mimeType() {
		if (getPlayer() != null) {
			return getPlayer().mimeType();
		} else if (getMedia() != null && getMedia().isMediaparsed()) {
			return getMedia().getMimeType();
		} else if (getFormat() != null) {
			return getFormat().mimeType();
		} else {
			return getDefaultMimeType(getSpecificType());
		}
	}

	/**
	 * Prototype function. Original comment: need to override if some thumbnail work is to be done when mediaparserv2 enabled
	 */
	public void checkThumbnail() {
		// need to override if some thumbnail work is to be done when mediaparserv2 enabled
	}

	/**
	 * Checks if a thumbnail exists, and, if not, generates one (if possible).
	 * Called from Request/RequestV2 in response to thumbnail requests e.g. HEAD /get/0$1$0$42$3/thumbnail0000%5BExample.mkv
	 * Calls DLNAMediaInfo.generateThumbnail, which in turn calls DLNAMediaInfo.parse.
	 *
	 * @param input InputFile to check or generate the thumbnail from.
	 */
	protected void checkThumbnail(InputFile inputFile) {
		if (getMedia() != null && !getMedia().isThumbready() && configuration.isThumbnailGenerationEnabled()) {
			getMedia().setThumbready(true);
			getMedia().generateThumbnail(inputFile, getFormat(), getType());
			if (getMedia().getThumb() != null && configuration.getUseCache() && inputFile.getFile() != null) {
				PMS.get().getDatabase().updateThumbnail(inputFile.getFile().getAbsolutePath(), inputFile.getFile().lastModified(), getType(), getMedia());
			}
		}
	}

	/**
	 * Returns the input stream for this resource's generic thumbnail,
	 * which is the first of:
	 *          - its Format icon, if any
	 *          - the fallback image, if any
	 *          - the default video icon
	 *
	 * @param fallback
	 *            the fallback image, or null.
	 *
	 * @return The InputStream
	 * @throws IOException
	 */
	public InputStream getGenericThumbnailInputStream(String fallback) throws IOException {
		String thumb = fallback;
		if (getFormat() != null && getFormat().getIcon() != null) {
			thumb = getFormat().getIcon();
		}

		// Thumb could be:
		if (thumb != null) {
			// A local file
			if (new File(thumb).exists()) {
				return new FileInputStream(thumb);
			}

			// A jar resource
			InputStream is;
			if ((is = getResourceInputStream(thumb)) != null) {
				return is;
			}

			// A URL
			try {
				return downloadAndSend(thumb, true);
			} catch (Exception e) {}
		}

		// Or none of the above
		return getResourceInputStream("images/thumbnail-video-256.png");
	}

	/**
	 * Returns the input stream for this resource's thumbnail
	 * (or a default image if a thumbnail can't be found).
	 * Typically overridden by a subclass.
	 *
	 * @return The InputStream
	 * @throws IOException
	 */
	public InputStream getThumbnailInputStream() throws IOException {
		return getGenericThumbnailInputStream(null);
	}

	public String getThumbnailContentType() {
		return HTTPResource.JPEG_TYPEMIME;
	}

	public int getType() {
		if (getFormat() != null) {
			return getFormat().getType();
		} else {
			return Format.UNKNOWN;
		}
	}

	/**
	 * Prototype function.
	 *
	 * @return true if child can be added to other folder.
	 * @see #addChild(DLNAResource)
	 */
	public abstract boolean isValid();

	public boolean allowScan() {
		return false;
	}

	/**
	 * (non-Javadoc)
	 * @see java.lang.Object#toString()
	 */
	@Override
	public String toString() {
		return this.getClass().getSimpleName() + " [id=" + getId() + ", name=" + getName() + ", full path=" + getResourceId() + ", ext=" + getFormat() + ", discovered=" + isDiscovered() + "]";
	}

	/**
	 * Returns the specific type of resource. Valid types are defined in {@link Format}.
	 *
	 * @return The specific type
	 */
	protected int getSpecificType() {
		return specificType;
	}

	/**
	 * Set the specific type of this resource. Valid types are defined in {@link Format}.
	 * @param specificType The specific type to set.
	 */
	protected void setSpecificType(int specificType) {
		this.specificType = specificType;
	}

	/**
	 * Returns the {@link Format} of this resource, which defines its capabilities.
	 *
	 * @return The format of this resource.
	 */
	public Format getFormat() {
		return format;
	}

	/**
	 * Sets the {@link Format} of this resource, thereby defining its capabilities.
	 *
	 * @param format The format to set.
	 */
	protected void setFormat(Format format) {
		this.format = format;

		// Set deprecated variable for backwards compatibility
		ext = format;
	}

	/**
	 * @deprecated Use {@link #getFormat()} instead.
	 *
	 * @return The format of this resource.
	 */
	@Deprecated
	public Format getExt() {
		return getFormat();
	}

	/**
	 * @deprecated Use {@link #setFormat(Format)} instead.
	 *
	 * @param format The format to set.
	 */
	@Deprecated
	protected void setExt(Format format) {
		setFormat(format);
	}

	/**
	 * Returns the {@link DLNAMediaInfo} object for this resource, containing the
	 * specifics of this resource, e.g. the duration.
	 *
	 * @return The object containing detailed information.
	 */
	public DLNAMediaInfo getMedia() {
		return media;
	}

	/**
	 * Sets the the {@link DLNAMediaInfo} object that contains all specifics for
	 * this resource.
	 *
	 * @param media The object containing detailed information.
	 * @since 1.50
	 */
	protected void setMedia(DLNAMediaInfo media) {
		this.media = media;
	}

	/**
	 * Returns the {@link DLNAMediaAudio} object for this resource that contains
	 * the audio specifics. A resource can have many audio tracks, this method
	 * returns the one that should be played.
	 *
	 * @return The audio object containing detailed information.
	 * @since 1.50
	 */
	public DLNAMediaAudio getMediaAudio() {
		return media_audio;
	}

	/**
	 * Sets the {@link DLNAMediaAudio} object for this resource that contains
	 * the audio specifics. A resource can have many audio tracks, this method
	 * determines the one that should be played.
	 *
	 * @param mediaAudio The audio object containing detailed information.
	 * @since 1.50
	 */
	protected void setMediaAudio(DLNAMediaAudio mediaAudio) {
		this.media_audio = mediaAudio;
	}

	/**
	 * Returns the {@link DLNAMediaSubtitle} object for this resource that
	 * contains the specifics for the subtitles. A resource can have many
	 * subtitles, this method returns the one that should be displayed.
	 *
	 * @return The subtitle object containing detailed information.
	 * @since 1.50
	 */
	public DLNAMediaSubtitle getMediaSubtitle() {
		return media_subtitle;
	}

	/**
	 * Sets the {@link DLNAMediaSubtitle} object for this resource that
	 * contains the specifics for the subtitles. A resource can have many
	 * subtitles, this method determines the one that should be used.
	 *
	 * @param mediaSubtitle The subtitle object containing detailed information.
	 * @since 1.50
	 */
	protected void setMediaSubtitle(DLNAMediaSubtitle mediaSubtitle) {
		this.media_subtitle = mediaSubtitle;
	}

	/**
	 * @deprecated Use {@link #getLastModified()} instead.
	 *
	 * Returns the timestamp at which this resource was last modified.
	 *
	 * @return The timestamp.
	 */
	@Deprecated
	public long getLastmodified() {
		return getLastModified();
	}

	/**
	 * Returns the timestamp at which this resource was last modified.
	 *
	 * @return The timestamp.
	 * @since 1.71.0
	 */
	public long getLastModified() {
		return lastmodified; // TODO rename lastmodified -> lastModified
	}

	/**
	 * @deprecated Use {@link #setLastModified()} instead.
	 *
	 * Sets the timestamp at which this resource was last modified.
	 *
	 * @param lastModified The timestamp to set.
	 * @since 1.50
	 */
	@Deprecated
	protected void setLastmodified(long lastModified) {
		setLastModified(lastModified);
	}

	/**
	 * Sets the timestamp at which this resource was last modified.
	 *
	 * @param lastModified The timestamp to set.
	 * @since 1.71.0
	 */
	protected void setLastModified(long lastModified) {
		this.lastmodified = lastModified; // TODO rename lastmodified -> lastModified
	}

	/**
	 * Returns the {@link Player} object that is used to encode this resource
	 * for the renderer. Can be null.
	 *
	 * @return The player object.
	 */
	public Player getPlayer() {
		return player;
	}

	/**
	 * Sets the {@link Player} object that is to be used to encode this
	 * resource for the renderer. The player object can be null.
	 *
	 * @param player The player object to set.
	 * @since 1.50
	 */
	protected void setPlayer(Player player) {
		this.player = player;
	}

	/**
	 * Returns true when the details of this resource have already been
	 * investigated. This helps is not doing the same work twice.
	 *
	 * @return True if discovered, false otherwise.
	 */
	public boolean isDiscovered() {
		return discovered;
	}

	/**
	 * Set to true when the details of this resource have already been
	 * investigated. This helps is not doing the same work twice.
	 *
	 * @param discovered Set to true if this resource is discovered,
	 * 			false otherwise.
	 * @since 1.50
	 */
	protected void setDiscovered(boolean discovered) {
		this.discovered = discovered;
	}

	/**
	 * Returns true if this resource has subtitles in a file.
	 *
	 * @return the srtFile
	 * @since 1.50
	 */
	protected boolean isSrtFile() {
		return srtFile;
	}

	/**
	 * Set to true if this resource has subtitles in a file.
	 *
	 * @param srtFile the srtFile to set
	 * @since 1.50
	 */
	protected void setSrtFile(boolean srtFile) {
		this.srtFile = srtFile;
	}

	/**
	 * Returns the update counter for this resource. When the resource needs
	 * to be refreshed, its counter is updated.
	 *
	 * @return The update counter.
	 * @see #notifyRefresh()
	 */
	public int getUpdateId() {
		return updateId;
	}

	/**
	 * Sets the update counter for this resource. When the resource needs
	 * to be refreshed, its counter should be updated.
	 *
	 * @param updateId The counter value to set.
	 * @since 1.50
	 */
	protected void setUpdateId(int updateId) {
		this.updateId = updateId;
	}

	/**
	 * Returns the update counter for all resources. When all resources need
	 * to be refreshed, this counter is updated.
	 *
	 * @return The system update counter.
	 * @since 1.50
	 */
	public static int getSystemUpdateId() {
		return systemUpdateId;
	}

	/**
	 * Sets the update counter for all resources. When all resources need
	 * to be refreshed, this counter should be updated.
	 *
	 * @param systemUpdateId The system update counter to set.
	 * @since 1.50
	 */
	public static void setSystemUpdateId(int systemUpdateId) {
		DLNAResource.systemUpdateId = systemUpdateId;
	}

	/**
	 * Returns whether or not this is a nameless resource.
	 *
	 * @return True if the resource is nameless.
	 */
	public boolean isNoName() {
		return noName;
	}

	/**
	 * Sets whether or not this is a nameless resource. This is particularly
	 * useful in the virtual TRANSCODE folder for a file, where the same file
	 * is copied many times with different audio and subtitle settings. In that
	 * case the name of the file becomes irrelevant and only the settings
	 * need to be shown.
	 *
	 * @param noName Set to true if the resource is nameless.
	 * @since 1.50
	 */
	protected void setNoName(boolean noName) {
		this.noName = noName;
	}

	/**
	 * Returns the from - to time range for this resource.
	 *
	 * @return The time range.
	 */
	public Range.Time getSplitRange() {
		return splitRange;
	}

	/**
	 * Sets the from - to time range for this resource.
	 *
	 * @param splitRange The time range to set.
	 * @since 1.50
	 */
	protected void setSplitRange(Range.Time splitRange) {
		this.splitRange = splitRange;
	}

	/**
	 * Returns the number of the track to split from this resource.
	 *
	 * @return the splitTrack
	 * @since 1.50
	 */
	protected int getSplitTrack() {
		return splitTrack;
	}

	/**
	 * Sets the number of the track from this resource to split.
	 *
	 * @param splitTrack The track number.
	 * @since 1.50
	 */
	protected void setSplitTrack(int splitTrack) {
		this.splitTrack = splitTrack;
	}

	/**
	 * Returns the default renderer configuration for this resource.
	 *
	 * @return The default renderer configuration.
	 * @since 1.50
	 */
	protected RendererConfiguration getDefaultRenderer() {
		return defaultRenderer;
	}

	/**
	 * Sets the default renderer configuration for this resource.
	 *
	 * @param defaultRenderer The default renderer configuration to set.
	 * @since 1.50
	 */
	protected void setDefaultRenderer(RendererConfiguration defaultRenderer) {
		this.defaultRenderer = defaultRenderer;
	}

	/**
	 * Returns whether or not this resource is handled by AviSynth.
	 *
	 * @return True if handled by AviSynth, otherwise false.
	 * @since 1.50
	 */
	protected boolean isAvisynth() {
		return avisynth;
	}

	/**
	 * Sets whether or not this resource is handled by AviSynth.
	 *
	 * @param avisynth Set to true if handled by Avisyth, otherwise false.
	 * @since 1.50
	 */
	protected void setAvisynth(boolean avisynth) {
		this.avisynth = avisynth;
	}

	/**
	 * Returns true if transcoding should be skipped for this resource.
	 *
	 * @return True if transcoding should be skipped, false otherwise.
	 * @since 1.50
	 */
	protected boolean isSkipTranscode() {
		return skipTranscode;
	}

	/**
	 * Set to true if transcoding should be skipped for this resource.
	 *
	 * @param skipTranscode Set to true if trancoding should be skipped, false
	 * 			otherwise.
	 * @since 1.50
	 */
	protected void setSkipTranscode(boolean skipTranscode) {
		this.skipTranscode = skipTranscode;
	}

	/**
	 * Returns the list of children for this resource.
	 *
	 * @return List of children objects.
	 */
	public List<DLNAResource> getChildren() {
		return children;
	}

	/**
	 * Sets the list of children for this resource.
	 *
	 * @param children The list of children to set.
	 * @since 1.50
	 */
	protected void setChildren(List<DLNAResource> children) {
		this.children = children;
	}

	/**
	 * @deprecated use {@link #getLastChildId()} instead.
	 */
	@Deprecated
	protected int getLastChildrenId() {
		return getLastChildId();
	}

	/**
	 * Returns the numerical ID of the last child added.
	 *
	 * @return The ID.
	 * @since 1.80.0
	 */
	protected int getLastChildId() {
		return lastChildrenId;
	}

	/**
	 * @deprecated use {@link #setLastChildId(int)} instead.
	 */
	@Deprecated
	protected void setLastChildrenId(int lastChildId) {
		setLastChildId(lastChildId);
	}

	/**
	 * Sets the numerical ID of the last child added.
	 *
	 * @param lastChildId The ID to set.
	 * @since 1.80.0
	 */
	protected void setLastChildId(int lastChildId) {
		this.lastChildrenId = lastChildId;
	}

	/**
	 * Returns the timestamp when this resource was last refreshed.
	 *
	 * @return The timestamp.
	 */
	long getLastRefreshTime() {
		return lastRefreshTime;
	}

	/**
	 * Sets the timestamp when this resource was last refreshed.
	 *
	 * @param lastRefreshTime The timestamp to set.
	 * @since 1.50
	 */
	protected void setLastRefreshTime(long lastRefreshTime) {
		this.lastRefreshTime = lastRefreshTime;
	}

	private static final int DEPTH_WARNING_LIMIT=7;

	private boolean depthLimit() {
		DLNAResource tmp = this;
		int depth = 0;
		while (tmp != null) {
			tmp = tmp.getParent();
			depth++;
		}
		return (depth > DEPTH_WARNING_LIMIT);
	}

	public boolean isSearched() {
		return false;
	}

	public byte[] getHeaders() {
		return null;
	}

<<<<<<< HEAD
	/**
	 * Handle last played stuff
	 *
	 * This method should be overridden by all media types that should be
	 * added to the last played list.
	 * By default it just returns null which means the resource is ignored
	 * in the last played file.
	 */

	public String write() {
		return null;
	}

	private ExternalListener masterParent;

	public void setMasterParent(ExternalListener r) {
		if (masterParent == null) {
			// If master is already set ignore this
			masterParent = r;
		}
	}

	public ExternalListener getMasterParent() {
		return masterParent;
	}
}
=======
	public void attach(String key, Object data) {
		if (attachments == null) {
			attachments = new HashMap<>();
		}
		attachments.put(key, data);
	}

	public Object getAttachment(String key) {
		return attachments == null ? null : attachments.get(key);
	}

	public boolean isURLResolved() {
		return false;
	}

	////////////////////////////////////////////////////
	// Subtitle handling
	////////////////////////////////////////////////////

	private SubSelect getSubSelector(boolean create) {
		if (!isSubSelectable()) {
			return null;
		}
		if (
			PMS.getConfiguration().isDisableSubtitles() ||
			!PMS.getConfiguration().isAutoloadSubtitles() ||
			PMS.getConfiguration().isHideLiveSubtitlesFolder()
		) {
			return null;
		}

		// Search for transcode folder
		for (DLNAResource r : getChildren()) {
			if (r instanceof SubSelect) {
				return (SubSelect) r;
			}
		}
		if (create) {
			SubSelect vf = new SubSelect();
			addChildInternal(vf);
			return vf;
		}
		return null;
	}

	public boolean isSubSelectable() {
		return false;
	}

	private boolean liveSubs(DLNAResource r) {
		DLNAMediaSubtitle s = r.getMediaSubtitle();
		if (s != null) {
			return StringUtils.isNotEmpty(s.getLiveSubURL());
		}
		return false;
	}
}
>>>>>>> ab1104a9
<|MERGE_RESOLUTION|>--- conflicted
+++ resolved
@@ -2517,34 +2517,6 @@
 		return null;
 	}
 
-<<<<<<< HEAD
-	/**
-	 * Handle last played stuff
-	 *
-	 * This method should be overridden by all media types that should be
-	 * added to the last played list.
-	 * By default it just returns null which means the resource is ignored
-	 * in the last played file.
-	 */
-
-	public String write() {
-		return null;
-	}
-
-	private ExternalListener masterParent;
-
-	public void setMasterParent(ExternalListener r) {
-		if (masterParent == null) {
-			// If master is already set ignore this
-			masterParent = r;
-		}
-	}
-
-	public ExternalListener getMasterParent() {
-		return masterParent;
-	}
-}
-=======
 	public void attach(String key, Object data) {
 		if (attachments == null) {
 			attachments = new HashMap<>();
@@ -2601,5 +2573,30 @@
 		}
 		return false;
 	}
-}
->>>>>>> ab1104a9
+
+	/**
+	 * Handle last played stuff
+	 *
+	 * This method should be overridden by all media types that should be
+	 * added to the last played list.
+	 * By default it just returns null which means the resource is ignored
+	 * in the last played file.
+	 */
+
+	public String write() {
+		return null;
+	}
+
+	private ExternalListener masterParent;
+
+	public void setMasterParent(ExternalListener r) {
+		if (masterParent == null) {
+			// If master is already set ignore this
+			masterParent = r;
+		}
+	}
+
+	public ExternalListener getMasterParent() {
+		return masterParent;
+	}
+}