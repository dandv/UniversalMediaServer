/*
 * PS3 Media Server, for streaming any medias to your PS3.
 * Copyright (C) 2008  A.Brochard
 *
 * This program is free software; you can redistribute it and/or
 * modify it under the terms of the GNU General Public License
 * as published by the Free Software Foundation; version 2
 * of the License only.
 *
 * This program is distributed in the hope that it will be useful,
 * but WITHOUT ANY WARRANTY; without even the implied warranty of
 * MERCHANTABILITY or FITNESS FOR A PARTICULAR PURPOSE.  See the
 * GNU General Public License for more details.
 *
 * You should have received a copy of the GNU General Public License
 * along with this program; if not, write to the Free Software
 * Foundation, Inc., 51 Franklin Street, Fifth Floor, Boston, MA  02110-1301, USA.
 */
package net.pms.dlna;

import java.awt.Color;
import java.awt.Font;
import java.awt.Graphics;
import java.awt.image.BufferedImage;
import java.io.ByteArrayInputStream;
import java.io.ByteArrayOutputStream;
import java.io.File;
import java.io.FileInputStream;
import java.io.IOException;
import java.io.InputStream;
import java.util.ArrayList;
import java.util.HashMap;
import java.util.List;
import java.util.ListIterator;
import java.util.Locale;
import java.util.Map;
import java.util.NoSuchElementException;
import java.util.StringTokenizer;
import javax.imageio.ImageIO;
import net.coobird.thumbnailator.Thumbnails;
import net.pms.PMS;
import net.pms.configuration.PmsConfiguration;
import net.pms.configuration.RendererConfiguration;
import net.pms.formats.AudioAsVideo;
import net.pms.formats.Format;
import net.pms.formats.v2.SubtitleType;
import net.pms.io.OutputParams;
import net.pms.io.ProcessWrapperImpl;
import net.pms.network.HTTPResource;
import net.pms.util.CoverUtil;
import net.pms.util.FileUtil;
import net.pms.util.MpegUtil;
import net.pms.util.ProcessUtil;
import static net.pms.util.StringUtil.*;
import org.apache.commons.lang3.StringUtils;
import org.apache.sanselan.ImageInfo;
import org.apache.sanselan.ImageReadException;
import org.apache.sanselan.Sanselan;
import org.apache.sanselan.common.IImageMetadata;
import org.apache.sanselan.formats.jpeg.JpegImageMetadata;
import org.apache.sanselan.formats.tiff.TiffField;
import org.apache.sanselan.formats.tiff.constants.TiffConstants;
import org.jaudiotagger.audio.AudioFile;
import org.jaudiotagger.audio.AudioFileIO;
import org.jaudiotagger.audio.AudioHeader;
import org.jaudiotagger.audio.exceptions.CannotReadException;
import org.jaudiotagger.audio.exceptions.InvalidAudioFrameException;
import org.jaudiotagger.audio.exceptions.ReadOnlyFileException;
import org.jaudiotagger.tag.FieldKey;
import org.jaudiotagger.tag.KeyNotFoundException;
import org.jaudiotagger.tag.Tag;
import org.jaudiotagger.tag.TagException;
import org.slf4j.Logger;
import org.slf4j.LoggerFactory;

/**
 * This class keeps track of media file metadata scanned by the MediaInfo library.
 *
 * TODO: Change all instance variables to private. For backwards compatibility
 * with external plugin code the variables have all been marked as deprecated
 * instead of changed to private, but this will surely change in the future.
 * When everything has been changed to private, the deprecated note can be
 * removed.
 */
public class DLNAMediaInfo implements Cloneable {
	private static final Logger LOGGER = LoggerFactory.getLogger(DLNAMediaInfo.class);
	private static final PmsConfiguration configuration = PMS.getConfiguration();

	public static final long ENDFILE_POS = 99999475712L;

	/**
	 * Maximum size of a stream, taking into account that some renderers (like
	 * the PS3) will convert this <code>long</code> to <code>int</code>.
	 * Truncating this value will still return the maximum value that an
	 * <code>int</code> can contain.
	 */
	public static final long TRANS_SIZE = Long.MAX_VALUE - Integer.MAX_VALUE - 1;

	private boolean h264_parsed;

	// Stored in database
	private Double durationSec;

	/**
	 * @deprecated Use standard getter and setter to access this variable.
	 */
	@Deprecated
	public int bitrate;

	/**
	 * @deprecated Use standard getter and setter to access this variable.
	 */
	@Deprecated
	public int width;

	/**
	 * @deprecated Use standard getter and setter to access this variable.
	 */
	@Deprecated
	public int height;

	/**
	 * @deprecated Use standard getter and setter to access this variable.
	 */
	@Deprecated
	public long size;

	/**
	 * @deprecated Use standard getter and setter to access this variable.
	 */
	@Deprecated
	public String codecV;

	/**
	 * @deprecated Use standard getter and setter to access this variable.
	 */
	@Deprecated
	public String frameRate;

	private String frameRateMode;

	/**
	 * @deprecated Use standard getter and setter to access this variable.
	 */
	@Deprecated
	public String aspect;

	public String aspectRatioContainer;
	public String aspectRatioVideoTrack;

	/**
	 * @deprecated Use standard getter and setter to access this variable.
	 */
	@Deprecated
	public byte thumb[];

	/**
	 * @deprecated Use standard getter and setter to access this variable.
	 */
	@Deprecated
	public String mimeType;

	/**
	 * @deprecated Use standard getter and setter to access this variable.
	 */
	@Deprecated
	public int bitsPerPixel;

	private byte referenceFrameCount = -1;
	private String avcLevel = null;
	private String h264Profile = null;

	private List<DLNAMediaAudio> audioTracks = new ArrayList<DLNAMediaAudio>();
	private List<DLNAMediaSubtitle> subtitleTracks = new ArrayList<DLNAMediaSubtitle>();

	/**
	 * @deprecated Use standard getter and setter to access this variable.
	 */
	@Deprecated
	public String model;

	/**
	 * @deprecated Use standard getter and setter to access this variable.
	 */
	@Deprecated
	public int exposure;

	/**
	 * @deprecated Use standard getter and setter to access this variable.
	 */
	@Deprecated
	public int orientation;

	/**
	 * @deprecated Use standard getter and setter to access this variable.
	 */
	@Deprecated
	public int iso;

	/**
	 * @deprecated Use standard getter and setter to access this variable.
	 */
	@Deprecated
	public String muxingMode;

	/**
	 * @deprecated Use standard getter and setter to access this variable.
	 */
	@Deprecated
	public String muxingModeAudio;

	/**
	 * @deprecated Use standard getter and setter to access this variable.
	 */
	@Deprecated
	public String container;

	/**
	 * @deprecated Use {@link #getH264AnnexB()} and {@link #setH264AnnexB(byte[])} to access this variable.
	 */
	@Deprecated
	public byte[] h264_annexB;

	/**
	 * Not stored in database.
	 * @deprecated Use standard getter and setter to access this variable.
	 */
	@Deprecated
	public boolean mediaparsed;

	public boolean ffmpegparsed;

	/**
	 * isMediaParserV2 related, used to manage thumbnail management separated
	 * from the main parsing process.
	 * @deprecated Use standard getter and setter to access this variable.
	 */
	@Deprecated
	public boolean thumbready;

	/**
	 * @deprecated Use standard getter and setter to access this variable.
	 */
	@Deprecated
	public int dvdtrack;

	/**
	 * @deprecated Use standard getter and setter to access this variable.
	 */
	@Deprecated
	public boolean secondaryFormatValid = true;

	/**
	 * @deprecated Use standard getter and setter to access this variable.
	 */
	@Deprecated
	public boolean parsing = false;

	private boolean ffmpeg_failure;
	private boolean ffmpeg_annexb_failure;
	private boolean muxable;
	private Map<String, String> extras;

	/**
	 * @deprecated Use standard getter and setter to access this variable.
	 */
	@Deprecated
	public boolean encrypted;

	/**
	 * @deprecated Use standard getter and setter to access this variable.
	 */
	@Deprecated
	public String matrixCoefficients;

	/**
	 * @deprecated Use standard getter and setter to access this variable.
	 */
	@Deprecated
	public String stereoscopy;

	private boolean gen_thumb;

	/**
	 * Used to determine whether tsMuxeR can mux the file to the renderer
	 * instead of transcoding.
	 * Also used by DLNAResource to help determine the DLNA.ORG_PN (file type)
	 * value to send to the renderer.
	 *
	 * Some of this code is repeated in isVideoWithinH264LevelLimits(), and since
	 * both functions are sometimes (but not always) used together, this is
	 * not an efficient use of code.
	 *
	 * TODO: Fix the above situation.
	 * TODO: Now that FFmpeg is muxing without tsMuxeR, we should make a separate
	 *       function for that, or even better, re-think this whole approach.
	 *
	 * @param mediaRenderer The renderer we might mux to
	 *
	 * @return
	 */
	public boolean isMuxable(RendererConfiguration mediaRenderer) {
		// Make sure the file is H.264 video
		if (isH264()) {
			muxable = true;
		}

		// Check if the renderer supports the resolution of the video
		if (
			(
				mediaRenderer.isVideoRescale() &&
				(
					width > mediaRenderer.getMaxVideoWidth() ||
					height > mediaRenderer.getMaxVideoHeight()
				)
			) ||
			(
				!mediaRenderer.isMuxNonMod4Resolution() &&
				!isMod4()
			)
		) {
			muxable = false;
		}

		// Temporary fix: MediaInfo support will take care of this in the future
		// For now, http://ps3mediaserver.org/forum/viewtopic.php?f=11&t=6361&start=0
		// Bravia does not support AVC video at less than 288px high
		if (mediaRenderer.isBRAVIA() && height < 288) {
			muxable = false;
		}

		return muxable;
	}

	public Map<String, String> getExtras() {
		return extras;
	}

	public void putExtra(String key, String value) {
		if (extras == null) {
			extras = new HashMap<String, String>();
		}

		extras.put(key, value);
	}

	public String getExtrasAsString() {
		if (extras == null) {
			return null;
		}

		StringBuilder sb = new StringBuilder();

		for (Map.Entry<String, String> entry : extras.entrySet()) {
			sb.append(entry.getKey());
			sb.append("|");
			sb.append(entry.getValue());
			sb.append("|");
		}

		return sb.toString();
	}

	public void setExtrasAsString(String value) {
		if (value != null) {
			StringTokenizer st = new StringTokenizer(value, "|");

			while (st.hasMoreTokens()) {
				try {
					putExtra(st.nextToken(), st.nextToken());
				} catch (NoSuchElementException nsee) {
					LOGGER.debug("Caught exception", nsee);
				}
			}
		}
	}

	public DLNAMediaInfo() {
		thumbready = true; // this class manages thumbnails by default with the parser_v1 method
		gen_thumb = false;
	}

	public void generateThumbnail(InputFile input, Format ext, int type, Double seekPosition) {
		DLNAMediaInfo forThumbnail = new DLNAMediaInfo();
		forThumbnail.gen_thumb = true;
		forThumbnail.durationSec = getDurationInSeconds();

		if (seekPosition <= forThumbnail.durationSec) {
			forThumbnail.durationSec = seekPosition;
		} else {
			forThumbnail.durationSec = forThumbnail.durationSec / 2;
		}

		forThumbnail.parse(input, ext, type, true);
		thumb = forThumbnail.thumb;
	}

	private ProcessWrapperImpl getFFMpegThumbnail(InputFile media) {
		/**
		 * Note: The text output from FFmpeg is used by renderers that do
		 * not use MediaInfo, so do not make any changes that remove or
		 * minimize the amount of text given by FFmpeg here
		 */
		String args[] = new String[14];
		args[0] = getFfmpegPath();
		File file = media.getFile();
		boolean dvrms = file != null && file.getAbsolutePath().toLowerCase().endsWith("dvr-ms");

		if (dvrms && StringUtils.isNotBlank(configuration.getFfmpegAlternativePath())) {
			args[0] = configuration.getFfmpegAlternativePath();
		}

		args[1] = "-ss";
		args[2] = "" + (int) getDurationInSeconds();
		args[3] = "-i";

		if (file != null) {
			args[4] = ProcessUtil.getShortFileNameIfWideChars(file.getAbsolutePath());
		} else {
			args[4] = "-";
		}

		args[5] = "-an";
		args[6] = "-an";
		args[7] = "-vf";
		args[8] = "scale='if(gt(a,16/9),320,-1)':'if(gt(a,16/9),-1,180)', pad=320:180:(320-iw)/2:(180-ih)/2";
		args[9] = "-vframes";
		args[10] = "1";
		args[11] = "-f";
		args[12] = "image2";
		args[13] = "pipe:";

		// FIXME MPlayer should not be used if thumbnail generation is disabled
		if (!configuration.isThumbnailGenerationEnabled() || (configuration.isUseMplayerForVideoThumbs() && !dvrms)) {
			args[2] = "0";
			for (int i = 5; i <= 13; i++) {
				args[i] = "-an";
			}
		}

		OutputParams params = new OutputParams(configuration);
		params.maxBufferSize = 1;
		params.stdin = media.getPush();
		params.noexitcheck = true; // not serious if anything happens during the thumbnailer

		// true: consume stderr on behalf of the caller i.e. parse()
		final ProcessWrapperImpl pw = new ProcessWrapperImpl(args, params, false, true);

		// FAILSAFE
		parsing = true;
		Runnable r = new Runnable() {
			@Override
			public void run() {
				try {
					Thread.sleep(10000);
					ffmpeg_failure = true;
				} catch (InterruptedException e) { }

				pw.stopProcess();
				parsing = false;
			}
		};

		Thread failsafe = new Thread(r, "FFmpeg Thumbnail Failsafe");
		failsafe.start();
		pw.runInSameThread();
		parsing = false;;
		return pw;
	}

	private ProcessWrapperImpl getMplayerThumbnail(InputFile media) throws IOException {
		File file = media.getFile();
		String args[] = new String[14];
		args[0] = configuration.getMplayerPath();
		args[1] = "-ss";
		args[2] = "" + (int) getDurationInSeconds();
		args[3] = "-quiet";

		if (file != null) {
			args[4] = ProcessUtil.getShortFileNameIfWideChars(file.getAbsolutePath());
		} else {
			args[4] = "-";
		}

		args[5] = "-msglevel";
		args[6] = "all=4";
		args[7] = "-vf";
		args[8] = "scale=320:-2,expand=:180";
		args[9] = "-frames";
		args[10] = "1";
		args[11] = "-vo";
		String frameName = "" + media.hashCode();
		frameName = "mplayer_thumbs:subdirs=\"" + frameName + "\"";
		frameName = frameName.replace(',', '_');
		args[12] = "jpeg:outdir=" + frameName;
		args[13] = "-nosound";
		OutputParams params = new OutputParams(configuration);
		params.workDir = configuration.getTempFolder();
		params.maxBufferSize = 1;
		params.stdin = media.getPush();
		params.log = true;
		params.noexitcheck = true; // not serious if anything happens during the thumbnailer
		final ProcessWrapperImpl pw = new ProcessWrapperImpl(args, params);

		// FAILSAFE
		parsing = true;
		Runnable r = new Runnable() {
			@Override
			public void run() {
				try {
					Thread.sleep(3000);
				} catch (InterruptedException e) { }

				pw.stopProcess();
				parsing = false;
			}
		};

		Thread failsafe = new Thread(r, "MPlayer Thumbnail Failsafe");
		failsafe.start();
		pw.runInSameThread();
		parsing = false;
		return pw;
	}

	private String getFfmpegPath() {
		String value = configuration.getFfmpegPath();

		if (value == null) {
			LOGGER.info("No FFmpeg - unable to thumbnail");
			throw new RuntimeException("No FFmpeg - unable to thumbnail");
		} else {
			return value;
		}
	}

	public void parse(InputFile inputFile, Format ext, int type, boolean thumbOnly) {
		int i = 0;

		while (isParsing()) {
			if (i == 5) {
				mediaparsed = true;
				break;
			}

			try {
				Thread.sleep(1000);
			} catch (InterruptedException e) { }

			i++;
		}

		if (isMediaparsed()) {
			return;
		}

		if (inputFile != null) {
			File file = inputFile.getFile();
			if (file != null) {
				size = file.length();
			} else {
				size = inputFile.getSize();
			}

			ProcessWrapperImpl pw = null;
			boolean ffmpeg_parsing = true;

			if (type == Format.AUDIO || ext instanceof AudioAsVideo) {
				ffmpeg_parsing = false;
				DLNAMediaAudio audio = new DLNAMediaAudio();

				if (file != null) {
					try {
						AudioFile af = AudioFileIO.read(file);
						AudioHeader ah = af.getAudioHeader();

						if (ah != null && !thumbOnly) {
							int length = ah.getTrackLength();
							int rate = ah.getSampleRateAsNumber();

							if (ah.getEncodingType().toLowerCase().contains("flac 24")) {
								audio.setBitsperSample(24);
							}

							audio.setSampleFrequency("" + rate);
							durationSec = (double) length;
							bitrate = (int) ah.getBitRateAsNumber();
							audio.getAudioProperties().setNumberOfChannels(2);

							if (ah.getChannels() != null && ah.getChannels().toLowerCase().contains("mono")) {
								audio.getAudioProperties().setNumberOfChannels(1);
							} else if (ah.getChannels() != null && ah.getChannels().toLowerCase().contains("stereo")) {
								audio.getAudioProperties().setNumberOfChannels(2);
							} else if (ah.getChannels() != null) {
								audio.getAudioProperties().setNumberOfChannels(Integer.parseInt(ah.getChannels()));
							}

							audio.setCodecA(ah.getEncodingType().toLowerCase());

							if (audio.getCodecA().contains("(windows media")) {
								audio.setCodecA(audio.getCodecA().substring(0, audio.getCodecA().indexOf("(windows media")).trim());
							}
						}

						Tag t = af.getTag();

						if (t != null) {
							if (t.getArtworkList().size() > 0) {
								thumb = t.getArtworkList().get(0).getBinaryData();
							} else {
								if (configuration.getAudioThumbnailMethod() > 0) {
									thumb = 
										CoverUtil.get().getThumbnailFromArtistAlbum(
											configuration.getAudioThumbnailMethod() == 1 ?
												CoverUtil.AUDIO_AMAZON :
												CoverUtil.AUDIO_DISCOGS,
											audio.getArtist(), audio.getAlbum()
										);
								}
							}

							if (!thumbOnly) {
								audio.setAlbum(t.getFirst(FieldKey.ALBUM));
								audio.setArtist(t.getFirst(FieldKey.ARTIST));
								audio.setSongname(t.getFirst(FieldKey.TITLE));
								String y = t.getFirst(FieldKey.YEAR);

								try {
									if (y.length() > 4) {
										y = y.substring(0, 4);
									}
									audio.setYear(Integer.parseInt(((y != null && y.length() > 0) ? y : "0")));
									y = t.getFirst(FieldKey.TRACK);
									audio.setTrack(Integer.parseInt(((y != null && y.length() > 0) ? y : "1")));
									audio.setGenre(t.getFirst(FieldKey.GENRE));
								} catch (Throwable e) {
									LOGGER.debug("Error parsing unimportant metadata: " + e.getMessage());
								}
							}
						}
					} catch (Throwable e) {
						LOGGER.debug("Error parsing audio file: {} - {}", e.getMessage(), e.getCause() != null ? e.getCause().getMessage() : "");
						ffmpeg_parsing = false;
					}

					if (audio.getSongname() == null || audio.getSongname().length() == 0) {
						audio.setSongname(file.getName());
					}

					if (!ffmpeg_parsing) {
						audioTracks.add(audio);
					}
				}
			}

			if (type == Format.IMAGE && file != null) {
				try {
					ffmpeg_parsing = false;
					ImageInfo info = Sanselan.getImageInfo(file);
					width = info.getWidth();
					height = info.getHeight();
					bitsPerPixel = info.getBitsPerPixel();
					String formatName = info.getFormatName();

					if (formatName.startsWith("JPEG")) {
						codecV = "jpg";
						IImageMetadata meta = Sanselan.getMetadata(file);

						if (meta != null && meta instanceof JpegImageMetadata) {
							JpegImageMetadata jpegmeta = (JpegImageMetadata) meta;
							TiffField tf = jpegmeta.findEXIFValue(TiffConstants.EXIF_TAG_MODEL);

							if (tf != null) {
								model = tf.getStringValue().trim();
							}

							tf = jpegmeta.findEXIFValue(TiffConstants.EXIF_TAG_EXPOSURE_TIME);
							if (tf != null) {
								exposure = (int) (1000 * tf.getDoubleValue());
							}

							tf = jpegmeta.findEXIFValue(TiffConstants.EXIF_TAG_ORIENTATION);
							if (tf != null) {
								orientation = tf.getIntValue();
							}

							tf = jpegmeta.findEXIFValue(TiffConstants.EXIF_TAG_ISO);
							if (tf != null) {
								// Galaxy Nexus jpg pictures may contain multiple values, take the first
								int[] isoValues = tf.getIntArrayValue();
								iso = isoValues[0];
							}
						}
					} else if (formatName.startsWith("PNG")) {
						codecV = "png";
					} else if (formatName.startsWith("GIF")) {
						codecV = "gif";
					} else if (formatName.startsWith("TIF")) {
						codecV = "tiff";
					}

<<<<<<< HEAD
					setContainer(getCodecV());
				} catch (Throwable e) {
=======
					container = codecV;
				} catch (ImageReadException | IOException e) {
>>>>>>> 38318285
					LOGGER.info("Error parsing image ({}) with Sanselan, switching to FFmpeg.", file.getAbsolutePath());
				}
				if (configuration.getImageThumbnailsEnabled() && file != null && gen_thumb) {
					LOGGER.trace("Creating (temporary) thumbnail: {}", file.getName());

					// Create the thumbnail image using the Thumbnailator library
					try {
						ByteArrayOutputStream out = new ByteArrayOutputStream();	
						Thumbnails.of(file)
								.size(320, 180)
								.outputFormat("JPEG")
								.outputQuality(1.0f)
								.toOutputStream(out);

<<<<<<< HEAD
						setThumb(out.toByteArray());
					} catch (Exception e) {
=======
						thumb = out.toByteArray();
					} catch (IOException | IllegalArgumentException | IllegalStateException e) {
>>>>>>> 38318285
						LOGGER.debug("Error generating thumbnail for: " + file.getName());
						LOGGER.debug("The full error was: " + e);
					}
				}
			}

			if (ffmpeg_parsing) {
				if (!thumbOnly || !configuration.isUseMplayerForVideoThumbs()) {
					pw = getFFMpegThumbnail(inputFile);
				}

				boolean dvrms = false;
				String input = "-";

				if (file != null) {
					input = ProcessUtil.getShortFileNameIfWideChars(file.getAbsolutePath());
					dvrms = file.getAbsolutePath().toLowerCase().endsWith("dvr-ms");
				}

				if (pw != null && !ffmpeg_failure && !thumbOnly) {
					parseFFmpegInfo(pw.getResults(), input);
				}

				if (
					!thumbOnly &&
					container != null &&
					file != null &&
					container.equals("mpegts") &&
					isH264() &&
					getDurationInSeconds() == 0
				) {
					// Parse the duration
					try {
						int length = MpegUtil.getDurationFromMpeg(file);
						if (length > 0) {
							durationSec = (double) length;
						}
					} catch (IOException e) {
						LOGGER.trace("Error retrieving length: " + e.getMessage());
					}
				}

				if (configuration.isUseMplayerForVideoThumbs() && type == Format.VIDEO && !dvrms) {
					try {
						getMplayerThumbnail(inputFile);
						String frameName = "" + inputFile.hashCode();
						frameName = configuration.getTempFolder() + "/mplayer_thumbs/" + frameName + "00000001/00000001.jpg";
						frameName = frameName.replace(',', '_');
						File jpg = new File(frameName);

						if (jpg.exists()) {
							InputStream is = new FileInputStream(jpg);
							int sz = is.available();

<<<<<<< HEAD
							if (sz > 0) {
								setThumb(new byte[sz]);
								is.read(getThumb());
=======
								if (sz > 0) {
									thumb = new byte[sz];
									is.read(thumb);
								}
>>>>>>> 38318285
							}
							is.close();

							if (!jpg.delete()) {
								jpg.deleteOnExit();
							}

							// Try and retry
							if (!jpg.getParentFile().delete() && !jpg.getParentFile().delete()) {
								LOGGER.debug("Failed to delete \"" + jpg.getParentFile().getAbsolutePath() + "\"");
							}
						}
					} catch (IOException e) {
						LOGGER.debug("Caught exception", e);
					}
				}

				if (type == Format.VIDEO && pw != null && thumb == null) {
					InputStream is;
					try {
						int sz = 0;
						is = pw.getInputStream(0);
						if (is != null) {
							sz = is.available();
							if (sz > 0) {
								thumb = new byte[sz];
								is.read(thumb);
							}
							is.close();
						}

						if (sz > 0 && !net.pms.PMS.isHeadless()) {
							BufferedImage image = ImageIO.read(new ByteArrayInputStream(thumb));
							if (image != null) {
								Graphics g = image.getGraphics();
								g.setColor(Color.WHITE);
								g.setFont(new Font("Arial", Font.PLAIN, 14));
								int low = 0;
								if (width > 0) {
									if (width == 1920 || width == 1440) {
										g.drawString("1080p", 0, low += 18);
									} else if (width == 1280) {
										g.drawString("720p", 0, low += 18);
									}
								}
								ByteArrayOutputStream out = new ByteArrayOutputStream();
								ImageIO.write(image, "jpeg", out);
								thumb = out.toByteArray();
							}
						}
					} catch (IOException e) {
						LOGGER.debug("Error while decoding thumbnail: " + e.getMessage());
					}
				}
			}

			finalize(type, inputFile);
			mediaparsed = true;
		}
	}

	/**
	 * Parses media info from FFmpeg's stderr output
	 *
	 * @param lines The stderr output
	 * @param input The FFmpeg input (-i) argument used
	 */
	public void parseFFmpegInfo(List<String> lines, String input) {

		if (lines != null) {
			if ("-".equals(input)) {
				input = "pipe:";
			}

			boolean matchs = false;
			int langId = 0;
			int subId = 0;
			ListIterator<String> FFmpegMetaData = lines.listIterator();

			for (String line : lines) {
				FFmpegMetaData.next();
				line = line.trim();
				if (line.startsWith("Output")) {
					matchs = false;
				} else if (line.startsWith("Input")) {
					if (line.indexOf(input) > -1) {
						matchs = true;
						container = line.substring(10, line.indexOf(',', 11)).trim();
					} else {
						matchs = false;
					}
				} else if (matchs) {
					if (line.indexOf("Duration") > -1) {
						StringTokenizer st = new StringTokenizer(line, ",");
						while (st.hasMoreTokens()) {
							String token = st.nextToken().trim();
							if (token.startsWith("Duration: ")) {
								String durationStr = token.substring(10);
								int l = durationStr.substring(durationStr.indexOf('.') + 1).length();
								if (l < 4) {
									durationStr += "00".substring(0, 3 - l);
								}
								if (durationStr.indexOf("N/A") > -1) {
									durationSec = null;
								} else {
									durationSec = parseDurationString(durationStr);
								}
							} else if (token.startsWith("bitrate: ")) {
								String bitr = token.substring(9);
								int spacepos = bitr.indexOf(' ');
								if (spacepos > -1) {
									String value = bitr.substring(0, spacepos);
									String unit = bitr.substring(spacepos + 1);
									bitrate = Integer.parseInt(value);
									if (unit.equals("kb/s")) {
										bitrate = 1024 * bitrate;
									}
									if (unit.equals("mb/s")) {
										bitrate = 1048576 * bitrate;
									}
								}
							}
						}
					} else if (line.indexOf("Audio:") > -1) {
						StringTokenizer st = new StringTokenizer(line, ",");
						int a = line.indexOf('(');
						int b = line.indexOf("):", a);
						DLNAMediaAudio audio = new DLNAMediaAudio();
						audio.setId(langId++);
						if (a > -1 && b > a) {
							audio.setLang(line.substring(a + 1, b));
						} else {
							audio.setLang(DLNAMediaLang.UND);
						}

						// Get TS IDs
						a = line.indexOf("[0x");
						b = line.indexOf(']', a);
						if (a > -1 && b > a + 3) {
							String idString = line.substring(a + 3, b);
							try {
								audio.setId(Integer.parseInt(idString, 16));
							} catch (NumberFormatException nfe) {
								LOGGER.debug("Error parsing Stream ID: " + idString);
							}
						}

						while (st.hasMoreTokens()) {
							String token = st.nextToken().trim();
							if (token.startsWith("Stream")) {
								audio.setCodecA(token.substring(token.indexOf("Audio: ") + 7));
							} else if (token.endsWith("Hz")) {
								audio.setSampleFrequency(token.substring(0, token.indexOf("Hz")).trim());
							} else if (token.equals("mono")) {
								audio.getAudioProperties().setNumberOfChannels(1);
							} else if (token.equals("stereo")) {
								audio.getAudioProperties().setNumberOfChannels(2);
							} else if (token.equals("5:1") || token.equals("5.1") || token.equals("6 channels")) {
								audio.getAudioProperties().setNumberOfChannels(6);
							} else if (token.equals("5 channels")) {
								audio.getAudioProperties().setNumberOfChannels(5);
							} else if (token.equals("4 channels")) {
								audio.getAudioProperties().setNumberOfChannels(4);
							} else if (token.equals("2 channels")) {
								audio.getAudioProperties().setNumberOfChannels(2);
							} else if (token.equals("s32")) {
								audio.setBitsperSample(32);
							} else if (token.equals("s24")) {
								audio.setBitsperSample(24);
							} else if (token.equals("s16")) {
								audio.setBitsperSample(16);
							}
						}
						int FFmpegMetaDataNr = FFmpegMetaData.nextIndex();

						if (FFmpegMetaDataNr > -1) {
							line = lines.get(FFmpegMetaDataNr);
						}

						if (line.indexOf("Metadata:") > -1) {
							FFmpegMetaDataNr += 1;
							line = lines.get(FFmpegMetaDataNr);
							while (line.indexOf("      ") == 0) {
								if (line.toLowerCase().indexOf("title           :") > -1) {
									int aa = line.indexOf(": ");
									int bb = line.length();
									if (aa > -1 && bb > aa) {
										audio.setFlavor(line.substring(aa + 2, bb));
										break;
									}
								} else {
									FFmpegMetaDataNr += 1;
									line = lines.get(FFmpegMetaDataNr);
								}
							}
						}

						audioTracks.add(audio);
					} else if (line.indexOf("Video:") > -1) {
						StringTokenizer st = new StringTokenizer(line, ",");
						while (st.hasMoreTokens()) {
							String token = st.nextToken().trim();
							if (token.startsWith("Stream")) {
								codecV = token.substring(token.indexOf("Video: ") + 7);
							} else if ((token.indexOf("tbc") > -1 || token.indexOf("tb(c)") > -1)) {
								// A/V sync issues with newest FFmpeg, due to the new tbr/tbn/tbc outputs
								// Priority to tb(c)
								String frameRateDoubleString = token.substring(0, token.indexOf("tb")).trim();
								try {
									if (!frameRateDoubleString.equals(frameRate)) {// tbc taken into account only if different than tbr
										Double frameRateDouble = Double.parseDouble(frameRateDoubleString);
										frameRate = String.format(Locale.ENGLISH, "%.2f", frameRateDouble / 2);
									}
								} catch (NumberFormatException nfe) {
									// Could happen if tbc is "1k" or something like that, no big deal
									LOGGER.debug("Could not parse frame rate \"" + frameRateDoubleString + "\"");
								}

							} else if ((token.indexOf("tbr") > -1 || token.indexOf("tb(r)") > -1) && frameRate == null) {
								frameRate = token.substring(0, token.indexOf("tb")).trim();
							} else if ((token.indexOf("fps") > -1 || token.indexOf("fps(r)") > -1) && frameRate == null) { // dvr-ms ?
								frameRate = token.substring(0, token.indexOf("fps")).trim();
							} else if (token.indexOf('x') > -1 && !token.contains("max")) {
								String resolution = token.trim();
								if (resolution.indexOf(" [") > -1) {
									resolution = resolution.substring(0, resolution.indexOf(" ["));
								}
								try {
									width = Integer.parseInt(resolution.substring(0, resolution.indexOf('x')));
								} catch (NumberFormatException nfe) {
									LOGGER.debug("Could not parse width from \"" + resolution.substring(0, resolution.indexOf('x')) + "\"");
								}
								try {
									height = Integer.parseInt(resolution.substring(resolution.indexOf('x') + 1));
								} catch (NumberFormatException nfe) {
									LOGGER.debug("Could not parse height from \"" + resolution.substring(resolution.indexOf('x') + 1) + "\"");
								}
							}
						}
					} else if (line.indexOf("Subtitle:") > -1) {
						DLNAMediaSubtitle lang = new DLNAMediaSubtitle();

						// $ ffmpeg -codecs | grep "^...S"
						// ..S... = Subtitle codec
						// DES... ass                  ASS (Advanced SSA) subtitle
						// DES... dvb_subtitle         DVB subtitles (decoders: dvbsub ) (encoders: dvbsub )
						// ..S... dvb_teletext         DVB teletext
						// DES... dvd_subtitle         DVD subtitles (decoders: dvdsub ) (encoders: dvdsub )
						// ..S... eia_608              EIA-608 closed captions
						// D.S... hdmv_pgs_subtitle    HDMV Presentation Graphic Stream subtitles (decoders: pgssub )
						// D.S... jacosub              JACOsub subtitle
						// D.S... microdvd             MicroDVD subtitle
						// DES... mov_text             MOV text
						// D.S... mpl2                 MPL2 subtitle
						// D.S... pjs                  PJS (Phoenix Japanimation Society) subtitle
						// D.S... realtext             RealText subtitle
						// D.S... sami                 SAMI subtitle
						// DES... srt                  SubRip subtitle with embedded timing
						// DES... ssa                  SSA (SubStation Alpha) subtitle
						// DES... subrip               SubRip subtitle
						// D.S... subviewer            SubViewer subtitle
						// D.S... subviewer1           SubViewer v1 subtitle
						// D.S... text                 raw UTF-8 text
						// D.S... vplayer              VPlayer subtitle
						// D.S... webvtt               WebVTT subtitle
						// DES... xsub                 XSUB

						if (line.contains("srt") || line.contains("subrip")) {
							lang.setType(SubtitleType.SUBRIP);
						} else if (line.contains(" text")) {
							// excludes dvb_teletext, mov_text, realtext
							lang.setType(SubtitleType.TEXT);
						} else if (line.contains("microdvd")) {
							lang.setType(SubtitleType.MICRODVD);
						} else if (line.contains("sami")) {
							lang.setType(SubtitleType.SAMI);
						} else if (line.contains("ass") || line.contains("ssa")) {
							lang.setType(SubtitleType.ASS);
						} else if (line.contains("dvd_subtitle")) {
							lang.setType(SubtitleType.VOBSUB);
						} else if (line.contains("xsub")) {
							lang.setType(SubtitleType.DIVX);
						} else if (line.contains("mov_text")) {
							lang.setType(SubtitleType.TX3G);
						} else if (line.contains("webvtt")) {
							lang.setType(SubtitleType.WEBVTT);
						} else {
							lang.setType(SubtitleType.UNKNOWN);
						}

						int a = line.indexOf('(');
						int b = line.indexOf("):", a);
						if (a > -1 && b > a) {
							lang.setLang(line.substring(a + 1, b));
						} else {
							lang.setLang(DLNAMediaLang.UND);
						}

						lang.setId(subId++);
						int FFmpegMetaDataNr = FFmpegMetaData.nextIndex();

						if (FFmpegMetaDataNr > -1) {
							line = lines.get(FFmpegMetaDataNr);
						}

						if (line.indexOf("Metadata:") > -1) {
							FFmpegMetaDataNr += 1;
							line = lines.get(FFmpegMetaDataNr);

							while (line.indexOf("      ") == 0) {
								if (line.toLowerCase().indexOf("title           :") > -1) {
									int aa = line.indexOf(": ");
									int bb = line.length();
									if (aa > -1 && bb > aa) {
										lang.setFlavor(line.substring(aa + 2, bb));
										break;
									}
								} else {
									FFmpegMetaDataNr += 1;
									line = lines.get(FFmpegMetaDataNr);
								}
							}
						}
						subtitleTracks.add(lang);
					}
				}
			}
		}
		ffmpegparsed = true;
	}

	public boolean isH264() {
		return codecV != null && codecV.startsWith("h264");
	}

	/**
	 * Disable LPCM transcoding for MP4 container with non-H264 video as workaround for MEncoder's A/V sync bug
	 */
	public boolean isValidForLPCMTranscoding() {
		if (container != null) {
			if (container.equals("mp4")) {
				return isH264();
			} else {
				return true;
			}
		}

		return false;
	}

	public int getFrameNumbers() {
		double fr = Double.parseDouble(frameRate);
		return (int) (getDurationInSeconds() * fr);
	}

	public void setDuration(Double d) {
		this.durationSec = d;
	}

	public Double getDuration() {
		return durationSec;
	}

	/**
	 * @return 0 if nothing is specified, otherwise the duration
	 */
	public double getDurationInSeconds() {
		return durationSec != null ? durationSec : 0;
	}

	public String getDurationString() {
		return durationSec != null ? getDurationString(durationSec) : null;
	}

	/**
	 * @deprecated Use {@link #StringUtil.convertTimeToString(durationSec, StringUtil.DURATION_TIME_FORMAT)} instead.
	 */
	public static String getDurationString(double d) {
		return convertTimeToString(d, DURATION_TIME_FORMAT);
	}

	public static Double parseDurationString(String duration) {
		return duration != null ? convertStringToTime(duration) : null;
	}

	public void finalize(int type, InputFile f) {
		String codecA = null;
		if (getFirstAudioTrack() != null) {
			codecA = getFirstAudioTrack().getCodecA();
		}

		if (container != null && container.equals("avi")) {
			mimeType = HTTPResource.AVI_TYPEMIME;
		} else if (container != null && (container.equals("asf") || container.equals("wmv"))) {
			mimeType = HTTPResource.WMV_TYPEMIME;
		} else if (container != null && (container.equals("matroska") || container.equals("mkv"))) {
			mimeType = HTTPResource.MATROSKA_TYPEMIME;
		} else if (codecV != null && codecV.equals("mjpeg")) {
			mimeType = HTTPResource.JPEG_TYPEMIME;
		} else if ("png".equals(codecV) || "png".equals(container)) {
			mimeType = HTTPResource.PNG_TYPEMIME;
		} else if ("gif".equals(codecV) || "gif".equals(container)) {
			mimeType = HTTPResource.GIF_TYPEMIME;
		} else if (codecV != null && (codecV.startsWith("h264") || codecV.equals("h263") || codecV.toLowerCase().equals("mpeg4") || codecV.toLowerCase().equals("mp4"))) {
			mimeType = HTTPResource.MP4_TYPEMIME;
		} else if (codecV != null && (codecV.indexOf("mpeg") > -1 || codecV.indexOf("mpg") > -1)) {
			mimeType = HTTPResource.MPEG_TYPEMIME;
		} else if (codecV == null && codecA != null && codecA.contains("mp3")) {
			mimeType = HTTPResource.AUDIO_MP3_TYPEMIME;
		} else if (codecV == null && codecA != null && codecA.contains("aac")) {
			mimeType = HTTPResource.AUDIO_MP4_TYPEMIME;
		} else if (codecV == null && codecA != null && codecA.contains("flac")) {
			mimeType = HTTPResource.AUDIO_FLAC_TYPEMIME;
		} else if (codecV == null && codecA != null && codecA.contains("vorbis")) {
			mimeType = HTTPResource.AUDIO_OGG_TYPEMIME;
		} else if (codecV == null && codecA != null && (codecA.contains("asf") || codecA.startsWith("wm"))) {
			mimeType = HTTPResource.AUDIO_WMA_TYPEMIME;
		} else if (codecV == null && codecA != null && (codecA.startsWith("pcm") || codecA.contains("wav"))) {
			mimeType = HTTPResource.AUDIO_WAV_TYPEMIME;
		} else {
			mimeType = HTTPResource.getDefaultMimeType(type);
		}

		if (getFirstAudioTrack() == null || !(type == Format.AUDIO && getFirstAudioTrack().getBitsperSample() == 24 && getFirstAudioTrack().getSampleRate() > 48000)) {
			secondaryFormatValid = false;
		}

		// Check for external subs here
		if (f.getFile() != null && type == Format.VIDEO && configuration.isAutoloadExternalSubtitles()) {
			FileUtil.isSubtitlesExists(f.getFile(), this);
		}
	}

	/**
	 * Checks whether the video has too many reference frames per pixels for the renderer
	 * TODO move to PlayerUtil
	 */
	public synchronized boolean isVideoWithinH264LevelLimits(InputFile f, RendererConfiguration mediaRenderer) {
		if (!h264_parsed) {
			if (isH264()) {
				if (
					container != null &&
					(
						container.equals("matroska") ||
						container.equals("mkv") ||
						container.equals("mov") ||
						container.equals("mp4")
					)
				) { // Containers without h264_annexB
					byte headers[][] = getAnnexBFrameHeader(f);
					if (ffmpeg_annexb_failure) {
						LOGGER.info("Error parsing information from the file: " + f.getFilename());
					}

					if (headers != null) {
						h264_annexB = headers[1];
						if (h264_annexB != null) {
							int skip = 5;
							if (h264_annexB[2] == 1) {
								skip = 4;
							}
							byte header[] = new byte[h264_annexB.length - skip];
							System.arraycopy(h264_annexB, skip, header, 0, header.length);

							if (
								referenceFrameCount > -1 &&
								(
									"4.1".equals(avcLevel) ||
									"4.2".equals(avcLevel) ||
									"5".equals(avcLevel) ||
									"5.0".equals(avcLevel) ||
									"5.1".equals(avcLevel) ||
									"5.2".equals(avcLevel)
								) &&
								width > 0 &&
								height > 0
							) {
								int maxref;
								if (mediaRenderer == null || mediaRenderer.isPS3()) {
									/**
									 * 2013-01-25: Confirmed maximum reference frames on PS3:
									 *    - 4 for 1920x1080
									 *    - 11 for 1280x720
									 * Meaning this math is correct
									 */
									maxref = (int) Math.floor(10252743 / (double) (width * height));
								} else {
									/**
									 * This is the math for level 4.1, which results in:
									 *    - 4 for 1920x1080
									 *    - 9 for 1280x720
									 */
									maxref = (int) Math.floor(8388608 / (double) (width * height));
								}

								if (referenceFrameCount > maxref) {
									LOGGER.debug("The file " + f.getFilename() + " is not compatible with this renderer because it can only take " + maxref + " reference frames at this resolution while this file has " + referenceFrameCount + " reference frames");
									return false;
								} else if (referenceFrameCount == -1) {
									LOGGER.debug("The file " + f.getFilename() + " may not be compatible with this renderer because we can't get its number of reference frames");
									return false;
								}
							}
						} else {
							LOGGER.debug("The H.264 stream inside the following file is not compatible with this renderer: " + f.getFilename());
							return false;
						}
					} else {
						return false;
					}
				}
			}

			h264_parsed = true;
		}

		return true;
	}

	public boolean isMuxable(String filename, String codecA) {
		return codecA != null && (codecA.startsWith("dts") || codecA.equals("dca"));
	}

	public boolean isLossless(String codecA) {
		return codecA != null && (codecA.contains("pcm") || codecA.startsWith("dts") || codecA.equals("dca") || codecA.contains("flac")) && !codecA.contains("pcm_u8") && !codecA.contains("pcm_s8");
	}

	@Override
	public String toString() {
		StringBuilder result = new StringBuilder();
		result.append("container: ");
		result.append(container);
		result.append(", bitrate: ");
		result.append(bitrate);
		result.append(", size: ");
		result.append(size);
		result.append(", video codec: ");
		result.append(codecV);
		result.append(", duration: ");
		result.append(getDurationString());
		result.append(", width: ");
		result.append(width);
		result.append(", height: ");
		result.append(height);
		result.append(", frame rate: ");
		result.append(frameRate);

		if (thumb != null) {
			result.append(", thumb size : ");
			result.append(thumb.length);
		}

		result.append(", muxing mode: ");
		result.append(muxingMode);
		result.append(", mime type: ");
		result.append(mimeType);

		for (DLNAMediaAudio audio : audioTracks) {
			result.append("\n\tAudio track ");
			result.append(audio.toString());
		}

		for (DLNAMediaSubtitle sub : subtitleTracks) {
			result.append("\n\tSubtitle track ");
			result.append(sub.toString());
		}

		return result.toString();
	}

	public InputStream getThumbnailInputStream() {
		return new ByteArrayInputStream(thumb);
	}

	public String getValidFps(boolean ratios) {
		String validFrameRate = null;

		if (frameRate != null && frameRate.length() > 0) {
			try {
				double fr = Double.parseDouble(frameRate.replace(',', '.'));

				if (fr >= 14.99 && fr < 15.1) {
					validFrameRate = "15";
				} else if (fr > 23.9 && fr < 23.99) {
					validFrameRate = ratios ? "24000/1001" : "23.976";
				} else if (fr > 23.99 && fr < 24.1) {
					validFrameRate = "24";
				} else if (fr >= 24.99 && fr < 25.1) {
					validFrameRate = "25";
				} else if (fr > 29.9 && fr < 29.99) {
					validFrameRate = ratios ? "30000/1001" : "29.97";
				} else if (fr >= 29.99 && fr < 30.1) {
					validFrameRate = "30";
				} else if (fr > 47.9 && fr < 47.99) {
					validFrameRate = ratios ? "48000/1001" : "47.952";
				} else if (fr > 49.9 && fr < 50.1) {
					validFrameRate = "50";
				} else if (fr > 59.8 && fr < 59.99) {
					validFrameRate = ratios ? "60000/1001" : "59.94";
				} else if (fr >= 59.99 && fr < 60.1) {
					validFrameRate = "60";
				}
			} catch (NumberFormatException nfe) {
				LOGGER.error(null, nfe);
			}
		}

		return validFrameRate;
	}

	public DLNAMediaAudio getFirstAudioTrack() {
		if (audioTracks.size() > 0) {
			return audioTracks.get(0);
		}
		return null;
	}

	public String getValidAspect(boolean ratios) {
		String a = null;

		if (aspect != null) {
			double ar = Double.parseDouble(aspect);

			if (ar > 1.7 && ar < 1.8) {
				a = ratios ? "16/9" : "1.777777777777777";
			}

			if (ar > 1.3 && ar < 1.4) {
				a = ratios ? "4/3" : "1.333333333333333";
			}
		}

		return a;
	}

	public String getResolution() {
		if (width > 0 && height > 0) {
			return width + "x" + height;
		}

		return null;
	}

	public int getRealVideoBitrate() {
		if (bitrate > 0) {
			return (bitrate / 8);
		}

		int realBitrate = 10000000;

		if (getDurationInSeconds() != 0) {
			realBitrate = (int) (size / getDurationInSeconds());
		}

		return realBitrate;
	}

	public boolean isHDVideo() {
		return (width > 1200 || height > 700);
	}

	public boolean isMpegTS() {
		return container != null && container.equals("mpegts");
	}

	public byte[][] getAnnexBFrameHeader(InputFile f) {
		String[] cmdArray = new String[14];
		cmdArray[0] = configuration.getFfmpegPath();
		cmdArray[1] = "-i";

		if (f.getPush() == null && f.getFilename() != null) {
			cmdArray[2] = f.getFilename();
		} else {
			cmdArray[2] = "-";
		}

		cmdArray[3] = "-vframes";
		cmdArray[4] = "1";
		cmdArray[5] = "-c:v";
		cmdArray[6] = "copy";
		cmdArray[7] = "-f";
		cmdArray[8] = "h264";
		cmdArray[9] = "-bsf";
		cmdArray[10] = "h264_mp4toannexb";
		cmdArray[11] = "-an";
		cmdArray[12] = "-y";
		cmdArray[13] = "pipe:";

		byte[][] returnData = new byte[2][];
		OutputParams params = new OutputParams(configuration);
		params.maxBufferSize = 1;
		params.stdin = f.getPush();

		final ProcessWrapperImpl pw = new ProcessWrapperImpl(cmdArray, params);

		Runnable r = new Runnable() {
			@Override
			public void run() {
				try {
					Thread.sleep(3000);
					ffmpeg_annexb_failure = true;
				} catch (InterruptedException e) { }
				pw.stopProcess();
			}
		};

		Thread failsafe = new Thread(r, "FFMpeg AnnexB Frame Header Failsafe");
		failsafe.start();
		pw.runInSameThread();

		if (ffmpeg_annexb_failure) {
			return null;
		}

		InputStream is;
		ByteArrayOutputStream baot = new ByteArrayOutputStream();

		try {
			is = pw.getInputStream(0);
			byte b[] = new byte[4096];
			int n;

			while ((n = is.read(b)) > 0) {
				baot.write(b, 0, n);
			}

			byte data[] = baot.toByteArray();
			baot.close();
			returnData[0] = data;
			is.close();
			int kf = 0;

			for (int i = 3; i < data.length; i++) {
				if (data[i - 3] == 1 && (data[i - 2] & 37) == 37 && (data[i - 1] & -120) == -120) {
					kf = i - 2;
					break;
				}
			}

			int st = 0;
			boolean found = false;

			if (kf > 0) {
				for (int i = kf; i >= 5; i--) {
					if (data[i - 5] == 0 && data[i - 4] == 0 && data[i - 3] == 0 && (data[i - 2] & 1) == 1 && (data[i - 1] & 39) == 39) {
						st = i - 5;
						found = true;
						break;
					}
				}
			}

			if (found) {
				byte header[] = new byte[kf - st];
				System.arraycopy(data, st, header, 0, kf - st);
				returnData[1] = header;
			}
		} catch (IOException e) {
			LOGGER.debug("Caught exception", e);
		}

		return returnData;
	}

	@Override
	protected Object clone() throws CloneNotSupportedException {
		Object cloned = super.clone();

		if (cloned instanceof DLNAMediaInfo) {
			DLNAMediaInfo mediaCloned = ((DLNAMediaInfo) cloned);
			mediaCloned.setAudioTracksList(new ArrayList<DLNAMediaAudio>());

			for (DLNAMediaAudio audio : audioTracks) {
				mediaCloned.getAudioTracksList().add((DLNAMediaAudio) audio.clone());
			}

			mediaCloned.setSubtitleTracksList(new ArrayList<DLNAMediaSubtitle>());

			for (DLNAMediaSubtitle sub : subtitleTracks) {
				mediaCloned.getSubtitleTracksList().add((DLNAMediaSubtitle) sub.clone());
			}
		}

		return cloned;
	}

	/**
	 * @return the bitrate
	 * @since 1.50.0
	 */
	public int getBitrate() {
		return bitrate;
	}

	/**
	 * @param bitrate the bitrate to set
	 * @since 1.50.0
	 */
	public void setBitrate(int bitrate) {
		this.bitrate = bitrate;
	}

	/**
	 * @return the width
	 * @since 1.50.0
	 */
	public int getWidth() {
		return width;
	}

	/**
	 * @param width the width to set
	 * @since 1.50.0
	 */
	public void setWidth(int width) {
		this.width = width;
	}

	/**
	 * @return the height
	 * @since 1.50.0
	 */
	public int getHeight() {
		return height;
	}

	/**
	 * @param height the height to set
	 * @since 1.50.0
	 */
	public void setHeight(int height) {
		this.height = height;
	}

	/**
	 * @return the size
	 * @since 1.50.0
	 */
	public long getSize() {
		return size;
	}

	/**
	 * @param size the size to set
	 * @since 1.50.0
	 */
	public void setSize(long size) {
		this.size = size;
	}

	/**
	 * @return the codecV
	 * @since 1.50.0
	 */
	public String getCodecV() {
		return codecV;
	}

	/**
	 * @param codecV the codecV to set
	 * @since 1.50.0
	 */
	public void setCodecV(String codecV) {
		this.codecV = codecV;
	}

	/**
	 * @return the frameRate
	 * @since 1.50.0
	 */
	public String getFrameRate() {
		return frameRate;
	}

	/**
	 * @param frameRate the frameRate to set
	 * @since 1.50.0
	 */
	public void setFrameRate(String frameRate) {
		this.frameRate = frameRate;
	}

	/**
	 * @return the frameRateMode
	 * @since 1.55.0
	 */
	public String getFrameRateMode() {
		return frameRateMode;
	}

	/**
	 * @param frameRateMode the frameRateMode to set
	 * @since 1.55.0
	 */
	public void setFrameRateMode(String frameRateMode) {
		this.frameRateMode = frameRateMode;
	}

	/**
	 * @return the aspect
	 * @since 1.50.0
	 */
	public String getAspect() {
		return aspect;
	}

	/**
	 * @param aspect the aspect to set
	 * @since 1.50.0
	 */
	public void setAspect(String aspect) {
		this.aspect = aspect;
	}

	/**
	 * @return the aspect ratio reported by the container
	 */
	public String getAspectRatioContainer() {
		return aspectRatioContainer;
	}

	/**
	 * @param aspect the aspect ratio to set
	 */
	public void setAspectRatioContainer(String aspect) {
		this.aspectRatioContainer = aspect;
	}

	/**
	 * @return the aspect ratio of the video track
	 */
	public String getAspectRatioVideoTrack() {
		return aspectRatioVideoTrack;
	}

	/**
	 * @param aspect the aspect ratio to set
	 */
	public void setAspectRatioVideoTrack(String aspect) {
		this.aspectRatioVideoTrack = aspect;
	}

	/**
	 * @return the thumb
	 * @since 1.50.0
	 */
	public byte[] getThumb() {
		return thumb;
	}

	/**
	 * @param thumb the thumb to set
	 * @since 1.50.0
	 */
	public void setThumb(byte[] thumb) {
		this.thumb = thumb;
	}

	/**
	 * @return the mimeType
	 * @since 1.50.0
	 */
	public String getMimeType() {
		return mimeType;
	}

	/**
	 * @param mimeType the mimeType to set
	 * @since 1.50.0
	 */
	public void setMimeType(String mimeType) {
		this.mimeType = mimeType;
	}

	public String getMatrixCoefficients() {
		return matrixCoefficients;
	}

	public void setMatrixCoefficients(String matrixCoefficients) {
		this.matrixCoefficients = matrixCoefficients;
	}

	/**
	 * @return the bitsPerPixel
	 * @since 1.50.0
	 */
	public int getBitsPerPixel() {
		return bitsPerPixel;
	}

	/**
	 * @param bitsPerPixel the bitsPerPixel to set
	 * @since 1.50.0
	 */
	public void setBitsPerPixel(int bitsPerPixel) {
		this.bitsPerPixel = bitsPerPixel;
	}

	/**
	 * @return reference frame count for video stream or {@code -1} if not parsed.
	 */
	public synchronized byte getReferenceFrameCount() {
		return referenceFrameCount;
	}

	/**
	 * Sets reference frame count for video stream or {@code -1} if not parsed.
	 *
	 * @param referenceFrameCount reference frame count.
	 */
	public synchronized void setReferenceFrameCount(byte referenceFrameCount) {
		if (referenceFrameCount < -1) {
			throw new IllegalArgumentException("referenceFrameCount should be >= -1.");
		}
		this.referenceFrameCount = referenceFrameCount;
	}

	/**
	 * @return AVC level for video stream or {@code null} if not parsed.
	 */
	public synchronized String getAvcLevel() {
		return avcLevel;
	}

	/**
	 * Sets AVC level for video stream or {@code null} if not parsed.
	 *
	 * @param avcLevel AVC level.
	 */
	public synchronized void setAvcLevel(String avcLevel) {
		this.avcLevel = avcLevel;
	}

	public synchronized int getAvcAsInt() {
		try {
			return Integer.parseInt(getAvcLevel().replaceAll("\\.", ""));
		} catch (Exception e) {
			return 0;
		}
	}

	public synchronized String getH264Profile() { return h264Profile; }

	public synchronized void setH264Profile(String s) { h264Profile = s; }

	/**
	 * @return the audioTracks
	 * @since 1.60.0
	 */
	// TODO (breaking change): rename to getAudioTracks
	public List<DLNAMediaAudio> getAudioTracksList() {
		return audioTracks;
	}

	/**
	 * @return the audioTracks
	 * @deprecated use getAudioTracksList() instead
	 */
	@Deprecated
	public ArrayList<DLNAMediaAudio> getAudioCodes() {
		if (audioTracks instanceof ArrayList) {
			return (ArrayList<DLNAMediaAudio>) audioTracks;
		} else {
			return new ArrayList<DLNAMediaAudio>();
		}
	}

	/**
	 * @param audioTracks the audioTracks to set
	 * @since 1.60.0
	 */
	// TODO (breaking change): rename to setAudioTracks
	public void setAudioTracksList(List<DLNAMediaAudio> audioTracks) {
		this.audioTracks = audioTracks;
	}

	/**
	 * @param audioTracks the audioTracks to set
	 * @deprecated use setAudioTracksList(ArrayList<DLNAMediaAudio> audioTracks) instead
	 */
	@Deprecated
	public void setAudioCodes(List<DLNAMediaAudio> audioTracks) {
		setAudioTracksList(audioTracks);
	}

	/**
	 * @return the subtitleTracks
	 * @since 1.60.0
	 */
	// TODO (breaking change): rename to getSubtitleTracks
	public List<DLNAMediaSubtitle> getSubtitleTracksList() {
		return subtitleTracks;
	}

	/**
	 * @return the subtitleTracks
	 * @deprecated use getSubtitleTracksList() instead
	 */
	@Deprecated
	public ArrayList<DLNAMediaSubtitle> getSubtitlesCodes() {
		if (subtitleTracks instanceof ArrayList) {
			return (ArrayList<DLNAMediaSubtitle>) subtitleTracks;
		} else {
			return new ArrayList<DLNAMediaSubtitle>();
		}
	}

	/**
	 * @param subtitleTracks the subtitleTracks to set
	 * @since 1.60.0
	 */
	// TODO (breaking change): rename to setSubtitleTracks
	public void setSubtitleTracksList(List<DLNAMediaSubtitle> subtitleTracks) {
		this.subtitleTracks = subtitleTracks;
	}

	/**
	 * @param subtitleTracks the subtitleTracks to set
	 * @deprecated use setSubtitleTracksList(ArrayList<DLNAMediaSubtitle> subtitleTracks) instead
	 */
	@Deprecated
	public void setSubtitlesCodes(List<DLNAMediaSubtitle> subtitleTracks) {
		setSubtitleTracksList(subtitleTracks);
	}

	/**
	 * @return the model
	 * @since 1.50.0
	 */
	public String getModel() {
		return model;
	}

	/**
	 * @param model the model to set
	 * @since 1.50.0
	 */
	public void setModel(String model) {
		this.model = model;
	}

	/**
	 * @return the exposure
	 * @since 1.50.0
	 */
	public int getExposure() {
		return exposure;
	}

	/**
	 * @param exposure the exposure to set
	 * @since 1.50.0
	 */
	public void setExposure(int exposure) {
		this.exposure = exposure;
	}

	/**
	 * @return the orientation
	 * @since 1.50.0
	 */
	public int getOrientation() {
		return orientation;
	}

	/**
	 * @param orientation the orientation to set
	 * @since 1.50.0
	 */
	public void setOrientation(int orientation) {
		this.orientation = orientation;
	}

	/**
	 * @return the iso
	 * @since 1.50.0
	 */
	public int getIso() {
		return iso;
	}

	/**
	 * @param iso the iso to set
	 * @since 1.50.0
	 */
	public void setIso(int iso) {
		this.iso = iso;
	}

	/**
	 * @return the muxingMode
	 * @since 1.50.0
	 */
	public String getMuxingMode() {
		return muxingMode;
	}

	/**
	 * @param muxingMode the muxingMode to set
	 * @since 1.50.0
	 */
	public void setMuxingMode(String muxingMode) {
		this.muxingMode = muxingMode;
	}

	/**
	 * @return the muxingModeAudio
	 * @since 1.50.0
	 */
	public String getMuxingModeAudio() {
		return muxingModeAudio;
	}

	/**
	 * @param muxingModeAudio the muxingModeAudio to set
	 * @since 1.50.0
	 */
	public void setMuxingModeAudio(String muxingModeAudio) {
		this.muxingModeAudio = muxingModeAudio;
	}

	/**
	 * @return the container
	 * @since 1.50.0
	 */
	public String getContainer() {
		return container;
	}

	/**
	 * @param container the container to set
	 * @since 1.50.0
	 */
	public void setContainer(String container) {
		this.container = container;
	}

	/**
	 * @return the h264_annexB
	 * @since 1.50.0
	 */
	public byte[] getH264AnnexB() {
		return h264_annexB;
	}

	/**
	 * @param h264AnnexB the h264_annexB to set
	 * @since 1.50.0
	 */
	public void setH264AnnexB(byte[] h264AnnexB) {
		this.h264_annexB = h264AnnexB;
	}

	/**
	 * @return the mediaparsed
	 * @since 1.50.0
	 */
	public boolean isMediaparsed() {
		return mediaparsed;
	}

	/**
	 * @param mediaparsed the mediaparsed to set
	 * @since 1.50.0
	 */
	public void setMediaparsed(boolean mediaparsed) {
		this.mediaparsed = mediaparsed;
	}

	public boolean isFFmpegparsed() {
		return ffmpegparsed;
	}

	/**
	 * @return the thumbready
	 * @since 1.50.0
	 */
	public boolean isThumbready() {
		return thumbready;
	}

	/**
	 * @param thumbready the thumbready to set
	 * @since 1.50.0
	 */
	public void setThumbready(boolean thumbready) {
		this.thumbready = thumbready;
	}

	/**
	 * @return the dvdtrack
	 * @since 1.50.0
	 */
	public int getDvdtrack() {
		return dvdtrack;
	}

	/**
	 * @param dvdtrack the dvdtrack to set
	 * @since 1.50.0
	 */
	public void setDvdtrack(int dvdtrack) {
		this.dvdtrack = dvdtrack;
	}

	/**
	 * @return the secondaryFormatValid
	 * @since 1.50.0
	 */
	public boolean isSecondaryFormatValid() {
		return secondaryFormatValid;
	}

	/**
	 * @param secondaryFormatValid the secondaryFormatValid to set
	 * @since 1.50.0
	 */
	public void setSecondaryFormatValid(boolean secondaryFormatValid) {
		this.secondaryFormatValid = secondaryFormatValid;
	}

	/**
	 * @return the parsing
	 * @since 1.50.0
	 */
	public boolean isParsing() {
		return parsing;
	}

	/**
	 * @param parsing the parsing to set
	 * @since 1.50.0
	 */
	public void setParsing(boolean parsing) {
		this.parsing = parsing;
	}

	/**
	 * @return the encrypted
	 * @since 1.50.0
	 */
	public boolean isEncrypted() {
		return encrypted;
	}

	/**
	 * @param encrypted the encrypted to set
	 * @since 1.50.0
	 */
	public void setEncrypted(boolean encrypted) {
		this.encrypted = encrypted;
	}

	public boolean isMod4() {
		if (
			height % 4 != 0 ||
			width % 4 != 0
		) {
			return false;
		}

		return true;
	}

	/**
	 * Note: This is based on a flag in Matroska files, and as such it is
	 * unreliable; it will be unlikely to find a false-positive but there
	 * will be false-negatives, similar to language flags.
	 *
	 * @return whether the video track is 3D
	 */
	public boolean is3d() {
		if (!"".equals(stereoscopy)) {
			return true;
		}

		return false;
	}

	/**
	 * Note: This is based on a flag in Matroska files, and as such it is
	 * unreliable; it will be unlikely to find a false-positive but there
	 * will be false-negatives, similar to language flags.
	 *
	 * @return the type of stereoscopy (3D) of the video track
	 */
	public String getStereoscopy() {
		return stereoscopy;
	}

	/**
	 * Sets the type of stereoscopy (3D) of the video track.
	 *
	 * Note: This is based on a flag in Matroska files, and as such it is
	 * unreliable; it will be unlikely to find a false-positive but there
	 * will be false-negatives, similar to language flags.
	 *
	 * @param stereoscopy the type of stereoscopy (3D) of the video track
	 */
	public void setStereoscopy(String stereoscopy) {
		this.stereoscopy = stereoscopy;
	}

	public boolean isDVDResolution() {
		return (width == 720 && height == 576) || (width == 720 && height == 480);
	}
}<|MERGE_RESOLUTION|>--- conflicted
+++ resolved
@@ -699,13 +699,8 @@
 						codecV = "tiff";
 					}
 
-<<<<<<< HEAD
-					setContainer(getCodecV());
+					container = codecV;
 				} catch (Throwable e) {
-=======
-					container = codecV;
-				} catch (ImageReadException | IOException e) {
->>>>>>> 38318285
 					LOGGER.info("Error parsing image ({}) with Sanselan, switching to FFmpeg.", file.getAbsolutePath());
 				}
 				if (configuration.getImageThumbnailsEnabled() && file != null && gen_thumb) {
@@ -720,13 +715,8 @@
 								.outputQuality(1.0f)
 								.toOutputStream(out);
 
-<<<<<<< HEAD
-						setThumb(out.toByteArray());
+						thumb = out.toByteArray();
 					} catch (Exception e) {
-=======
-						thumb = out.toByteArray();
-					} catch (IOException | IllegalArgumentException | IllegalStateException e) {
->>>>>>> 38318285
 						LOGGER.debug("Error generating thumbnail for: " + file.getName());
 						LOGGER.debug("The full error was: " + e);
 					}
@@ -781,16 +771,10 @@
 							InputStream is = new FileInputStream(jpg);
 							int sz = is.available();
 
-<<<<<<< HEAD
-							if (sz > 0) {
-								setThumb(new byte[sz]);
-								is.read(getThumb());
-=======
 								if (sz > 0) {
 									thumb = new byte[sz];
 									is.read(thumb);
 								}
->>>>>>> 38318285
 							}
 							is.close();
 
