/*
 * PS3 Media Server, for streaming any medias to your PS3.
 * Copyright (C) 2008  A.Brochard
 *
 * This program is free software; you can redistribute it and/or
 * modify it under the terms of the GNU General Public License
 * as published by the Free Software Foundation; version 2
 * of the License only.
 *
 * This program is distributed in the hope that it will be useful,
 * but WITHOUT ANY WARRANTY; without even the implied warranty of
 * MERCHANTABILITY or FITNESS FOR A PARTICULAR PURPOSE.  See the
 * GNU General Public License for more details.
 *
 * You should have received a copy of the GNU General Public License
 * along with this program; if not, write to the Free Software
 * Foundation, Inc., 51 Franklin Street, Fifth Floor, Boston, MA  02110-1301, USA.
 */
package net.pms.dlna;

import java.awt.Color;
import java.io.*;
import java.nio.file.Files;
import java.util.*;
import net.pms.Messages;
import net.pms.PMS;
import net.pms.configuration.PmsConfiguration;
import net.pms.configuration.RendererConfiguration;
import net.pms.formats.AudioAsVideo;
import net.pms.formats.Format;
import net.pms.formats.v2.SubtitleType;
import net.pms.io.OutputParams;
import net.pms.io.ProcessWrapperImpl;
import net.pms.network.HTTPResource;
import net.pms.util.CoverSupplier;
import net.pms.util.CoverUtil;
import net.pms.util.FileUtil;
import net.pms.util.FullyPlayed;
import net.pms.util.MpegUtil;
import net.pms.util.CoverArtArchiveUtil;
import net.pms.util.ProcessUtil;
import static net.pms.util.StringUtil.*;
import net.pms.util.UMSUtils;
import static org.apache.commons.lang3.StringUtils.isNotBlank;
import static org.apache.commons.lang3.StringUtils.isBlank;
import org.apache.sanselan.ImageInfo;
import org.apache.sanselan.ImageReadException;
import org.apache.sanselan.Sanselan;
import org.apache.sanselan.common.IImageMetadata;
import org.apache.sanselan.formats.jpeg.JpegImageMetadata;
import org.apache.sanselan.formats.tiff.TiffField;
import org.apache.sanselan.formats.tiff.constants.TiffConstants;
import org.jaudiotagger.audio.AudioFile;
import org.jaudiotagger.audio.AudioFileIO;
import org.jaudiotagger.audio.AudioHeader;
import org.jaudiotagger.audio.exceptions.CannotReadException;
import org.jaudiotagger.audio.exceptions.InvalidAudioFrameException;
import org.jaudiotagger.audio.exceptions.ReadOnlyFileException;
import org.jaudiotagger.tag.FieldKey;
import org.jaudiotagger.tag.KeyNotFoundException;
import org.jaudiotagger.tag.Tag;
import org.jaudiotagger.tag.TagException;
import org.slf4j.Logger;
import org.slf4j.LoggerFactory;

/**
 * This class keeps track of media file metadata scanned by the MediaInfo library.
 *
 * TODO: Change all instance variables to private. For backwards compatibility
 * with external plugin code the variables have all been marked as deprecated
 * instead of changed to private, but this will surely change in the future.
 * When everything has been changed to private, the deprecated note can be
 * removed.
 */
public class DLNAMediaInfo implements Cloneable {
	private static final Logger LOGGER = LoggerFactory.getLogger(DLNAMediaInfo.class);
	private static final PmsConfiguration configuration = PMS.getConfiguration();

	public static final long ENDFILE_POS = 99999475712L;

	/**
	 * Maximum size of a stream, taking into account that some renderers (like
	 * the PS3) will convert this <code>long</code> to <code>int</code>.
	 * Truncating this value will still return the maximum value that an
	 * <code>int</code> can contain.
	 */
	public static final long TRANS_SIZE = Long.MAX_VALUE - Integer.MAX_VALUE - 1;

	private boolean h264_parsed;

	// Stored in database
	private Double durationSec;

	/**
	 * @deprecated Use standard getter and setter to access this variable.
	 */
	@Deprecated
	public int bitrate;

	/**
	 * @deprecated Use standard getter and setter to access this variable.
	 */
	@Deprecated
	public int width;

	/**
	 * @deprecated Use standard getter and setter to access this variable.
	 */
	@Deprecated
	public int height;

	/**
	 * @deprecated Use standard getter and setter to access this variable.
	 */
	@Deprecated
	public long size;

	/**
	 * @deprecated Use standard getter and setter to access this variable.
	 */
	@Deprecated
	public String codecV;

	/**
	 * @deprecated Use standard getter and setter to access this variable.
	 */
	@Deprecated
	public String frameRate;

	private String frameRateMode;

	/**
	 * @deprecated Use standard getter and setter to access this variable.
	 */
	@Deprecated
	public String aspect;

	public String aspectRatioDvdIso;
	public String aspectRatioContainer;
	public String aspectRatioVideoTrack;

	/**
	 * @deprecated Use standard getter and setter to access this variable.
	 */
	@Deprecated
	public byte thumb[];

	/**
	 * @deprecated Use standard getter and setter to access this variable.
	 */
	@Deprecated
	public String mimeType;

	/**
	 * @deprecated Use standard getter and setter to access this variable.
	 */
	@Deprecated
	public int bitsPerPixel;

	private byte referenceFrameCount = -1;
	private String avcLevel = null;
	private String h264Profile = null;

	private List<DLNAMediaAudio> audioTracks = new ArrayList<>();
	private List<DLNAMediaSubtitle> subtitleTracks = new ArrayList<>();

	/**
	 * @deprecated Use standard getter and setter to access this variable.
	 */
	@Deprecated
	public String model;

	/**
	 * @deprecated Use standard getter and setter to access this variable.
	 */
	@Deprecated
	public int exposure;

	/**
	 * @deprecated Use standard getter and setter to access this variable.
	 */
	@Deprecated
	public int orientation;

	/**
	 * @deprecated Use standard getter and setter to access this variable.
	 */
	@Deprecated
	public int iso;

	/**
	 * @deprecated Use standard getter and setter to access this variable.
	 */
	@Deprecated
	public String muxingMode;

	/**
	 * @deprecated Use standard getter and setter to access this variable.
	 */
	@Deprecated
	public String muxingModeAudio;

	/**
	 * @deprecated Use standard getter and setter to access this variable.
	 */
	@Deprecated
	public String container;

	/**
	 * @deprecated Use {@link #getH264AnnexB()} and {@link #setH264AnnexB(byte[])} to access this variable.
	 */
	@Deprecated
	public byte[] h264_annexB;

	/**
	 * Not stored in database.
	 * @deprecated Use standard getter and setter to access this variable.
	 */
	@Deprecated
	public boolean mediaparsed;

	public boolean ffmpegparsed;

	/**
	 * isUseMediaInfo-related, used to manage thumbnail management separated
	 * from the main parsing process.
	 *
	 * @deprecated Use standard getter and setter to access this variable.
	 */
	@Deprecated
	public boolean thumbready;

	/**
	 * @deprecated Use standard getter and setter to access this variable.
	 */
	@Deprecated
	public int dvdtrack;

	/**
	 * @deprecated Use standard getter and setter to access this variable.
	 */
	@Deprecated
	public boolean secondaryFormatValid = true;

	/**
	 * @deprecated Use standard getter and setter to access this variable.
	 */
	@Deprecated
	public boolean parsing = false;

	private boolean ffmpeg_failure;
	private boolean ffmpeg_annexb_failure;
	private boolean muxable;
	private Map<String, String> extras;

	/**
	 * @deprecated Use standard getter and setter to access this variable.
	 */
	@Deprecated
	public boolean encrypted;

	/**
	 * @deprecated Use standard getter and setter to access this variable.
	 */
	@Deprecated
	public String matrixCoefficients;

	/**
	 * @deprecated Use standard getter and setter to access this variable.
	 */
	@Deprecated
	public boolean embeddedFontExists = false;

	/**
	 * @deprecated Use standard getter and setter to access this variable.
	 */
	@Deprecated
	public String stereoscopy;

	/**
	 * @deprecated Use standard getter and setter to access this variable.
	 */
	@Deprecated
	public String fileTitleFromMetadata;

	/**
	 * @deprecated Use standard getter and setter to access this variable.
	 */
	@Deprecated
	public String videoTrackTitleFromMetadata;

	private boolean gen_thumb;

	private int videoTrackCount = 0;
	private int imageCount = 0;

	public int getVideoTrackCount() {
		return videoTrackCount;
	}

	public void setVideoTrackCount(int value) {
		videoTrackCount = value;
	}

	public int getAudioTrackCount() {
		return audioTracks.size();
	}

	public int getImageCount() {
		return imageCount;
	}

	public void setImageCount(int value) {
		imageCount = value;
	}

	public int getSubTrackCount() {
		return subtitleTracks.size();
	}

	public boolean isVideo() {
		return videoTrackCount > 0;
	}

	public boolean isAudio() {
		return videoTrackCount == 0 && audioTracks.size() == 1;
	}

	public boolean hasAudio() {
		return audioTracks.size() > 0;
	}

	/**
	 * @return the number of subtitle tracks embedded in the media file.
	 */

	public boolean hasSubtitles() {
		return subtitleTracks.size() > 0;
	}

	public boolean isImage() {
		return videoTrackCount == 0 && audioTracks.size() == 0 && imageCount > 0;
	}

	/**
	 * Used to determine whether tsMuxeR can mux the file to the renderer
	 * instead of transcoding.
	 * Also used by DLNAResource to help determine the DLNA.ORG_PN (file type)
	 * value to send to the renderer.
	 *
	 * Some of this code is repeated in isVideoWithinH264LevelLimits(), and since
	 * both functions are sometimes (but not always) used together, this is
	 * not an efficient use of code.
	 *
	 * TODO: Fix the above situation.
	 * TODO: Now that FFmpeg is muxing without tsMuxeR, we should make a separate
	 *       function for that, or even better, re-think this whole approach.
	 *
	 * @param mediaRenderer The renderer we might mux to
	 *
	 * @return
	 */
	public boolean isMuxable(RendererConfiguration mediaRenderer) {
		// Make sure the file is H.264 video
		if (isH264()) {
			muxable = true;
		}

		// Check if the renderer supports the resolution of the video
		if (
			(
				mediaRenderer.isMaximumResolutionSpecified() &&
				(
					width > mediaRenderer.getMaxVideoWidth() ||
					height > mediaRenderer.getMaxVideoHeight()
				)
			) ||
			(
				!mediaRenderer.isMuxNonMod4Resolution() &&
				!isMod4()
			)
		) {
			muxable = false;
		}

		// Temporary fix: MediaInfo support will take care of this in the future
		// For now, http://ps3mediaserver.org/forum/viewtopic.php?f=11&t=6361&start=0
		// Bravia does not support AVC video at less than 288px high
		if (mediaRenderer.isBRAVIA() && height < 288) {
			muxable = false;
		}

		return muxable;
	}

	/**
	 * Whether a file is a WEB-DL release.
	 *
	 * It's important for some devices like PS3 because WEB-DL files often have
	 * some difference (possibly not starting on a keyframe or something to do with
	 * SEI output from MEncoder, possibly something else) that makes the PS3 not
	 * accept them when output from tsMuxeR via MEncoder.
	 *
	 * The above statement may not be applicable when using tsMuxeR via FFmpeg
	 * so we should reappraise the situation if we make that change.
	 *
	 * It is unlikely it will return false-positives but it will return
	 * false-negatives.
	 *
	 * @param filename the filename
	 * @param params the file properties
	 *
	 * @return whether a file is a WEB-DL release
	 */
	public boolean isWebDl(String filename, OutputParams params) {
		// Check the filename
		if (filename.toLowerCase().replaceAll("\\-", "").contains("webdl")) {
			return true;
		}

		// Check the metadata
		if (
			(
				getFileTitleFromMetadata() != null &&
				getFileTitleFromMetadata().toLowerCase().replaceAll("\\-", "").contains("webdl")
			) ||
			(
				getVideoTrackTitleFromMetadata() != null &&
				getVideoTrackTitleFromMetadata().toLowerCase().replaceAll("\\-", "").contains("webdl")
			) ||
			(
				params.aid != null &&
				params.aid.getAudioTrackTitleFromMetadata() != null &&
				params.aid.getAudioTrackTitleFromMetadata().toLowerCase().replaceAll("\\-", "").contains("webdl")
			) ||
			(
				params.sid != null &&
				params.sid.getSubtitlesTrackTitleFromMetadata() != null &&
				params.sid.getSubtitlesTrackTitleFromMetadata().toLowerCase().replaceAll("\\-", "").contains("webdl")
			)
		) {
			return true;
		}

		return false;
	}

	public Map<String, String> getExtras() {
		return extras;
	}

	public void putExtra(String key, String value) {
		if (extras == null) {
			extras = new HashMap<>();
		}

		extras.put(key, value);
	}

	public String getExtrasAsString() {
		if (extras == null) {
			return null;
		}

		StringBuilder sb = new StringBuilder();

		for (Map.Entry<String, String> entry : extras.entrySet()) {
			sb.append(entry.getKey());
			sb.append("|");
			sb.append(entry.getValue());
			sb.append("|");
		}

		return sb.toString();
	}

	public void setExtrasAsString(String value) {
		if (value != null) {
			StringTokenizer st = new StringTokenizer(value, "|");

			while (st.hasMoreTokens()) {
				try {
					putExtra(st.nextToken(), st.nextToken());
				} catch (NoSuchElementException nsee) {
					LOGGER.debug("Caught exception", nsee);
				}
			}
		}
	}

	public DLNAMediaInfo() {
		thumbready = true; // this class manages thumbnails by default with the parser_v1 method
		gen_thumb = false;
	}

	@Deprecated
	public void generateThumbnail(InputFile input, Format ext, int type, Double seekPosition, boolean resume) {
		generateThumbnail(input, ext, type, seekPosition, resume, null);
	}

	public void generateThumbnail(InputFile input, Format ext, int type, Double seekPosition, boolean resume, RendererConfiguration renderer) {
		DLNAMediaInfo forThumbnail = new DLNAMediaInfo();
		forThumbnail.gen_thumb = true;
		forThumbnail.durationSec = getDurationInSeconds();

		if (seekPosition <= forThumbnail.durationSec) {
			forThumbnail.durationSec = seekPosition;
		} else {
			forThumbnail.durationSec /= 2;
		}

		forThumbnail.parse(input, ext, type, true, resume, renderer);
		thumb = forThumbnail.thumb;
	}

	private ProcessWrapperImpl getFFmpegThumbnail(InputFile media, boolean resume, RendererConfiguration renderer) {
		/**
		 * Note: The text output from FFmpeg is used by renderers that do
		 * not use MediaInfo, so do not make any changes that remove or
		 * minimize the amount of text given by FFmpeg here
		 */
		String args[] = new String[14];
		args[0] = getFfmpegPath();
		File file = media.getFile();
		boolean dvrms = file != null && file.getAbsolutePath().toLowerCase().endsWith("dvr-ms");

		if (dvrms && isNotBlank(configuration.getFfmpegAlternativePath())) {
			args[0] = configuration.getFfmpegAlternativePath();
		}

		args[1] = "-ss";
		if (resume) {
			args[2] = "" + (int) getDurationInSeconds();
		} else {
			args[2] = "" + configuration.getThumbnailSeekPos();
		}

		args[3] = "-i";

		if (file != null) {
			args[4] = ProcessUtil.getShortFileNameIfWideChars(file.getAbsolutePath());
		} else {
			args[4] = "-";
		}

		args[5] = "-an";
		args[6] = "-an";

		// Thumbnail resolution
		int thumbnailWidth  = 320;
		int thumbnailHeight = 180;
		double thumbnailRatio  = 1.78;
		if (renderer != null) {
			thumbnailWidth  = renderer.getThumbnailWidth();
			thumbnailHeight = renderer.getThumbnailHeight();
			thumbnailRatio  = renderer.getThumbnailRatio();
		}

		args[7] = "-vf";
		args[8] = "scale='if(gt(a," + thumbnailRatio + ")," + thumbnailWidth + ",-1)':'if(gt(a," + thumbnailRatio + "),-1," + thumbnailHeight + ")', pad=" + thumbnailWidth + ":" + thumbnailHeight + ":(" + thumbnailWidth + "-iw)/2:(" + thumbnailHeight + "-ih)/2";
		args[9] = "-vframes";
		args[10] = "1";
		args[11] = "-f";
		args[12] = "image2";
		args[13] = "pipe:";

		// FIXME MPlayer should not be used if thumbnail generation is disabled
		if (!configuration.isThumbnailGenerationEnabled() || !renderer.isThumbnails() || (configuration.isUseMplayerForVideoThumbs() && !dvrms)) {
			args[2] = "0";
			for (int i = 5; i <= 13; i++) {
				args[i] = "-an";
			}
		}

		OutputParams params = new OutputParams(configuration);
		params.maxBufferSize = 1;
		params.stdin = media.getPush();
		params.noexitcheck = true; // not serious if anything happens during the thumbnailer

		// true: consume stderr on behalf of the caller i.e. parse()
		final ProcessWrapperImpl pw = new ProcessWrapperImpl(args, params, false, true);

		// FAILSAFE
		parsing = true;
		Runnable r = () -> {
			try {
				Thread.sleep(10000);
				ffmpeg_failure = true;
			} catch (InterruptedException e) { }
			
			pw.stopProcess();
			parsing = false;
		};

		Thread failsafe = new Thread(r, "FFmpeg Thumbnail Failsafe");
		failsafe.start();
		pw.runInSameThread();
		parsing = false;;
		return pw;
	}

	private ProcessWrapperImpl getMplayerThumbnail(InputFile media, boolean resume) throws IOException {
		File file = media.getFile();
		String args[] = new String[14];
		args[0] = configuration.getMplayerPath();
		args[1] = "-ss";
		if (resume) {
			args[2] = "" + (int) getDurationInSeconds();
		} else {
			args[2] = "" + configuration.getThumbnailSeekPos();
		}

		args[3] = "-quiet";

		if (file != null) {
			args[4] = ProcessUtil.getShortFileNameIfWideChars(file.getAbsolutePath());
		} else {
			args[4] = "-";
		}

		args[5] = "-msglevel";
		args[6] = "all=4";
		args[7] = "-vf";
		args[8] = "scale=320:-2,expand=:180";
		args[9] = "-frames";
		args[10] = "1";
		args[11] = "-vo";
		String frameName = "" + media.hashCode();
		frameName = "mplayer_thumbs:subdirs=\"" + frameName + "\"";
		frameName = frameName.replace(',', '_');
		args[12] = "jpeg:outdir=" + frameName;
		args[13] = "-nosound";
		OutputParams params = new OutputParams(configuration);
		params.workDir = configuration.getTempFolder();
		params.maxBufferSize = 1;
		params.stdin = media.getPush();
		params.log = true;
		params.noexitcheck = true; // not serious if anything happens during the thumbnailer
		final ProcessWrapperImpl pw = new ProcessWrapperImpl(args, params);

		// FAILSAFE
		parsing = true;
		Runnable r = () -> {
			try {
				Thread.sleep(3000);
			} catch (InterruptedException e) { }
			
			pw.stopProcess();
			parsing = false;
		};

		Thread failsafe = new Thread(r, "MPlayer Thumbnail Failsafe");
		failsafe.start();
		pw.runInSameThread();
		parsing = false;
		return pw;
	}

	private String getFfmpegPath() {
		String value = configuration.getFfmpegPath();

		if (value == null) {
			LOGGER.info("No FFmpeg - unable to thumbnail");
			throw new RuntimeException("No FFmpeg - unable to thumbnail");
		} else {
			return value;
		}
	}

	@Deprecated
	public void parse(InputFile inputFile, Format ext, int type, boolean thumbOnly, boolean resume) {
		parse(inputFile, ext, type, thumbOnly, resume, null);
	}

	/**
	 * Parse media without using MediaInfo.
	 */
	public void parse(InputFile inputFile, Format ext, int type, boolean thumbOnly, boolean resume, RendererConfiguration renderer) {
		int i = 0;

		while (isParsing()) {
			if (i == 5) {
				mediaparsed = true;
				break;
			}

			try {
				Thread.sleep(1000);
			} catch (InterruptedException e) { }

			i++;
		}

		if (isMediaparsed()) {
			return;
		}

		if (inputFile != null) {
			File file = inputFile.getFile();
			if (file != null) {
				size = file.length();
			} else {
				size = inputFile.getSize();
			}

			ProcessWrapperImpl pw = null;
			boolean ffmpeg_parsing = true;

			if (type == Format.AUDIO || ext instanceof AudioAsVideo) {
				ffmpeg_parsing = false;
				DLNAMediaAudio audio = new DLNAMediaAudio();

				if (file != null) {
					try {
						AudioFile af = AudioFileIO.read(file);
						AudioHeader ah = af.getAudioHeader();

						if (ah != null && !thumbOnly) {
							int length = ah.getTrackLength();
							int rate = ah.getSampleRateAsNumber();

							if (ah.getEncodingType().toLowerCase().contains("flac 24")) {
								audio.setBitsperSample(24);
							}

							audio.setSampleFrequency("" + rate);
							durationSec = (double) length;
							bitrate = (int) ah.getBitRateAsNumber();
							audio.getAudioProperties().setNumberOfChannels(2);

							if (ah.getChannels() != null && ah.getChannels().toLowerCase().contains("mono")) {
								audio.getAudioProperties().setNumberOfChannels(1);
							} else if (ah.getChannels() != null && ah.getChannels().toLowerCase().contains("stereo")) {
								audio.getAudioProperties().setNumberOfChannels(2);
							} else if (ah.getChannels() != null) {
								audio.getAudioProperties().setNumberOfChannels(Integer.parseInt(ah.getChannels()));
							}

							audio.setCodecA(ah.getEncodingType().toLowerCase());

							if (audio.getCodecA().contains("(windows media")) {
								audio.setCodecA(audio.getCodecA().substring(0, audio.getCodecA().indexOf("(windows media")).trim());
							}
						}

						Tag t = af.getTag();

						if (t != null) {
							if (t.getArtworkList().size() > 0) {
								thumb = t.getArtworkList().get(0).getBinaryData();
							} else {
								if (!configuration.getAudioThumbnailMethod().equals(CoverSupplier.NONE)) {
									thumb = CoverUtil.get().getThumbnail(t);
								}
							}

							if (!thumbOnly) {
								audio.setAlbum(t.getFirst(FieldKey.ALBUM));
								audio.setArtist(t.getFirst(FieldKey.ARTIST));
								audio.setSongname(t.getFirst(FieldKey.TITLE));
								String y = t.getFirst(FieldKey.YEAR);

								try {
									if (y.length() > 4) {
										y = y.substring(0, 4);
									}
									audio.setYear(Integer.parseInt(((y != null && y.length() > 0) ? y : "0")));
									y = t.getFirst(FieldKey.TRACK);
									audio.setTrack(Integer.parseInt(((y != null && y.length() > 0) ? y : "1")));
									audio.setGenre(t.getFirst(FieldKey.GENRE));
								} catch (NumberFormatException | KeyNotFoundException e) {
									LOGGER.debug("Error parsing unimportant metadata: " + e.getMessage());
								}
							}

							int thumbnailWidth = renderer.isSquareAudioThumbnails() ? renderer.getThumbnailHeight() : renderer.getThumbnailWidth();
							int thumbnailHeight = renderer.getThumbnailHeight();

							// Make sure the image fits in the renderer's bounds
							boolean isFullyPlayedThumbnail = FullyPlayed.isFullyPlayedThumbnail(file);
							thumb = UMSUtils.scaleImage(thumb, thumbnailWidth, thumbnailHeight, isFullyPlayedThumbnail);

							if (isFullyPlayedThumbnail) {
								thumb = FullyPlayed.addFullyPlayedOverlay(thumb, MediaType.AUDIO);
							}
						}
					} catch (CannotReadException | IOException | TagException | ReadOnlyFileException | InvalidAudioFrameException | NumberFormatException | KeyNotFoundException e) {
						LOGGER.debug("Error parsing audio file: {} - {}", e.getMessage(), e.getCause() != null ? e.getCause().getMessage() : "");
						ffmpeg_parsing = false;
					}

					if (audio.getSongname() != null && audio.getSongname().length() > 0) {
						if (renderer != null && renderer.isPrependTrackNumbers() && audio.getTrack() > 0) {
							audio.setSongname(audio.getTrack() + ": " + audio.getSongname());
						}
					} else {
						audio.setSongname(file.getName());
					}

					if (!ffmpeg_parsing) {
						audioTracks.add(audio);
					}
				}
			}

			if (type == Format.IMAGE && file != null) {
				try {
					ffmpeg_parsing = false;
					ImageInfo info = Sanselan.getImageInfo(file);
					width = info.getWidth();
					height = info.getHeight();
					bitsPerPixel = info.getBitsPerPixel();
					String formatName = info.getFormatName();

					if (formatName.startsWith("JPEG")) {
						codecV = "jpg";
						IImageMetadata meta = Sanselan.getMetadata(file);

						if (meta != null && meta instanceof JpegImageMetadata) {
							JpegImageMetadata jpegmeta = (JpegImageMetadata) meta;
							TiffField tf = jpegmeta.findEXIFValue(TiffConstants.EXIF_TAG_MODEL);

							if (tf != null) {
								model = tf.getStringValue().trim();
							}

							tf = jpegmeta.findEXIFValue(TiffConstants.EXIF_TAG_EXPOSURE_TIME);
							if (tf != null) {
								exposure = (int) (1000 * tf.getDoubleValue());
							}

							tf = jpegmeta.findEXIFValue(TiffConstants.EXIF_TAG_ORIENTATION);
							if (tf != null) {
								orientation = tf.getIntValue();
							}

							tf = jpegmeta.findEXIFValue(TiffConstants.EXIF_TAG_ISO);
							if (tf != null) {
								// Galaxy Nexus jpg pictures may contain multiple values, take the first
								int[] isoValues = tf.getIntArrayValue();
								iso = isoValues[0];
							}
						}
					} else if (formatName.startsWith("PNG")) {
						codecV = "png";
					} else if (formatName.startsWith("GIF")) {
						codecV = "gif";
					} else if (formatName.startsWith("TIF")) {
						codecV = "tiff";
					}

					container = codecV;
					imageCount++;
				} catch (ImageReadException | IOException e) {
					LOGGER.info("Error parsing image ({}) with Sanselan, switching to FFmpeg.", file.getAbsolutePath());
				}
				if (configuration.getImageThumbnailsEnabled() && gen_thumb) {
					LOGGER.trace("Creating (temporary) thumbnail: {}", file.getName());

					// Create the thumbnail image using the Thumbnailator library
					try {
						int thumbnailWidth = renderer.isSquareImageThumbnails() ? renderer.getThumbnailHeight() : renderer.getThumbnailWidth();
						int thumbnailHeight = renderer.getThumbnailHeight();

						// Make sure the image fits in the renderer's bounds
						boolean isFullyPlayedThumbnail = FullyPlayed.isFullyPlayedThumbnail(file);
						thumb = UMSUtils.scaleImage(Files.readAllBytes(file.toPath()), thumbnailWidth, thumbnailHeight, isFullyPlayedThumbnail);

						if (isFullyPlayedThumbnail) {
							thumb = FullyPlayed.addFullyPlayedOverlay(thumb, MediaType.IMAGE);
						}
					} catch (IOException e) {
						LOGGER.debug("Error generating thumbnail for \"{}\": {}", file.getName(), e.getMessage());
						LOGGER.trace("", e);
					}
				}
			}

			if (ffmpeg_parsing) {
				if (!thumbOnly || !configuration.isUseMplayerForVideoThumbs()) {
					pw = getFFmpegThumbnail(inputFile, resume, renderer);
				}

				boolean dvrms = false;
				String input = "-";

				if (file != null) {
					input = ProcessUtil.getShortFileNameIfWideChars(file.getAbsolutePath());
					dvrms = file.getAbsolutePath().toLowerCase().endsWith("dvr-ms");
				}

				if (pw != null && !ffmpeg_failure && !thumbOnly) {
					parseFFmpegInfo(pw.getResults(), input);
				}

				if (
					!thumbOnly &&
					container != null &&
					file != null &&
					container.equals("mpegts") &&
					isH264() &&
					getDurationInSeconds() == 0
				) {
					// Parse the duration
					try {
						int length = MpegUtil.getDurationFromMpeg(file);
						if (length > 0) {
							durationSec = (double) length;
						}
					} catch (IOException e) {
						LOGGER.trace("Error retrieving length: " + e.getMessage());
					}
				}

				if (configuration.isUseMplayerForVideoThumbs() && type == Format.VIDEO && !dvrms) {
					try {
						getMplayerThumbnail(inputFile, resume);
						String frameName = "" + inputFile.hashCode();
						frameName = configuration.getTempFolder() + "/mplayer_thumbs/" + frameName + "00000001/00000001.jpg";
						frameName = frameName.replace(',', '_');
						File jpg = new File(frameName);

						if (jpg.exists()) {
							try (InputStream is = new FileInputStream(jpg)) {
								int sz = is.available();

								if (sz > 0) {
									thumb = new byte[sz];
									is.read(thumb);
								}
							}

							if (!jpg.delete()) {
								jpg.deleteOnExit();
							}

							// Try and retry
							if (!jpg.getParentFile().delete() && !jpg.getParentFile().delete()) {
								LOGGER.debug("Failed to delete \"" + jpg.getParentFile().getAbsolutePath() + "\"");
							}
						}
					} catch (IOException e) {
						LOGGER.debug("Caught exception", e);
					}
				}

				if (type == Format.VIDEO && pw != null && thumb == null) {
					InputStream is;
					int sz = 0;
					try {
						is = pw.getInputStream(0);
						try {
							if (is != null) {
								sz = is.available();
								if (sz > 0) {
									thumb = new byte[sz];
									is.read(thumb);
								}
							}
						} finally {
							if (is != null) {
								is.close();
							}
						}
					} catch (IOException e) {
						LOGGER.debug("Error while decoding thumbnail: " + e.getMessage());
						LOGGER.trace("", e);
					}

					// Make sure the image fits in the renderer's bounds
					boolean isFullyPlayedThumbnail = FullyPlayed.isFullyPlayedThumbnail(file);
					thumb = UMSUtils.scaleImage(thumb, renderer.getThumbnailWidth(), renderer.getThumbnailHeight(), isFullyPlayedThumbnail);

					if (isFullyPlayedThumbnail) {
						thumb = FullyPlayed.addFullyPlayedOverlay(thumb, MediaType.VIDEO);
					}
				}
			}

			finalize(type, inputFile);
			mediaparsed = true;
		}
	}

	/**
	 * Parses media info from FFmpeg's stderr output
	 *
	 * @param lines The stderr output
	 * @param input The FFmpeg input (-i) argument used
	 */
	public void parseFFmpegInfo(List<String> lines, String input) {

		if (lines != null) {
			if ("-".equals(input)) {
				input = "pipe:";
			}

			boolean matchs = false;
			int langId = 0;
			int subId = 0;
			ListIterator<String> FFmpegMetaData = lines.listIterator();

			for (String line : lines) {
				FFmpegMetaData.next();
				line = line.trim();
				if (line.startsWith("Output")) {
					matchs = false;
				} else if (line.startsWith("Input")) {
					if (line.contains(input)) {
						matchs = true;
						container = line.substring(10, line.indexOf(',', 11)).trim();

						/**
						 * This method is very inaccurate because the Input line in the FFmpeg output
						 * returns "mov,mp4,m4a,3gp,3g2,mj2" for all 6 of those formats, meaning that
						 * we think they are all "mov".
						 *
						 * Here we workaround it by using the file extension, but the best idea is to
						 * prevent using this method by using MediaInfo=true in renderer configs.
						 */
						if ("mov".equals(container)) {
							container = line.substring(line.lastIndexOf('.') + 1, line.lastIndexOf("'")).trim();
							LOGGER.trace("Setting container to " + container + " from the filename. To prevent false-positives, use MediaInfo=true in the renderer config.");
						}
					} else {
						matchs = false;
					}
				} else if (matchs) {
					if (line.contains("Duration")) {
						StringTokenizer st = new StringTokenizer(line, ",");
						while (st.hasMoreTokens()) {
							String token = st.nextToken().trim();
							if (token.startsWith("Duration: ")) {
								String durationStr = token.substring(10);
								int l = durationStr.substring(durationStr.indexOf('.') + 1).length();
								if (l < 4) {
									durationStr += "00".substring(0, 3 - l);
								}
								if (durationStr.contains("N/A")) {
									durationSec = null;
								} else {
									durationSec = parseDurationString(durationStr);
								}
							} else if (token.startsWith("bitrate: ")) {
								String bitr = token.substring(9);
								int spacepos = bitr.indexOf(' ');
								if (spacepos > -1) {
									String value = bitr.substring(0, spacepos);
									String unit = bitr.substring(spacepos + 1);
									bitrate = Integer.parseInt(value);
									if (unit.equals("kb/s")) {
										bitrate = 1024 * bitrate;
									}
									if (unit.equals("mb/s")) {
										bitrate = 1048576 * bitrate;
									}
								}
							}
						}
					} else if (line.contains("Audio:")) {
						StringTokenizer st = new StringTokenizer(line, ",");
						int a = line.indexOf('(');
						int b = line.indexOf("):", a);
						DLNAMediaAudio audio = new DLNAMediaAudio();
						audio.setId(langId++);
						if (a > -1 && b > a) {
							audio.setLang(line.substring(a + 1, b));
						} else {
							audio.setLang(DLNAMediaLang.UND);
						}

						// Get TS IDs
						a = line.indexOf("[0x");
						b = line.indexOf(']', a);
						if (a > -1 && b > a + 3) {
							String idString = line.substring(a + 3, b);
							try {
								audio.setId(Integer.parseInt(idString, 16));
							} catch (NumberFormatException nfe) {
								LOGGER.debug("Error parsing Stream ID: " + idString);
							}
						}

						while (st.hasMoreTokens()) {
							String token = st.nextToken().trim();
							if (token.startsWith("Stream")) {
								audio.setCodecA(token.substring(token.indexOf("Audio: ") + 7));
							} else if (token.endsWith("Hz")) {
								audio.setSampleFrequency(token.substring(0, token.indexOf("Hz")).trim());
							} else if (token.equals("mono")) {
								audio.getAudioProperties().setNumberOfChannels(1);
							} else if (token.equals("stereo")) {
								audio.getAudioProperties().setNumberOfChannels(2);
							} else if (token.equals("5:1") || token.equals("5.1") || token.equals("6 channels")) {
								audio.getAudioProperties().setNumberOfChannels(6);
							} else if (token.equals("5 channels")) {
								audio.getAudioProperties().setNumberOfChannels(5);
							} else if (token.equals("4 channels")) {
								audio.getAudioProperties().setNumberOfChannels(4);
							} else if (token.equals("2 channels")) {
								audio.getAudioProperties().setNumberOfChannels(2);
							} else if (token.equals("s32")) {
								audio.setBitsperSample(32);
							} else if (token.equals("s24")) {
								audio.setBitsperSample(24);
							} else if (token.equals("s16")) {
								audio.setBitsperSample(16);
							}
						}
						int FFmpegMetaDataNr = FFmpegMetaData.nextIndex();

						if (FFmpegMetaDataNr > -1) {
							line = lines.get(FFmpegMetaDataNr);
						}

						if (line.contains("Metadata:")) {
							FFmpegMetaDataNr += 1;
							line = lines.get(FFmpegMetaDataNr);
							while (line.indexOf("      ") == 0) {
								if (line.toLowerCase().contains("title           :")) {
									int aa = line.indexOf(": ");
									int bb = line.length();
									if (aa > -1 && bb > aa) {
										audio.setAudioTrackTitleFromMetadata(line.substring(aa + 2, bb));
										break;
									}
								} else {
									FFmpegMetaDataNr += 1;
									line = lines.get(FFmpegMetaDataNr);
								}
							}
						}

						audioTracks.add(audio);
					} else if (line.contains("Video:")) {
						StringTokenizer st = new StringTokenizer(line, ",");
						while (st.hasMoreTokens()) {
							String token = st.nextToken().trim();
							if (token.startsWith("Stream")) {
								codecV = token.substring(token.indexOf("Video: ") + 7);
								videoTrackCount++;
							} else if ((token.contains("tbc") || token.contains("tb(c)"))) {
								// A/V sync issues with newest FFmpeg, due to the new tbr/tbn/tbc outputs
								// Priority to tb(c)
								String frameRateDoubleString = token.substring(0, token.indexOf("tb")).trim();
								try {
									if (!frameRateDoubleString.equals(frameRate)) {// tbc taken into account only if different than tbr
										Double frameRateDouble = Double.parseDouble(frameRateDoubleString);
										frameRate = String.format(Locale.ENGLISH, "%.2f", frameRateDouble / 2);
									}
								} catch (NumberFormatException nfe) {
									// Could happen if tbc is "1k" or something like that, no big deal
									LOGGER.debug("Could not parse frame rate \"" + frameRateDoubleString + "\"");
								}

							} else if ((token.contains("tbr") || token.contains("tb(r)")) && frameRate == null) {
								frameRate = token.substring(0, token.indexOf("tb")).trim();
							} else if ((token.contains("fps") || token.contains("fps(r)")) && frameRate == null) { // dvr-ms ?
								frameRate = token.substring(0, token.indexOf("fps")).trim();
							} else if (token.indexOf('x') > -1 && !token.contains("max")) {
								String resolution = token.trim();
								if (resolution.contains(" [")) {
									resolution = resolution.substring(0, resolution.indexOf(" ["));
								}
								try {
									width = Integer.parseInt(resolution.substring(0, resolution.indexOf('x')));
								} catch (NumberFormatException nfe) {
									LOGGER.debug("Could not parse width from \"" + resolution.substring(0, resolution.indexOf('x')) + "\"");
								}
								try {
									height = Integer.parseInt(resolution.substring(resolution.indexOf('x') + 1));
								} catch (NumberFormatException nfe) {
									LOGGER.debug("Could not parse height from \"" + resolution.substring(resolution.indexOf('x') + 1) + "\"");
								}
							}
						}
					} else if (line.contains("Subtitle:")) {
						DLNAMediaSubtitle lang = new DLNAMediaSubtitle();

						// $ ffmpeg -codecs | grep "^...S"
						// ..S... = Subtitle codec
						// DES... ass                  ASS (Advanced SSA) subtitle
						// DES... dvb_subtitle         DVB subtitles (decoders: dvbsub ) (encoders: dvbsub )
						// ..S... dvb_teletext         DVB teletext
						// DES... dvd_subtitle         DVD subtitles (decoders: dvdsub ) (encoders: dvdsub )
						// ..S... eia_608              EIA-608 closed captions
						// D.S... hdmv_pgs_subtitle    HDMV Presentation Graphic Stream subtitles (decoders: pgssub )
						// D.S... jacosub              JACOsub subtitle
						// D.S... microdvd             MicroDVD subtitle
						// DES... mov_text             MOV text
						// D.S... mpl2                 MPL2 subtitle
						// D.S... pjs                  PJS (Phoenix Japanimation Society) subtitle
						// D.S... realtext             RealText subtitle
						// D.S... sami                 SAMI subtitle
						// DES... srt                  SubRip subtitle with embedded timing
						// DES... ssa                  SSA (SubStation Alpha) subtitle
						// DES... subrip               SubRip subtitle
						// D.S... subviewer            SubViewer subtitle
						// D.S... subviewer1           SubViewer v1 subtitle
						// D.S... text                 raw UTF-8 text
						// D.S... vplayer              VPlayer subtitle
						// D.S... webvtt               WebVTT subtitle
						// DES... xsub                 XSUB

						if (line.contains("srt") || line.contains("subrip")) {
							lang.setType(SubtitleType.SUBRIP);
						} else if (line.contains(" text")) {
							// excludes dvb_teletext, mov_text, realtext
							lang.setType(SubtitleType.TEXT);
						} else if (line.contains("microdvd")) {
							lang.setType(SubtitleType.MICRODVD);
						} else if (line.contains("sami")) {
							lang.setType(SubtitleType.SAMI);
						} else if (line.contains("ass") || line.contains("ssa")) {
							lang.setType(SubtitleType.ASS);
						} else if (line.contains("dvd_subtitle")) {
							lang.setType(SubtitleType.VOBSUB);
						} else if (line.contains("xsub")) {
							lang.setType(SubtitleType.DIVX);
						} else if (line.contains("mov_text")) {
							lang.setType(SubtitleType.TX3G);
						} else if (line.contains("webvtt")) {
							lang.setType(SubtitleType.WEBVTT);
						} else {
							lang.setType(SubtitleType.UNKNOWN);
						}

						int a = line.indexOf('(');
						int b = line.indexOf("):", a);
						if (a > -1 && b > a) {
							lang.setLang(line.substring(a + 1, b));
						} else {
							lang.setLang(DLNAMediaLang.UND);
						}

						lang.setId(subId++);
						int FFmpegMetaDataNr = FFmpegMetaData.nextIndex();

						if (FFmpegMetaDataNr > -1) {
							line = lines.get(FFmpegMetaDataNr);
						}

						if (line.contains("Metadata:")) {
							FFmpegMetaDataNr += 1;
							line = lines.get(FFmpegMetaDataNr);

							while (line.indexOf("      ") == 0) {
								if (line.toLowerCase().contains("title           :")) {
									int aa = line.indexOf(": ");
									int bb = line.length();
									if (aa > -1 && bb > aa) {
										lang.setSubtitlesTrackTitleFromMetadata(line.substring(aa + 2, bb));
										break;
									}
								} else {
									FFmpegMetaDataNr += 1;
									line = lines.get(FFmpegMetaDataNr);
								}
							}
						}
						subtitleTracks.add(lang);
					}
				}
			}
		}
		ffmpegparsed = true;
	}

	public boolean isH264() {
		return codecV != null && codecV.startsWith("h264");
	}

	/**
	 * Disable LPCM transcoding for MP4 container with non-H264 video as workaround for MEncoder's A/V sync bug
	 */
	public boolean isValidForLPCMTranscoding() {
		if (container != null) {
			if (container.equals("mp4")) {
				return isH264();
			} else {
				return true;
			}
		}

		return false;
	}

	public int getFrameNumbers() {
		double fr = Double.parseDouble(frameRate);
		return (int) (getDurationInSeconds() * fr);
	}

	public void setDuration(Double d) {
		this.durationSec = d;
	}

	/**
	 * This is the object {@link Double} and might return <code>null</code>.
	 * To get <code>0</code> instead of <code>null</code>, use
	 * {@link #getDurationInSeconds()}
	 */
	public Double getDuration() {
		return durationSec;
	}

	/**
	 * @return 0 if nothing is specified, otherwise the duration
	 */
	public double getDurationInSeconds() {
		return durationSec != null ? durationSec : 0;
	}

	public String getDurationString() {
		return durationSec != null ? convertTimeToString(durationSec, DURATION_TIME_FORMAT) : null;
	}

	/**
	 * @deprecated Use {@link #StringUtil.convertTimeToString(durationSec, StringUtil.DURATION_TIME_FORMAT)} instead.
	 */
	public static String getDurationString(double d) {
		return convertTimeToString(d, DURATION_TIME_FORMAT);
	}

	public static Double parseDurationString(String duration) {
		return duration != null ? convertStringToTime(duration) : null;
	}

	public void finalize(int type, InputFile f) {
		String codecA = null;
		if (getFirstAudioTrack() != null) {
			codecA = getFirstAudioTrack().getCodecA();
		}

		if (container != null) {
			switch (container) {
				case "avi":
					mimeType = HTTPResource.AVI_TYPEMIME;
					break;
				case "asf":
				case "wmv":
					mimeType = HTTPResource.WMV_TYPEMIME;
					break;
				case "matroska":
				case "mkv":
					mimeType = HTTPResource.MATROSKA_TYPEMIME;
					break;
				case "3gp":
					mimeType = HTTPResource.THREEGPP_TYPEMIME;
					break;
				case "3g2":
					mimeType = HTTPResource.THREEGPP2_TYPEMIME;
					break;
				case "mov":
					mimeType = HTTPResource.MOV_TYPEMIME;
					break;
			}
		}

		if (mimeType == null) {
			if (codecV != null) {
				if (codecV.equals("mjpeg") || "jpg".equals(container)) {
					mimeType = HTTPResource.JPEG_TYPEMIME;
				} else if ("png".equals(codecV) || "png".equals(container)) {
					mimeType = HTTPResource.PNG_TYPEMIME;
				} else if ("gif".equals(codecV) || "gif".equals(container)) {
					mimeType = HTTPResource.GIF_TYPEMIME;
				} else if (codecV.startsWith("h264") || codecV.equals("h263") || codecV.toLowerCase().equals("mpeg4") || codecV.toLowerCase().equals("mp4")) {
					mimeType = HTTPResource.MP4_TYPEMIME;
				} else if (codecV.contains("mpeg") || codecV.contains("mpg")) {
					mimeType = HTTPResource.MPEG_TYPEMIME;
				}
			} else if (codecV == null && codecA != null) {
				if (codecA.contains("mp3")) {
					mimeType = HTTPResource.AUDIO_MP3_TYPEMIME;
				} else if (codecA.contains("aac")) {
					mimeType = HTTPResource.AUDIO_MP4_TYPEMIME;
				} else if (codecA.contains("flac")) {
					mimeType = HTTPResource.AUDIO_FLAC_TYPEMIME;
				} else if (codecA.contains("vorbis")) {
					mimeType = HTTPResource.AUDIO_OGG_TYPEMIME;
				} else if (codecA.contains("asf") || codecA.startsWith("wm")) {
					mimeType = HTTPResource.AUDIO_WMA_TYPEMIME;
				} else if (codecA.startsWith("pcm") || codecA.contains("wav")) {
					mimeType = HTTPResource.AUDIO_WAV_TYPEMIME;
				}
			}

			if (mimeType == null) {
				mimeType = HTTPResource.getDefaultMimeType(type);
			}
		}

		if (getFirstAudioTrack() == null || !(type == Format.AUDIO && getFirstAudioTrack().getBitsperSample() == 24 && getFirstAudioTrack().getSampleRate() > 48000)) {
			secondaryFormatValid = false;
		}

		// Check for external subs here
		if (f.getFile() != null && type == Format.VIDEO && configuration.isAutoloadExternalSubtitles()) {
			FileUtil.isSubtitlesExists(f.getFile(), this);
		}
	}

	/**
	 * Checks whether the video has too many reference frames per pixels for the renderer
	 * TODO move to PlayerUtil
	 */
	public synchronized boolean isVideoWithinH264LevelLimits(InputFile f, RendererConfiguration mediaRenderer) {
		if (!h264_parsed) {
			if (isH264()) {
				if (
					container != null &&
					(
						container.equals("matroska") ||
						container.equals("mkv") ||
						container.equals("mov") ||
						container.equals("mp4")
					)
				) { // Containers without h264_annexB
					byte headers[][] = getAnnexBFrameHeader(f);
					if (ffmpeg_annexb_failure) {
						LOGGER.info("Error parsing information from the file: " + f.getFilename());
					}

					if (headers != null) {
						h264_annexB = headers[1];
						if (h264_annexB != null) {
							int skip = 5;
							if (h264_annexB[2] == 1) {
								skip = 4;
							}
							byte header[] = new byte[h264_annexB.length - skip];
							System.arraycopy(h264_annexB, skip, header, 0, header.length);

							if (
								referenceFrameCount > -1 &&
								(
									"4.1".equals(avcLevel) ||
									"4.2".equals(avcLevel) ||
									"5".equals(avcLevel) ||
									"5.0".equals(avcLevel) ||
									"5.1".equals(avcLevel) ||
									"5.2".equals(avcLevel)
								) &&
								width > 0 &&
								height > 0
							) {
								int maxref;
								if (mediaRenderer == null || mediaRenderer.isPS3()) {
									/**
									 * 2013-01-25: Confirmed maximum reference frames on PS3:
									 *    - 4 for 1920x1080
									 *    - 11 for 1280x720
									 * Meaning this math is correct
									 */
									maxref = (int) Math.floor(10252743 / (double) (width * height));
								} else {
									/**
									 * This is the math for level 4.1, which results in:
									 *    - 4 for 1920x1080
									 *    - 9 for 1280x720
									 */
									maxref = (int) Math.floor(8388608 / (double) (width * height));
								}

								if (referenceFrameCount > maxref) {
									LOGGER.debug("The file " + f.getFilename() + " is not compatible with this renderer because it can only take " + maxref + " reference frames at this resolution while this file has " + referenceFrameCount + " reference frames");
									return false;
								} else if (referenceFrameCount == -1) {
									LOGGER.debug("The file " + f.getFilename() + " may not be compatible with this renderer because we can't get its number of reference frames");
									return false;
								}
							}
						} else {
							LOGGER.debug("The H.264 stream inside the following file is not compatible with this renderer: " + f.getFilename());
							return false;
						}
					} else {
						return false;
					}
				}
			}

			h264_parsed = true;
		}

		return true;
	}

	public boolean isMuxable(String filename, String codecA) {
		return codecA != null && (codecA.startsWith("dts") || codecA.equals("dca"));
	}

	public boolean isLossless(String codecA) {
		return codecA != null && (codecA.contains("pcm") || codecA.startsWith("dts") || codecA.equals("dca") || codecA.contains("flac")) && !codecA.contains("pcm_u8") && !codecA.contains("pcm_s8");
	}

	@Override
	public String toString() {
		StringBuilder result = new StringBuilder();
		result.append("container: ");
		result.append(container);
		result.append(", bitrate: ");
		result.append(bitrate);
		result.append(", size: ");
		result.append(size);
		if (videoTrackCount > 0) {
			result.append(", video tracks: ");
			result.append(videoTrackCount);
		}
		if (getAudioTrackCount() > 0) {
			result.append(", audio tracks: ");
			result.append(getAudioTrackCount());
		}
		if (imageCount > 0) {
			result.append(", images: ");
			result.append(imageCount);
		}
		if (getSubTrackCount() > 0) {
			result.append(", subtitle tracks: ");
			result.append(getSubTrackCount());
		}
		result.append(", video codec: ");
		result.append(codecV);
		result.append(", duration: ");
		result.append(getDurationString());
		result.append(", width: ");
		result.append(width);
		result.append(", height: ");
		result.append(height);
		result.append(", frame rate: ");
		result.append(frameRate);

		if (thumb != null) {
			result.append(", thumb size: ");
			result.append(thumb.length);
		}
		if (isNotBlank(muxingMode)) {
			result.append(", muxing mode: ");
			result.append(muxingMode);
		}

		result.append(", mime type: ");
		result.append(mimeType);

		if (isNotBlank(matrixCoefficients)) {
			result.append(", matrix coefficients: ");
			result.append(matrixCoefficients);
		}

		result.append(", attached fonts: ");
		result.append(embeddedFontExists);

		if (isNotBlank(fileTitleFromMetadata)) {
			result.append(", file title from metadata: ");
			result.append(fileTitleFromMetadata);
		}
		if (isNotBlank(videoTrackTitleFromMetadata)) {
			result.append(", video track title from metadata: ");
			result.append(videoTrackTitleFromMetadata);
		}

		for (DLNAMediaAudio audio : audioTracks) {
			result.append("\n\tAudio track ");
			result.append(audio.toString());
		}

		for (DLNAMediaSubtitle sub : subtitleTracks) {
			result.append("\n\tSubtitle track ");
			result.append(sub.toString());
		}

		return result.toString();
	}

	public InputStream getThumbnailInputStream() {
		return new ByteArrayInputStream(thumb);
	}

	public String getValidFps(boolean ratios) {
		String validFrameRate = null;

		if (frameRate != null && frameRate.length() > 0) {
			try {
				double fr = Double.parseDouble(frameRate.replace(',', '.'));

				if (fr >= 14.99 && fr < 15.1) {
					validFrameRate = "15";
				} else if (fr > 23.9 && fr < 23.99) {
					validFrameRate = ratios ? "24000/1001" : "23.976";
				} else if (fr > 23.99 && fr < 24.1) {
					validFrameRate = "24";
				} else if (fr >= 24.99 && fr < 25.1) {
					validFrameRate = "25";
				} else if (fr > 29.9 && fr < 29.99) {
					validFrameRate = ratios ? "30000/1001" : "29.97";
				} else if (fr >= 29.99 && fr < 30.1) {
					validFrameRate = "30";
				} else if (fr > 47.9 && fr < 47.99) {
					validFrameRate = ratios ? "48000/1001" : "47.952";
				} else if (fr > 49.9 && fr < 50.1) {
					validFrameRate = "50";
				} else if (fr > 59.8 && fr < 59.99) {
					validFrameRate = ratios ? "60000/1001" : "59.94";
				} else if (fr >= 59.99 && fr < 60.1) {
					validFrameRate = "60";
				}
			} catch (NumberFormatException nfe) {
				LOGGER.error(null, nfe);
			}
		}

		return validFrameRate;
	}

	public DLNAMediaAudio getFirstAudioTrack() {
		if (audioTracks.size() > 0) {
			return audioTracks.get(0);
		}
		return null;
	}

	/**
	 * @deprecated use getAspectRatioMencoderMpegopts() for the original
	 * functionality of this method, or use getAspectRatioContainer() for a
	 * better default method to get aspect ratios.
	 */
	@Deprecated
	public String getValidAspect(boolean ratios) {
		return getAspectRatioMencoderMpegopts(ratios);
	}

	/**
	 * Converts the result of getAspectRatioDvdIso() to provide
	 * MEncoderVideo with a valid value for the "vaspect" option in the
	 * "-mpegopts" command.
	 *
	 * Note: Our code never uses a false value for "ratios", so unless any
	 * plugins rely on it we can simplify things by removing that parameter.
	 *
	 * @param ratios
	 * @return
	 */
	public String getAspectRatioMencoderMpegopts(boolean ratios) {
		String a = null;

		if (aspectRatioDvdIso != null) {
			double ar = Double.parseDouble(aspectRatioDvdIso);

			if (ar > 1.7 && ar < 1.8) {
				a = ratios ? "16/9" : "1.777777777777777";
			}

			if (ar > 1.3 && ar < 1.4) {
				a = ratios ? "4/3" : "1.333333333333333";
			}
		}

		return a;
	}

	public String getResolution() {
		if (width > 0 && height > 0) {
			return width + "x" + height;
		}

		return null;
	}

	public int getRealVideoBitrate() {
		if (bitrate > 0) {
			return (bitrate / 8);
		}

		int realBitrate = 10000000;

		if (getDurationInSeconds() != 0) {
			realBitrate = (int) (size / getDurationInSeconds());
		}

		return realBitrate;
	}

	public boolean isHDVideo() {
		return (width > 864 || height > 540);
	}

	public boolean isMpegTS() {
		return container != null && container.equals("mpegts");
	}

	public byte[][] getAnnexBFrameHeader(InputFile f) {
		String[] cmdArray = new String[14];
		cmdArray[0] = configuration.getFfmpegPath();
		cmdArray[1] = "-i";

		if (f.getPush() == null && f.getFilename() != null) {
			cmdArray[2] = f.getFilename();
		} else {
			cmdArray[2] = "-";
		}

		cmdArray[3] = "-vframes";
		cmdArray[4] = "1";
		cmdArray[5] = "-c:v";
		cmdArray[6] = "copy";
		cmdArray[7] = "-f";
		cmdArray[8] = "h264";
		cmdArray[9] = "-bsf";
		cmdArray[10] = "h264_mp4toannexb";
		cmdArray[11] = "-an";
		cmdArray[12] = "-y";
		cmdArray[13] = "pipe:";

		byte[][] returnData = new byte[2][];
		OutputParams params = new OutputParams(configuration);
		params.maxBufferSize = 1;
		params.stdin = f.getPush();

		final ProcessWrapperImpl pw = new ProcessWrapperImpl(cmdArray, params);

		Runnable r = () -> {
			try {
				Thread.sleep(3000);
				ffmpeg_annexb_failure = true;
			} catch (InterruptedException e) { }
			pw.stopProcess();
		};

		Thread failsafe = new Thread(r, "FFMpeg AnnexB Frame Header Failsafe");
		failsafe.start();
		pw.runInSameThread();

		if (ffmpeg_annexb_failure) {
			return null;
		}

		InputStream is;
		ByteArrayOutputStream baot = new ByteArrayOutputStream();

		try {
			is = pw.getInputStream(0);
			byte b[] = new byte[4096];
			int n;

			while ((n = is.read(b)) > 0) {
				baot.write(b, 0, n);
			}

			byte data[] = baot.toByteArray();
			baot.close();
			returnData[0] = data;
			is.close();
			int kf = 0;

			for (int i = 3; i < data.length; i++) {
				if (data[i - 3] == 1 && (data[i - 2] & 37) == 37 && (data[i - 1] & -120) == -120) {
					kf = i - 2;
					break;
				}
			}

			int st = 0;
			boolean found = false;

			if (kf > 0) {
				for (int i = kf; i >= 5; i--) {
					if (data[i - 5] == 0 && data[i - 4] == 0 && data[i - 3] == 0 && (data[i - 2] & 1) == 1 && (data[i - 1] & 39) == 39) {
						st = i - 5;
						found = true;
						break;
					}
				}
			}

			if (found) {
				byte header[] = new byte[kf - st];
				System.arraycopy(data, st, header, 0, kf - st);
				returnData[1] = header;
			}
		} catch (IOException e) {
			LOGGER.debug("Caught exception", e);
		}

		return returnData;
	}

	@Override
<<<<<<< HEAD
	protected Object clone() throws CloneNotSupportedException {
		Object cloned = super.clone();

		if (cloned instanceof DLNAMediaInfo) {
			DLNAMediaInfo mediaCloned = ((DLNAMediaInfo) cloned);
			mediaCloned.setAudioTracksList(new ArrayList<>());

			for (DLNAMediaAudio audio : audioTracks) {
				mediaCloned.getAudioTracksList().add((DLNAMediaAudio) audio.clone());
			}

			mediaCloned.setSubtitleTracksList(new ArrayList<>());
=======
	protected DLNAMediaInfo clone() throws CloneNotSupportedException {
		DLNAMediaInfo mediaCloned = (DLNAMediaInfo) super.clone();
		mediaCloned.setAudioTracksList(new ArrayList<DLNAMediaAudio>());
		for (DLNAMediaAudio audio : audioTracks) {
			mediaCloned.getAudioTracksList().add((DLNAMediaAudio) audio.clone());
		}
>>>>>>> 4ee4ea5d

		mediaCloned.setSubtitleTracksList(new ArrayList<DLNAMediaSubtitle>());
		for (DLNAMediaSubtitle sub : subtitleTracks) {
			mediaCloned.getSubtitleTracksList().add((DLNAMediaSubtitle) sub.clone());
		}

		return mediaCloned;
	}

	/**
	 * @return the bitrate
	 * @since 1.50.0
	 */
	public int getBitrate() {
		return bitrate;
	}

	/**
	 * @param bitrate the bitrate to set
	 * @since 1.50.0
	 */
	public void setBitrate(int bitrate) {
		this.bitrate = bitrate;
	}

	/**
	 * @return the width
	 * @since 1.50.0
	 */
	public int getWidth() {
		return width;
	}

	/**
	 * @param width the width to set
	 * @since 1.50.0
	 */
	public void setWidth(int width) {
		this.width = width;
	}

	/**
	 * @return the height
	 * @since 1.50.0
	 */
	public int getHeight() {
		return height;
	}

	/**
	 * @param height the height to set
	 * @since 1.50.0
	 */
	public void setHeight(int height) {
		this.height = height;
	}

	/**
	 * @return the size
	 * @since 1.50.0
	 */
	public long getSize() {
		return size;
	}

	/**
	 * @param size the size to set
	 * @since 1.50.0
	 */
	public void setSize(long size) {
		this.size = size;
	}

	/**
	 * @return the codecV
	 * @since 1.50.0
	 */
	public String getCodecV() {
		return codecV;
	}

	/**
	 * @param codecV the codecV to set
	 * @since 1.50.0
	 */
	public void setCodecV(String codecV) {
		this.codecV = codecV;
	}

	/**
	 * @return the frameRate
	 * @since 1.50.0
	 */
	public String getFrameRate() {
		return frameRate;
	}

	/**
	 * @param frameRate the frameRate to set
	 * @since 1.50.0
	 */
	public void setFrameRate(String frameRate) {
		this.frameRate = frameRate;
	}

	/**
	 * @return the frameRateMode
	 * @since 1.55.0
	 */
	public String getFrameRateMode() {
		return frameRateMode;
	}

	/**
	 * @param frameRateMode the frameRateMode to set
	 * @since 1.55.0
	 */
	public void setFrameRateMode(String frameRateMode) {
		this.frameRateMode = frameRateMode;
	}

	/**
	 * @deprecated use getAspectRatioDvdIso() for the original
	 * functionality of this method, or use getAspectRatioContainer() for a
	 * better default method to get aspect ratios.
	 */
	@Deprecated
	public String getAspect() {
		return getAspectRatioDvdIso();
	}

	/**
	 * The aspect ratio for a DVD ISO video track
	 *
	 * @return the aspect
	 * @since 1.50.0
	 */
	public String getAspectRatioDvdIso() {
		return aspectRatioDvdIso;
	}

	/**
	 * @deprecated use setAspectRatioDvdIso() for the original
	 * functionality of this method, or use setAspectRatioContainer() for a
	 * better default method to set aspect ratios.
	 */
	@Deprecated
	public void setAspect(String aspect) {
		setAspectRatioDvdIso(aspect);
	}

	/**
	 * @param aspect the aspect to set
	 * @since 1.50.0
	 */
	public void setAspectRatioDvdIso(String aspect) {
		this.aspectRatioDvdIso = aspect;
	}

	/**
	 * Get the aspect ratio reported by the file/container.
	 * This is the aspect ratio that the renderer should display the video
	 * at, and is usually the same as the video track aspect ratio.
	 *
	 * @return the aspect ratio reported by the file/container
	 */
	public String getAspectRatioContainer() {
		return aspectRatioContainer;
	}

	/**
	 * Set the aspect ratio reported by the file/container.
	 *
	 * @see #getAspectRatioContainer()
	 * @param aspect the aspect ratio to set
	 */
	public void setAspectRatioContainer(String aspect) {
		this.aspectRatioContainer = getFormattedAspectRatio(aspect);
	}

	/**
	 * Get the aspect ratio of the video track.
	 * This is the actual aspect ratio of the pixels, which is not
	 * always the aspect ratio that the renderer should display or that we
	 * should output; that is {@link #getAspectRatioContainer()}
	 *
	 * @return the aspect ratio of the video track
	 */
	public String getAspectRatioVideoTrack() {
		return aspectRatioVideoTrack;
	}

	/**
	 * @param aspect the aspect ratio to set
	 */
	public void setAspectRatioVideoTrack(String aspect) {
		this.aspectRatioVideoTrack = getFormattedAspectRatio(aspect);
	}

	/**
	 * Make sure the aspect ratio is formatted, e.g. 16:9 not 1.78
	 *
	 * @param aspect the possibly-unformatted aspect ratio
	 *
	 * @return the formatted aspect ratio or null
	 */
	public String getFormattedAspectRatio(String aspect) {
		if (isBlank(aspect)) {
			return null;
		} else {
			if (aspect.contains(":")) {
				return aspect;
			} else {
				double exactAspectRatio = Double.parseDouble(aspect);
				if (exactAspectRatio > 1.7 && exactAspectRatio <= 1.8) {
					return "16:9";
				} else if (exactAspectRatio > 1.3 && exactAspectRatio < 1.4) {
					return "4:3";
				} else if (exactAspectRatio > 1.2 && exactAspectRatio < 1.3) {
					return "5:4";
				} else {
					return null;
				}
			}
		}
	}

	/**
	 * @return the thumb
	 * @since 1.50.0
	 */
	public byte[] getThumb() {
		return thumb;
	}

	/**
	 * @param thumb the thumb to set
	 * @since 1.50.0
	 */
	public void setThumb(byte[] thumb) {
		this.thumb = thumb;
	}

	/**
	 * @return the mimeType
	 * @since 1.50.0
	 */
	public String getMimeType() {
		return mimeType;
	}

	/**
	 * @param mimeType the mimeType to set
	 * @since 1.50.0
	 */
	public void setMimeType(String mimeType) {
		this.mimeType = mimeType;
	}

	public String getMatrixCoefficients() {
		return matrixCoefficients;
	}

	public void setMatrixCoefficients(String matrixCoefficients) {
		this.matrixCoefficients = matrixCoefficients;
	}

	/**
	 * @return whether the file container has custom fonts attached.
	 */
	public boolean isEmbeddedFontExists() {
		return embeddedFontExists;
	}

	/**
	 * Sets whether the file container has custom fonts attached.
	 *
	 * @param exists true if at least one attached font exists
	 */
	public void setEmbeddedFontExists(boolean exists) {
		this.embeddedFontExists = exists;
	}

	public String getFileTitleFromMetadata() {
		return fileTitleFromMetadata;
	}

	public void setFileTitleFromMetadata(String value) {
		this.fileTitleFromMetadata = value;
	}

	public String getVideoTrackTitleFromMetadata() {
		return videoTrackTitleFromMetadata;
	}

	public void setVideoTrackTitleFromMetadata(String value) {
		this.videoTrackTitleFromMetadata = value;
	}

	/**
	 * @return the bitsPerPixel
	 * @since 1.50.0
	 */
	public int getBitsPerPixel() {
		return bitsPerPixel;
	}

	/**
	 * @param bitsPerPixel the bitsPerPixel to set
	 * @since 1.50.0
	 */
	public void setBitsPerPixel(int bitsPerPixel) {
		this.bitsPerPixel = bitsPerPixel;
	}

	/**
	 * @return reference frame count for video stream or {@code -1} if not parsed.
	 */
	public synchronized byte getReferenceFrameCount() {
		return referenceFrameCount;
	}

	/**
	 * Sets reference frame count for video stream or {@code -1} if not parsed.
	 *
	 * @param referenceFrameCount reference frame count.
	 */
	public synchronized void setReferenceFrameCount(byte referenceFrameCount) {
		if (referenceFrameCount < -1) {
			throw new IllegalArgumentException("referenceFrameCount should be >= -1.");
		}
		this.referenceFrameCount = referenceFrameCount;
	}

	/**
	 * @return AVC level for video stream or {@code null} if not parsed.
	 */
	public synchronized String getAvcLevel() {
		return avcLevel;
	}

	/**
	 * Sets AVC level for video stream or {@code null} if not parsed.
	 *
	 * @param avcLevel AVC level.
	 */
	public synchronized void setAvcLevel(String avcLevel) {
		this.avcLevel = avcLevel;
	}

	public synchronized int getAvcAsInt() {
		try {
			return Integer.parseInt(getAvcLevel().replaceAll("\\.", ""));
		} catch (Exception e) {
			return 0;
		}
	}

	public synchronized String getH264Profile() { return h264Profile; }

	public synchronized void setH264Profile(String s) { h264Profile = s; }

	/**
	 * @return the audioTracks
	 * @since 1.60.0
	 */
	// TODO (breaking change): rename to getAudioTracks
	public List<DLNAMediaAudio> getAudioTracksList() {
		return audioTracks;
	}

	/**
	 * @return the audioTracks
	 * @deprecated use getAudioTracksList() instead
	 */
	@Deprecated
	public ArrayList<DLNAMediaAudio> getAudioCodes() {
		if (audioTracks instanceof ArrayList) {
			return (ArrayList<DLNAMediaAudio>) audioTracks;
		} else {
			return new ArrayList<>();
		}
	}

	/**
	 * @param audioTracks the audioTracks to set
	 * @since 1.60.0
	 */
	// TODO (breaking change): rename to setAudioTracks
	public void setAudioTracksList(List<DLNAMediaAudio> audioTracks) {
		this.audioTracks = audioTracks;
	}

	/**
	 * @param audioTracks the audioTracks to set
	 * @deprecated use setAudioTracksList(ArrayList<DLNAMediaAudio> audioTracks) instead
	 */
	@Deprecated
	public void setAudioCodes(List<DLNAMediaAudio> audioTracks) {
		setAudioTracksList(audioTracks);
	}

	/**
	 * @return the subtitleTracks
	 * @since 1.60.0
	 */
	// TODO (breaking change): rename to getSubtitleTracks
	public List<DLNAMediaSubtitle> getSubtitleTracksList() {
		return subtitleTracks;
	}

	/**
	 * @return the subtitleTracks
	 * @deprecated use getSubtitleTracksList() instead
	 */
	@Deprecated
	public ArrayList<DLNAMediaSubtitle> getSubtitlesCodes() {
		if (subtitleTracks instanceof ArrayList) {
			return (ArrayList<DLNAMediaSubtitle>) subtitleTracks;
		} else {
			return new ArrayList<>();
		}
	}

	/**
	 * @param subtitleTracks the subtitleTracks to set
	 * @since 1.60.0
	 */
	// TODO (breaking change): rename to setSubtitleTracks
	public void setSubtitleTracksList(List<DLNAMediaSubtitle> subtitleTracks) {
		this.subtitleTracks = subtitleTracks;
	}

	/**
	 * @param subtitleTracks the subtitleTracks to set
	 * @deprecated use setSubtitleTracksList(ArrayList<DLNAMediaSubtitle> subtitleTracks) instead
	 */
	@Deprecated
	public void setSubtitlesCodes(List<DLNAMediaSubtitle> subtitleTracks) {
		setSubtitleTracksList(subtitleTracks);
	}

	/**
	 * @return the model
	 * @since 1.50.0
	 */
	public String getModel() {
		return model;
	}

	/**
	 * @param model the model to set
	 * @since 1.50.0
	 */
	public void setModel(String model) {
		this.model = model;
	}

	/**
	 * @return the exposure
	 * @since 1.50.0
	 */
	public int getExposure() {
		return exposure;
	}

	/**
	 * @param exposure the exposure to set
	 * @since 1.50.0
	 */
	public void setExposure(int exposure) {
		this.exposure = exposure;
	}

	/**
	 * @return the orientation
	 * @since 1.50.0
	 */
	public int getOrientation() {
		return orientation;
	}

	/**
	 * @param orientation the orientation to set
	 * @since 1.50.0
	 */
	public void setOrientation(int orientation) {
		this.orientation = orientation;
	}

	/**
	 * @return the iso
	 * @since 1.50.0
	 */
	public int getIso() {
		return iso;
	}

	/**
	 * @param iso the iso to set
	 * @since 1.50.0
	 */
	public void setIso(int iso) {
		this.iso = iso;
	}

	/**
	 * @return the muxingMode
	 * @since 1.50.0
	 */
	public String getMuxingMode() {
		return muxingMode;
	}

	/**
	 * @param muxingMode the muxingMode to set
	 * @since 1.50.0
	 */
	public void setMuxingMode(String muxingMode) {
		this.muxingMode = muxingMode;
	}

	/**
	 * @return the muxingModeAudio
	 * @since 1.50.0
	 */
	public String getMuxingModeAudio() {
		return muxingModeAudio;
	}

	/**
	 * @param muxingModeAudio the muxingModeAudio to set
	 * @since 1.50.0
	 */
	public void setMuxingModeAudio(String muxingModeAudio) {
		this.muxingModeAudio = muxingModeAudio;
	}

	/**
	 * @return the container
	 * @since 1.50.0
	 */
	public String getContainer() {
		return container;
	}

	/**
	 * @param container the container to set
	 * @since 1.50.0
	 */
	public void setContainer(String container) {
		this.container = container;
	}

	/**
	 * @return the h264_annexB
	 * @since 1.50.0
	 */
	public byte[] getH264AnnexB() {
		return h264_annexB;
	}

	/**
	 * @param h264AnnexB the h264_annexB to set
	 * @since 1.50.0
	 */
	public void setH264AnnexB(byte[] h264AnnexB) {
		this.h264_annexB = h264AnnexB;
	}

	/**
	 * @return the mediaparsed
	 * @since 1.50.0
	 */
	public boolean isMediaparsed() {
		return mediaparsed;
	}

	/**
	 * @param mediaparsed the mediaparsed to set
	 * @since 1.50.0
	 */
	public void setMediaparsed(boolean mediaparsed) {
		this.mediaparsed = mediaparsed;
	}

	public boolean isFFmpegparsed() {
		return ffmpegparsed;
	}

	/**
	 * @return the thumbready
	 * @since 1.50.0
	 */
	public boolean isThumbready() {
		return thumbready;
	}

	/**
	 * @param thumbready the thumbready to set
	 * @since 1.50.0
	 */
	public void setThumbready(boolean thumbready) {
		this.thumbready = thumbready;
	}

	/**
	 * @return the dvdtrack
	 * @since 1.50.0
	 */
	public int getDvdtrack() {
		return dvdtrack;
	}

	/**
	 * @param dvdtrack the dvdtrack to set
	 * @since 1.50.0
	 */
	public void setDvdtrack(int dvdtrack) {
		this.dvdtrack = dvdtrack;
	}

	/**
	 * @return the secondaryFormatValid
	 * @since 1.50.0
	 */
	public boolean isSecondaryFormatValid() {
		return secondaryFormatValid;
	}

	/**
	 * @param secondaryFormatValid the secondaryFormatValid to set
	 * @since 1.50.0
	 */
	public void setSecondaryFormatValid(boolean secondaryFormatValid) {
		this.secondaryFormatValid = secondaryFormatValid;
	}

	/**
	 * @return the parsing
	 * @since 1.50.0
	 */
	public boolean isParsing() {
		return parsing;
	}

	/**
	 * @param parsing the parsing to set
	 * @since 1.50.0
	 */
	public void setParsing(boolean parsing) {
		this.parsing = parsing;
	}

	/**
	 * @return the encrypted
	 * @since 1.50.0
	 */
	public boolean isEncrypted() {
		return encrypted;
	}

	/**
	 * @param encrypted the encrypted to set
	 * @since 1.50.0
	 */
	public void setEncrypted(boolean encrypted) {
		this.encrypted = encrypted;
	}

	public boolean isMod4() {
		if (
			height % 4 != 0 ||
			width % 4 != 0
		) {
			return false;
		}

		return true;
	}

	/**
	 * Note: This is based on a flag in Matroska files, and as such it is
	 * unreliable; it will be unlikely to find a false-positive but there
	 * will be false-negatives, similar to language flags.
	 *
	 * @return whether the video track is 3D
	 */
	public boolean is3d() {
		return isNotBlank(stereoscopy);
	}

	/**
	 * The significance of this is that the aspect ratio should not be kept
	 * in this case when transcoding.
	 * Example: 3840x1080 should be resized to 1920x1080, not 1920x540.
	 *
	 * @return whether the video track is full SBS or OU 3D
	 */
	public boolean is3dFullSbsOrOu() {
		if (!is3d()) {
			return false;
		}

		switch (stereoscopy) {
			case "overunderrt":
			case "OULF":
			case "OURF":
			case "SBSLF":
			case "SBSRF":
			case "top-bottom (left eye first)":
			case "top-bottom (right eye first)":
			case "side by side (left eye first)":
			case "side by side (right eye first)":
				return true;
		}

		return false;
	}

	/**
	 * Note: This is based on a flag in Matroska files, and as such it is
	 * unreliable; it will be unlikely to find a false-positive but there
	 * will be false-negatives, similar to language flags.
	 *
	 * @return the type of stereoscopy (3D) of the video track
	 */
	public String getStereoscopy() {
		return stereoscopy;
	}

	/**
	 * Sets the type of stereoscopy (3D) of the video track.
	 *
	 * Note: This is based on a flag in Matroska files, and as such it is
	 * unreliable; it will be unlikely to find a false-positive but there
	 * will be false-negatives, similar to language flags.
	 *
	 * @param stereoscopy the type of stereoscopy (3D) of the video track
	 */
	public void setStereoscopy(String stereoscopy) {
		this.stereoscopy = stereoscopy;
	}

	/**
	 * Used by FFmpeg for 3D video format naming
	 */
	public enum Mode3D {
		SBSL,
		SBSR,
		HSBSL,
		OUL,
		OUR,
		HOUL,
		ARCG,
		ARCH,
		ARCC,
		ARCD,
		AGMG,
		AGMH,
		AGMC,
		AGMD,
		AYBG,
		AYBH,
		AYBC,
		AYBD
	};

	public Mode3D get3DLayout() {
		if (!is3d()) {
			return null;
		}

		isAnaglyph = true;
		switch (stereoscopy) {
			case "overunderrt":
			case "OULF":
			case "top-bottom (left eye first)":
				isAnaglyph = false;
				return Mode3D.OUL;
			case "OURF":
			case "top-bottom (right eye first)":
				isAnaglyph = false;
				return Mode3D.OUR;
			case "SBSLF":
			case "side by side (left eye first)":
				isAnaglyph = false;
				return Mode3D.SBSL;
			case "SBSRF":
			case "side by side (right eye first)":
				isAnaglyph = false;
				return Mode3D.SBSR;
			case "half top-bottom (left eye first)":
				isAnaglyph = false;
				return Mode3D.HOUL;
			case "half side by side (left eye first)":
				isAnaglyph = false;
				return Mode3D.HSBSL;
			case "ARCG":
				return Mode3D.ARCG;
			case "ARCH":
				return Mode3D.ARCH;
			case "ARCC":
				return Mode3D.ARCC;
			case "ARCD":
				return Mode3D.ARCD;
			case "AGMG":
				return Mode3D.AGMG;
			case "AGMH":
				return Mode3D.AGMH;
			case "AGMC":
				return Mode3D.AGMC;
			case "AGMD":
				return Mode3D.AGMD;
			case "AYBG":
				return Mode3D.AYBG;
			case "AYBH":
				return Mode3D.AYBH;
			case "AYBC":
				return Mode3D.AYBC;
			case "AYBD":
				return Mode3D.AYBD;
		}

		return null;
	}

	private boolean isAnaglyph;

	public boolean stereoscopyIsAnaglyph() {
		get3DLayout();
		return isAnaglyph;
	}

	public boolean isDVDResolution() {
		return (width == 720 && height == 576) || (width == 720 && height == 480);
	}
}<|MERGE_RESOLUTION|>--- conflicted
+++ resolved
@@ -1785,27 +1785,12 @@
 	}
 
 	@Override
-<<<<<<< HEAD
-	protected Object clone() throws CloneNotSupportedException {
-		Object cloned = super.clone();
-
-		if (cloned instanceof DLNAMediaInfo) {
-			DLNAMediaInfo mediaCloned = ((DLNAMediaInfo) cloned);
-			mediaCloned.setAudioTracksList(new ArrayList<>());
-
-			for (DLNAMediaAudio audio : audioTracks) {
-				mediaCloned.getAudioTracksList().add((DLNAMediaAudio) audio.clone());
-			}
-
-			mediaCloned.setSubtitleTracksList(new ArrayList<>());
-=======
 	protected DLNAMediaInfo clone() throws CloneNotSupportedException {
 		DLNAMediaInfo mediaCloned = (DLNAMediaInfo) super.clone();
 		mediaCloned.setAudioTracksList(new ArrayList<DLNAMediaAudio>());
 		for (DLNAMediaAudio audio : audioTracks) {
 			mediaCloned.getAudioTracksList().add((DLNAMediaAudio) audio.clone());
 		}
->>>>>>> 4ee4ea5d
 
 		mediaCloned.setSubtitleTracksList(new ArrayList<DLNAMediaSubtitle>());
 		for (DLNAMediaSubtitle sub : subtitleTracks) {
