/*
 * PS3 Media Server, for streaming any medias to your PS3.
 * Copyright (C) 2008  A.Brochard
 *
 * This program is free software; you can redistribute it and/or
 * modify it under the terms of the GNU General Public License
 * as published by the Free Software Foundation; version 2
 * of the License only.
 *
 * This program is distributed in the hope that it will be useful,
 * but WITHOUT ANY WARRANTY; without even the implied warranty of
 * MERCHANTABILITY or FITNESS FOR A PARTICULAR PURPOSE.  See the
 * GNU General Public License for more details.
 *
 * You should have received a copy of the GNU General Public License
 * along with this program; if not, write to the Free Software
 * Foundation, Inc., 51 Franklin Street, Fifth Floor, Boston, MA  02110-1301, USA.
 */
package net.pms.dlna;

import java.io.*;
import java.nio.file.Files;
import java.util.*;
import java.util.concurrent.locks.ReentrantReadWriteLock;
import net.pms.PMS;
import net.pms.configuration.PmsConfiguration;
import net.pms.configuration.RendererConfiguration;
import net.pms.formats.AudioAsVideo;
import net.pms.formats.Format;
import net.pms.formats.v2.SubtitleType;
import net.pms.io.OutputParams;
import net.pms.io.ProcessWrapperImpl;
import net.pms.network.HTTPResource;
import net.pms.util.CoverSupplier;
import net.pms.util.CoverUtil;
import net.pms.util.FileUtil;
import net.pms.util.FullyPlayed;
import net.pms.util.ImagesUtil;
import net.pms.util.MpegUtil;
import net.pms.util.ProcessUtil;
import static net.pms.util.StringUtil.*;
import net.pms.util.UMSUtils;
import static org.apache.commons.lang3.StringUtils.isBlank;
import static org.apache.commons.lang3.StringUtils.isNotBlank;
import org.apache.commons.imaging.ImageInfo.ColorType;
import org.apache.commons.imaging.ImageReadException;
import org.jaudiotagger.audio.AudioFile;
import org.jaudiotagger.audio.AudioFileIO;
import org.jaudiotagger.audio.AudioHeader;
import org.jaudiotagger.audio.exceptions.CannotReadException;
import org.jaudiotagger.audio.exceptions.InvalidAudioFrameException;
import org.jaudiotagger.audio.exceptions.ReadOnlyFileException;
import org.jaudiotagger.tag.FieldKey;
import org.jaudiotagger.tag.KeyNotFoundException;
import org.jaudiotagger.tag.Tag;
import org.jaudiotagger.tag.TagException;
import org.slf4j.Logger;
import org.slf4j.LoggerFactory;

/**
 * This class keeps track of media file metadata scanned by the MediaInfo library.
 *
 * TODO: Change all instance variables to private. For backwards compatibility
 * with external plugin code the variables have all been marked as deprecated
 * instead of changed to private, but this will surely change in the future.
 * When everything has been changed to private, the deprecated note can be
 * removed.
 */
public class DLNAMediaInfo implements Cloneable {
	private static final Logger LOGGER = LoggerFactory.getLogger(DLNAMediaInfo.class);
	private static final PmsConfiguration configuration = PMS.getConfiguration();

	public static final long ENDFILE_POS = 99999475712L;

	/**
	 * Maximum size of a stream, taking into account that some renderers (like
	 * the PS3) will convert this <code>long</code> to <code>int</code>.
	 * Truncating this value will still return the maximum value that an
	 * <code>int</code> can contain.
	 */
	public static final long TRANS_SIZE = Long.MAX_VALUE - Integer.MAX_VALUE - 1;

	private final Object videoWithinH264LevelLimitsLock = new Object();
	private Boolean videoWithinH264LevelLimits = null;

	// Stored in database
	private Double durationSec;

	/**
	 * @deprecated Use standard getter and setter to access this variable.
	 */
	@Deprecated
	public int bitrate;

	/**
	 * @deprecated Use standard getter and setter to access this variable.
	 */
	@Deprecated
	public int width;

	/**
	 * @deprecated Use standard getter and setter to access this variable.
	 */
	@Deprecated
	public int height;

	/**
	 * @deprecated Use standard getter and setter to access this variable.
	 */
	@Deprecated
	public long size;

	/**
	 * @deprecated Use standard getter and setter to access this variable.
	 */
	@Deprecated
	public String codecV;

	/**
	 * @deprecated Use standard getter and setter to access this variable.
	 */
	@Deprecated
	public String frameRate;

	private String frameRateMode;

	/**
	 * @deprecated Use standard getter and setter to access this variable.
	 */
	@Deprecated
	public String aspect;

	public String aspectRatioDvdIso;
	public String aspectRatioContainer;
	public String aspectRatioVideoTrack;
	private int videoBitDepth = 8;

	private byte thumb[];

	/**
	 * @deprecated Use standard getter and setter to access this variable.
	 */
	@Deprecated
	public String mimeType;

	/**
	 * @deprecated Use standard getter and setter to access this variable.
	 */
	@Deprecated
	public int bitsPerPixel;

	private final ReentrantReadWriteLock referenceFrameCountLock = new ReentrantReadWriteLock();
	private byte referenceFrameCount = -1;

	private final ReentrantReadWriteLock avcLevelLock = new ReentrantReadWriteLock();
	private String avcLevel = null;

	private final Object h264ProfileLock = new Object();
	private String h264Profile = null;

	private List<DLNAMediaAudio> audioTracks = new ArrayList<>();
	private List<DLNAMediaSubtitle> subtitleTracks = new ArrayList<>();

	private boolean externalSubsExist = false;

	public void setExternalSubsExist(boolean exist) {
		this.externalSubsExist = exist;
	}

	public boolean isExternalSubsExist() {
		return externalSubsExist;
	}

	private boolean externalSubsParsed = false;

	public void setExternalSubsParsed(boolean parsed) {
		this.externalSubsParsed = parsed;
	}

	public boolean isExternalSubsParsed() {
		return externalSubsParsed;
	}

	/**
	 * @deprecated Use standard getter and setter to access this variable.
	 */
	@Deprecated
	public String model;

	/**
	 * @deprecated Use standard getter and setter to access this variable.
	 */
	@Deprecated
	public int exposure;

	/**
	 * @deprecated Use standard getter and setter to access this variable.
	 */
	@Deprecated
	public int orientation;

	/**
	 * @deprecated Use standard getter and setter to access this variable.
	 */
	@Deprecated
	public int iso;

	/**
	 * @deprecated Use standard getter and setter to access this variable.
	 */
	@Deprecated
	public String muxingMode;

	/**
	 * @deprecated Use standard getter and setter to access this variable.
	 */
	@Deprecated
	public String muxingModeAudio;

	/**
	 * @deprecated Use standard getter and setter to access this variable.
	 */
	@Deprecated
	public String container;

	private final Object h264_annexBLock = new Object();
	private byte[] h264_annexB;

	/**
	 * Not stored in database.
	 * @deprecated Use standard getter and setter to access this variable.
	 */
	@Deprecated
	public boolean mediaparsed;

	public boolean ffmpegparsed;

	/**
	 * isUseMediaInfo-related, used to manage thumbnail management separated
	 * from the main parsing process.
	 *
	 * @deprecated Use standard getter and setter to access this variable.
	 */
	@Deprecated
	public boolean thumbready;

	/**
	 * @deprecated Use standard getter and setter to access this variable.
	 */
	@Deprecated
	public int dvdtrack;

	/**
	 * @deprecated Use standard getter and setter to access this variable.
	 */
	@Deprecated
	public boolean secondaryFormatValid = true;

	private final Object parsingLock = new Object();
	private boolean parsing = false;

	private final Object ffmpeg_failureLock = new Object();
	private boolean ffmpeg_failure = false;

	private final Object ffmpeg_annexb_failureLock = new Object();
	private boolean ffmpeg_annexb_failure;
	private boolean muxable;
	private Map<String, String> extras;

	/**
	 * @deprecated Use standard getter and setter to access this variable.
	 */
	@Deprecated
	public boolean encrypted;

	/**
	 * @deprecated Use standard getter and setter to access this variable.
	 */
	@Deprecated
	public String matrixCoefficients;

	/**
	 * @deprecated Use standard getter and setter to access this variable.
	 */
	@Deprecated
	public String stereoscopy;

	/**
	 * @deprecated Use standard getter and setter to access this variable.
	 */
	@Deprecated
	public String fileTitleFromMetadata;

	/**
	 * @deprecated Use standard getter and setter to access this variable.
	 */
	@Deprecated
	public String videoTrackTitleFromMetadata;

	private int videoTrackCount = 0;
	private int imageCount = 0;

	public int getVideoTrackCount() {
		return videoTrackCount;
	}

	public void setVideoTrackCount(int value) {
		videoTrackCount = value;
	}

	public int getAudioTrackCount() {
		return audioTracks.size();
	}

	public int getImageCount() {
		return imageCount;
	}

	public void setImageCount(int value) {
		imageCount = value;
	}

	public int getSubTrackCount() {
		return subtitleTracks.size();
	}

	public boolean isVideo() {
		return videoTrackCount > 0;
	}

	public boolean isAudio() {
		return videoTrackCount == 0 && audioTracks.size() == 1;
	}

	public boolean hasAudio() {
		return audioTracks.size() > 0;
	}

	/**
	 * @return true when there are subtitle tracks embedded in the media file.
	 */
	public boolean hasSubtitles() {
		return subtitleTracks.size() > 0;
	}

	public boolean isImage() {
		return videoTrackCount == 0 && audioTracks.size() == 0 && imageCount > 0;
	}

	/**
	 * Used to determine whether tsMuxeR can mux the file to the renderer
	 * instead of transcoding.
	 * Also used by DLNAResource to help determine the DLNA.ORG_PN (file type)
	 * value to send to the renderer.
	 *
	 * Some of this code is repeated in isVideoWithinH264LevelLimits(), and since
	 * both functions are sometimes (but not always) used together, this is
	 * not an efficient use of code.
	 *
	 * TODO: Fix the above situation.
	 * TODO: Now that FFmpeg is muxing without tsMuxeR, we should make a separate
	 *       function for that, or even better, re-think this whole approach.
	 *
	 * @param mediaRenderer The renderer we might mux to
	 *
	 * @return
	 */
	public boolean isMuxable(RendererConfiguration mediaRenderer) {
		// Make sure the file is H.264 video
		if (isH264()) {
			muxable = true;
		}

		// Check if the renderer supports the resolution of the video
		if (
			(
				mediaRenderer.isMaximumResolutionSpecified() &&
				(
					width > mediaRenderer.getMaxVideoWidth() ||
					height > mediaRenderer.getMaxVideoHeight()
				)
			) ||
			(
				!mediaRenderer.isMuxNonMod4Resolution() &&
				!isMod4()
			)
		) {
			muxable = false;
		}

		// Temporary fix: MediaInfo support will take care of this in the future
		// For now, http://ps3mediaserver.org/forum/viewtopic.php?f=11&t=6361&start=0
		// Bravia does not support AVC video at less than 288px high
		if (mediaRenderer.isBRAVIA() && height < 288) {
			muxable = false;
		}

		return muxable;
	}

	/**
	 * Whether a file is a WEB-DL release.
	 *
	 * It's important for some devices like PS3 because WEB-DL files often have
	 * some difference (possibly not starting on a keyframe or something to do with
	 * SEI output from MEncoder, possibly something else) that makes the PS3 not
	 * accept them when output from tsMuxeR via MEncoder.
	 *
	 * The above statement may not be applicable when using tsMuxeR via FFmpeg
	 * so we should reappraise the situation if we make that change.
	 *
	 * It is unlikely it will return false-positives but it will return
	 * false-negatives.
	 *
	 * @param filename the filename
	 * @param params the file properties
	 *
	 * @return whether a file is a WEB-DL release
	 */
	public boolean isWebDl(String filename, OutputParams params) {
		// Check the filename
		if (filename.toLowerCase().replaceAll("\\-", "").contains("webdl")) {
			return true;
		}

		// Check the metadata
		if (
			(
				getFileTitleFromMetadata() != null &&
				getFileTitleFromMetadata().toLowerCase().replaceAll("\\-", "").contains("webdl")
			) ||
			(
				getVideoTrackTitleFromMetadata() != null &&
				getVideoTrackTitleFromMetadata().toLowerCase().replaceAll("\\-", "").contains("webdl")
			) ||
			(
				params.aid != null &&
				params.aid.getAudioTrackTitleFromMetadata() != null &&
				params.aid.getAudioTrackTitleFromMetadata().toLowerCase().replaceAll("\\-", "").contains("webdl")
			) ||
			(
				params.sid != null &&
				params.sid.getSubtitlesTrackTitleFromMetadata() != null &&
				params.sid.getSubtitlesTrackTitleFromMetadata().toLowerCase().replaceAll("\\-", "").contains("webdl")
			)
		) {
			return true;
		}

		return false;
	}

	public Map<String, String> getExtras() {
		return extras;
	}

	public void putExtra(String key, String value) {
		if (extras == null) {
			extras = new HashMap<>();
		}

		extras.put(key, value);
	}

	public String getExtrasAsString() {
		if (extras == null) {
			return null;
		}

		StringBuilder sb = new StringBuilder();

		for (Map.Entry<String, String> entry : extras.entrySet()) {
			sb.append(entry.getKey());
			sb.append('|');
			sb.append(entry.getValue());
			sb.append('|');
		}

		return sb.toString();
	}

	public void setExtrasAsString(String value) {
		if (value != null) {
			StringTokenizer st = new StringTokenizer(value, "|");

			while (st.hasMoreTokens()) {
				try {
					putExtra(st.nextToken(), st.nextToken());
				} catch (NoSuchElementException nsee) {
					LOGGER.debug("Caught exception", nsee);
				}
			}
		}
	}

	public DLNAMediaInfo() {
		thumbready = true; // this class manages thumbnails by default with the parser_v1 method
	}

	@Deprecated
	public void generateThumbnail(InputFile input, Format ext, int type, Double seekPosition, boolean resume) {
		generateThumbnail(input, ext, type, seekPosition, resume, null);
	}

	public void generateThumbnail(InputFile input, Format ext, int type, Double seekPosition, boolean resume, RendererConfiguration renderer) {
		DLNAMediaInfo forThumbnail = new DLNAMediaInfo();
		forThumbnail.setMediaparsed(mediaparsed);  // check if file was already parsed by MediaInfo
		forThumbnail.durationSec = getDurationInSeconds();
		if (seekPosition <= forThumbnail.durationSec) {
			forThumbnail.durationSec = seekPosition;
		} else {
			forThumbnail.durationSec /= 2;
		}

		forThumbnail.parse(input, ext, type, true, resume, renderer);
		thumb = forThumbnail.thumb;
	}

	private ProcessWrapperImpl getFFmpegThumbnail(InputFile media, boolean resume, RendererConfiguration renderer) {
		/**
		 * Note: The text output from FFmpeg is used by renderers that do
		 * not use MediaInfo, so do not make any changes that remove or
		 * minimize the amount of text given by FFmpeg here
		 */
		String args[] = new String[14];
		args[0] = getFfmpegPath();
		File file = media.getFile();
		boolean dvrms = file != null && file.getAbsolutePath().toLowerCase().endsWith("dvr-ms");

		if (dvrms && isNotBlank(configuration.getFfmpegAlternativePath())) {
			args[0] = configuration.getFfmpegAlternativePath();
		}

		args[1] = "-ss";
		if (resume) {
			args[2] = "" + (int) getDurationInSeconds();
		} else {
			args[2] = "" + configuration.getThumbnailSeekPos();
		}

		args[3] = "-i";

		if (file != null) {
			args[4] = ProcessUtil.getShortFileNameIfWideChars(file.getAbsolutePath());
		} else {
			args[4] = "-";
		}

		args[5] = "-an";
		args[6] = "-an";

		// Thumbnail resolution
		int thumbnailWidth  = 320;
		int thumbnailHeight = 180;
		double thumbnailRatio  = 1.78;
		boolean isThumbnailPadding = true;
		if (renderer != null) {
			thumbnailWidth     = renderer.getThumbnailWidth();
			thumbnailHeight    = renderer.getThumbnailHeight();
			thumbnailRatio     = renderer.getThumbnailRatio();
			isThumbnailPadding = renderer.isThumbnailPadding();
		}

		if (isThumbnailPadding) {
			args[7] = "-vf";
			args[8] = "scale='if(gt(a," + thumbnailRatio + ")," + thumbnailWidth + ",-1)':'if(gt(a," + thumbnailRatio + "),-1," + thumbnailHeight + ")', pad=" + thumbnailWidth + ":" + thumbnailHeight + ":(" + thumbnailWidth + "-iw)/2:(" + thumbnailHeight + "-ih)/2";
		} else {
			args[7] = "-vf";
			args[8] = "scale='if(gt(a," + thumbnailRatio + ")," + thumbnailWidth + ",-1)':'if(gt(a," + thumbnailRatio + "),-1," + thumbnailHeight + ")'";
		}

		args[9] = "-vframes";
		args[10] = "1";
		args[11] = "-f";
		args[12] = "image2";
		args[13] = "pipe:";

		// FIXME MPlayer should not be used if thumbnail generation is disabled
		if (!configuration.isThumbnailGenerationEnabled() || !renderer.isThumbnails() || (configuration.isUseMplayerForVideoThumbs() && !dvrms)) {
			args[2] = "0";
			for (int i = 5; i <= 13; i++) {
				args[i] = "-an";
			}
		}

		OutputParams params = new OutputParams(configuration);
		params.maxBufferSize = 1;
		params.stdin = media.getPush();
		params.noexitcheck = true; // not serious if anything happens during the thumbnailer

		// true: consume stderr on behalf of the caller i.e. parse()
		final ProcessWrapperImpl pw = new ProcessWrapperImpl(args, params, false, true);

		// FAILSAFE
		synchronized (parsingLock) {
			parsing = true;
		}
		Runnable r = new Runnable() {
			@Override
			public void run() {
				try {
					Thread.sleep(10000);
					synchronized (ffmpeg_failureLock) {
						ffmpeg_failure = true;
					}
				} catch (InterruptedException e) { }

				pw.stopProcess();
				synchronized (parsingLock) {
					parsing = false;
				}
			}
		};

		Thread failsafe = new Thread(r, "FFmpeg Thumbnail Failsafe");
		failsafe.start();
		pw.runInSameThread();
		synchronized (parsingLock) {
			parsing = false;
		}
		return pw;
	}

	private ProcessWrapperImpl getMplayerThumbnail(InputFile media, boolean resume, RendererConfiguration renderer) throws IOException {
		File file = media.getFile();
		String args[] = new String[14];
		args[0] = configuration.getMplayerPath();
		args[1] = "-ss";
		if (resume) {
			args[2] = "" + (int) getDurationInSeconds();
		} else {
			args[2] = "" + configuration.getThumbnailSeekPos();
		}

		args[3] = "-quiet";

		if (file != null) {
			args[4] = ProcessUtil.getShortFileNameIfWideChars(file.getAbsolutePath());
		} else {
			args[4] = "-";
		}

		args[5] = "-msglevel";
		args[6] = "all=4";

		int thumbnailWidth  = 320;
		int thumbnailHeight = 180;
		boolean isThumbnailPadding = true;
		if (renderer != null) {
			thumbnailWidth     = renderer.getThumbnailWidth();
			thumbnailHeight    = renderer.getThumbnailHeight();
			isThumbnailPadding = renderer.isThumbnailPadding();
		}
		if (isThumbnailPadding) {
			args[7] = "-vf";
			args[8] = "scale=" + thumbnailWidth + ":-2,expand=:" + thumbnailHeight;
		} else {
			args[7] = "-vf";
			args[8] = "scale=" + thumbnailWidth + ":-2";
		}

		args[9] = "-frames";
		args[10] = "1";
		args[11] = "-vo";
		String frameName = "" + media.hashCode();
		frameName = "mplayer_thumbs:subdirs=\"" + frameName + "\"";
		frameName = frameName.replace(',', '_');
		args[12] = "jpeg:outdir=" + frameName;
		args[13] = "-nosound";
		OutputParams params = new OutputParams(configuration);
		params.workDir = configuration.getTempFolder();
		params.maxBufferSize = 1;
		params.stdin = media.getPush();
		params.log = true;
		params.noexitcheck = true; // not serious if anything happens during the thumbnailer
		final ProcessWrapperImpl pw = new ProcessWrapperImpl(args, params);

		// FAILSAFE
		synchronized (parsingLock) {
			parsing = true;
		}
		Runnable r = new Runnable() {
			@Override
			public void run() {
				try {
					Thread.sleep(3000);
				} catch (InterruptedException e) { }

				pw.stopProcess();
				synchronized (parsingLock) {
					parsing = false;
				}
			}
		};

		Thread failsafe = new Thread(r, "MPlayer Thumbnail Failsafe");
		failsafe.start();
		pw.runInSameThread();
		synchronized (parsingLock) {
			parsing = false;
		}
		return pw;
	}

	private String getFfmpegPath() {
		String value = configuration.getFfmpegPath();

		if (value == null) {
			LOGGER.info("No FFmpeg - unable to thumbnail");
			throw new RuntimeException("No FFmpeg - unable to thumbnail");
		} else {
			return value;
		}
	}

	@Deprecated
	public void parse(InputFile inputFile, Format ext, int type, boolean thumbOnly, boolean resume) {
		parse(inputFile, ext, type, thumbOnly, resume, null);
	}

	/**
	 * Parse media without using MediaInfo.
	 */
	public void parse(InputFile inputFile, Format ext, int type, boolean thumbOnly, boolean resume, RendererConfiguration renderer) {
		int i = 0;

		while (isParsing()) {
			if (i == 5) {
				mediaparsed = true;
				break;
			}

			try {
				Thread.sleep(1000);
			} catch (InterruptedException e) { }

			i++;
		}

		if (isMediaparsed() && !thumbOnly) { // file could be already parsed by MediaInfo and we need only thumbnail
			return;
		}

		if (inputFile != null) {
			File file = inputFile.getFile();
			if (file != null) {
				size = file.length();
			} else {
				size = inputFile.getSize();
			}

			ProcessWrapperImpl pw = null;
			boolean ffmpeg_parsing = true;

			if (type == Format.AUDIO || ext instanceof AudioAsVideo) {
				ffmpeg_parsing = false;
				DLNAMediaAudio audio = new DLNAMediaAudio();

				if (file != null) {
					try {
						AudioFile af = AudioFileIO.read(file);
						AudioHeader ah = af.getAudioHeader();

						if (ah != null && !thumbOnly) {
							int length = ah.getTrackLength();
							int rate = ah.getSampleRateAsNumber();

							if (ah.getEncodingType().toLowerCase().contains("flac 24")) {
								audio.setBitsperSample(24);
							}

							audio.setSampleFrequency("" + rate);
							durationSec = (double) length;
							bitrate = (int) ah.getBitRateAsNumber();
							audio.getAudioProperties().setNumberOfChannels(2);

							if (ah.getChannels() != null && ah.getChannels().toLowerCase().contains("mono")) {
								audio.getAudioProperties().setNumberOfChannels(1);
							} else if (ah.getChannels() != null && ah.getChannels().toLowerCase().contains("stereo")) {
								audio.getAudioProperties().setNumberOfChannels(2);
							} else if (ah.getChannels() != null) {
								try {
									audio.getAudioProperties().setNumberOfChannels(Integer.parseInt(ah.getChannels()));
								} catch (NumberFormatException e) {
									LOGGER.debug("Could not parse number of audio channels from \"{}\"", ah.getChannels());
								}
							}

							audio.setCodecA(ah.getEncodingType().toLowerCase());

							if (audio.getCodecA().contains("(windows media")) {
								audio.setCodecA(audio.getCodecA().substring(0, audio.getCodecA().indexOf("(windows media")).trim());
							}
						}

						Tag t = af.getTag();

						if (t != null) {
							if (t.getArtworkList().size() > 0) {
								thumb = t.getArtworkList().get(0).getBinaryData();
							} else {
								if (!configuration.getAudioThumbnailMethod().equals(CoverSupplier.NONE)) {
									thumb = CoverUtil.get().getThumbnail(t);
								}
							}

							if (!thumbOnly) {
								audio.setAlbum(t.getFirst(FieldKey.ALBUM));
								audio.setArtist(t.getFirst(FieldKey.ARTIST));
								audio.setSongname(t.getFirst(FieldKey.TITLE));
								String y = t.getFirst(FieldKey.YEAR);

								try {
									if (y.length() > 4) {
										y = y.substring(0, 4);
									}
									audio.setYear(Integer.parseInt(((y != null && y.length() > 0) ? y : "0")));
									y = t.getFirst(FieldKey.TRACK);
									audio.setTrack(Integer.parseInt(((y != null && y.length() > 0) ? y : "1")));
									audio.setGenre(t.getFirst(FieldKey.GENRE));
								} catch (NumberFormatException | KeyNotFoundException e) {
									LOGGER.debug("Error parsing unimportant metadata: " + e.getMessage());
								}
							}

							int thumbnailWidth = renderer.isSquareAudioThumbnails() ? renderer.getThumbnailHeight() : renderer.getThumbnailWidth();
							int thumbnailHeight = renderer.getThumbnailHeight();

							// Make sure the image fits in the renderer's bounds
							boolean isFullyPlayedThumbnail = FullyPlayed.isFullyPlayedThumbnail(file);
							thumb = UMSUtils.scaleImage(thumb, thumbnailWidth, thumbnailHeight, isFullyPlayedThumbnail, renderer);

							if (isFullyPlayedThumbnail) {
								thumb = FullyPlayed.addFullyPlayedOverlay(thumb, MediaType.AUDIO);
							}
						}
					} catch (CannotReadException | IOException | TagException | ReadOnlyFileException | InvalidAudioFrameException | NumberFormatException | KeyNotFoundException e) {
						LOGGER.debug("Error parsing audio file: {} - {}", e.getMessage(), e.getCause() != null ? e.getCause().getMessage() : "");
						ffmpeg_parsing = false;
					}

					if (audio.getSongname() != null && audio.getSongname().length() > 0) {
						if (renderer != null && renderer.isPrependTrackNumbers() && audio.getTrack() > 0) {
							audio.setSongname(audio.getTrack() + ": " + audio.getSongname());
						}
					} else {
						audio.setSongname(file.getName());
					}

					if (!ffmpeg_parsing) {
						audioTracks.add(audio);
					}
				}
			}

			if (type == Format.IMAGE && file != null) {
<<<<<<< HEAD
				try {
					ffmpeg_parsing = false;
					ImagesUtil.parseImageByImaging(file, this);
					container = codecV;
					imageCount++;
				} catch (IOException | ImageReadException e) {
					LOGGER.info("Error parsing image ({}) with Imaging, switching to FFmpeg.", file.getAbsolutePath());
					ffmpeg_parsing = true;
=======
				if (!thumbOnly) {
					try {
						ffmpeg_parsing = false;
						ImagesUtil.parseImageByImaging(file, this);
						container = codecV;
						imageCount++;
					} catch (IOException | ImageReadException e) {
						LOGGER.debug("Error when parsing image ({}) with Imaging, switching to FFmpeg.", file.getAbsolutePath());
						ffmpeg_parsing = true;
					}
>>>>>>> 2781d8ca
				}
				
				if (configuration.getImageThumbnailsEnabled() && thumbOnly) {
					LOGGER.trace("Creating (temporary) thumbnail: {}", file.getName());

					// Create the thumbnail image using the Thumbnailator library
					try {
						int thumbnailWidth = renderer.isSquareImageThumbnails() ? renderer.getThumbnailHeight() : renderer.getThumbnailWidth();
						int thumbnailHeight = renderer.getThumbnailHeight();

						// Make sure the image fits in the renderer's bounds
						boolean isFullyPlayedThumbnail = FullyPlayed.isFullyPlayedThumbnail(file);
						thumb = UMSUtils.scaleImage(Files.readAllBytes(file.toPath()), thumbnailWidth, thumbnailHeight, isFullyPlayedThumbnail, renderer);

						if (isFullyPlayedThumbnail) {
							thumb = FullyPlayed.addFullyPlayedOverlay(thumb, MediaType.IMAGE);
						}
					} catch (IOException e) {
						LOGGER.debug("Error generating thumbnail for \"{}\": {}", file.getName(), e.getMessage());
						LOGGER.trace("", e);
					}
				}
			}

			if (ffmpeg_parsing) {
				if (!thumbOnly || !configuration.isUseMplayerForVideoThumbs()) {
					pw = getFFmpegThumbnail(inputFile, resume, renderer);
				}

				boolean dvrms = false;
				String input = "-";

				if (file != null) {
					input = ProcessUtil.getShortFileNameIfWideChars(file.getAbsolutePath());
					dvrms = file.getAbsolutePath().toLowerCase().endsWith("dvr-ms");
				}

				synchronized (ffmpeg_failureLock) {
					if (pw != null && !ffmpeg_failure && !thumbOnly) {
						parseFFmpegInfo(pw.getResults(), input);
					}
				}

				if (
					!thumbOnly &&
					container != null &&
					file != null &&
					container.equals("mpegts") &&
					isH264() &&
					getDurationInSeconds() == 0
				) {
					// Parse the duration
					try {
						int length = MpegUtil.getDurationFromMpeg(file);
						if (length > 0) {
							durationSec = (double) length;
						}
					} catch (IOException e) {
						LOGGER.trace("Error retrieving length: " + e.getMessage());
					}
				}

				if (configuration.isUseMplayerForVideoThumbs() && type == Format.VIDEO && !dvrms) {
					try {
						getMplayerThumbnail(inputFile, resume, renderer);
						String frameName = "" + inputFile.hashCode();
						frameName = configuration.getTempFolder() + "/mplayer_thumbs/" + frameName + "00000001/00000001.jpg";
						frameName = frameName.replace(',', '_');
						File jpg = new File(frameName);

						if (jpg.exists()) {
							try (InputStream is = new FileInputStream(jpg)) {
								int sz = is.available();

								if (sz > 0) {
									thumb = new byte[sz];
									is.read(thumb);
								}
							}

							if (!jpg.delete()) {
								jpg.deleteOnExit();
							}

							// Try and retry
							if (!jpg.getParentFile().delete() && !jpg.getParentFile().delete()) {
								LOGGER.debug("Failed to delete \"" + jpg.getParentFile().getAbsolutePath() + "\"");
							}
						}
					} catch (IOException e) {
						LOGGER.debug("Caught exception", e);
					}
				}

				if (type == Format.VIDEO && pw != null && thumb == null) {
					InputStream is;
					int sz = 0;
					try {
						is = pw.getInputStream(0);
						try {
							if (is != null) {
								sz = is.available();
								if (sz > 0) {
									thumb = new byte[sz];
									is.read(thumb);
								}
							}
						} finally {
							if (is != null) {
								is.close();
							}
						}
					} catch (IOException e) {
						LOGGER.debug("Error while decoding thumbnail: " + e.getMessage());
						LOGGER.trace("", e);
					}

					// Make sure the image fits in the renderer's bounds
					boolean isFullyPlayedThumbnail = FullyPlayed.isFullyPlayedThumbnail(file);
					thumb = UMSUtils.scaleImage(thumb, renderer.getThumbnailWidth(), renderer.getThumbnailHeight(), isFullyPlayedThumbnail, renderer);

					if (isFullyPlayedThumbnail) {
						thumb = FullyPlayed.addFullyPlayedOverlay(thumb, MediaType.VIDEO);
					}
				}
			}

			finalize(type, inputFile);
			mediaparsed = true;
		}
	}

	/**
	 * Parses media info from FFmpeg's stderr output
	 *
	 * @param lines The stderr output
	 * @param input The FFmpeg input (-i) argument used
	 */
	public void parseFFmpegInfo(List<String> lines, String input) {
		if (lines != null) {
			if ("-".equals(input)) {
				input = "pipe:";
			}

			boolean matches = false;
			int langId = 0;
			int subId = 0;
			ListIterator<String> FFmpegMetaData = lines.listIterator();

			for (String line : lines) {
				FFmpegMetaData.next();
				line = line.trim();
				if (line.startsWith("Output")) {
					matches = false;
				} else if (line.startsWith("Input")) {
					if (line.contains(input)) {
						matches = true;
						container = line.substring(10, line.indexOf(',', 11)).trim();

						/**
						 * This method is very inaccurate because the Input line in the FFmpeg output
						 * returns "mov,mp4,m4a,3gp,3g2,mj2" for all 6 of those formats, meaning that
						 * we think they are all "mov".
						 *
						 * Here we workaround it by using the file extension, but the best idea is to
						 * prevent using this method by using MediaInfo=true in renderer configs.
						 */
						if ("mov".equals(container)) {
							container = line.substring(line.lastIndexOf('.') + 1, line.lastIndexOf('\'')).trim();
							LOGGER.trace("Setting container to " + container + " from the filename. To prevent false-positives, use MediaInfo=true in the renderer config.");
						}
					} else {
						matches = false;
					}
				} else if (matches) {
					if (line.contains("Duration")) {
						StringTokenizer st = new StringTokenizer(line, ",");
						while (st.hasMoreTokens()) {
							String token = st.nextToken().trim();
							if (token.startsWith("Duration: ")) {
								String durationStr = token.substring(10);
								int l = durationStr.substring(durationStr.indexOf('.') + 1).length();
								if (l < 4) {
									durationStr += "00".substring(0, 3 - l);
								}
								if (durationStr.contains("N/A")) {
									durationSec = null;
								} else {
									durationSec = parseDurationString(durationStr);
								}
							} else if (token.startsWith("bitrate: ")) {
								String bitr = token.substring(9);
								int spacepos = bitr.indexOf(' ');
								if (spacepos > -1) {
									String value = bitr.substring(0, spacepos);
									String unit = bitr.substring(spacepos + 1);
									bitrate = Integer.parseInt(value);
									if (unit.equals("kb/s")) {
										bitrate = 1024 * bitrate;
									}
									if (unit.equals("mb/s")) {
										bitrate = 1048576 * bitrate;
									}
								}
							}
						}
					} else if (line.contains("Audio:")) {
						StringTokenizer st = new StringTokenizer(line, ",");
						int a = line.indexOf('(');
						int b = line.indexOf("):", a);
						DLNAMediaAudio audio = new DLNAMediaAudio();
						audio.setId(langId++);
						if (a > -1 && b > a) {
							audio.setLang(line.substring(a + 1, b));
						} else {
							audio.setLang(DLNAMediaLang.UND);
						}

						// Get TS IDs
						a = line.indexOf("[0x");
						b = line.indexOf(']', a);
						if (a > -1 && b > a + 3) {
							String idString = line.substring(a + 3, b);
							try {
								audio.setId(Integer.parseInt(idString, 16));
							} catch (NumberFormatException nfe) {
								LOGGER.debug("Error parsing Stream ID: " + idString);
							}
						}

						while (st.hasMoreTokens()) {
							String token = st.nextToken().trim();
							if (token.startsWith("Stream")) {
								audio.setCodecA(token.substring(token.indexOf("Audio: ") + 7));
							} else if (token.endsWith("Hz")) {
								audio.setSampleFrequency(token.substring(0, token.indexOf("Hz")).trim());
							} else if (token.equals("mono")) {
								audio.getAudioProperties().setNumberOfChannels(1);
							} else if (token.equals("stereo")) {
								audio.getAudioProperties().setNumberOfChannels(2);
							} else if (token.equals("5:1") || token.equals("5.1") || token.equals("6 channels")) {
								audio.getAudioProperties().setNumberOfChannels(6);
							} else if (token.equals("5 channels")) {
								audio.getAudioProperties().setNumberOfChannels(5);
							} else if (token.equals("4 channels")) {
								audio.getAudioProperties().setNumberOfChannels(4);
							} else if (token.equals("2 channels")) {
								audio.getAudioProperties().setNumberOfChannels(2);
							} else if (token.equals("s32")) {
								audio.setBitsperSample(32);
							} else if (token.equals("s24")) {
								audio.setBitsperSample(24);
							} else if (token.equals("s16")) {
								audio.setBitsperSample(16);
							}
						}
						int FFmpegMetaDataNr = FFmpegMetaData.nextIndex();

						if (FFmpegMetaDataNr > -1) {
							line = lines.get(FFmpegMetaDataNr);
						}

						if (line.contains("Metadata:")) {
							FFmpegMetaDataNr += 1;
							line = lines.get(FFmpegMetaDataNr);
							while (line.indexOf("      ") == 0) {
								if (line.toLowerCase().contains("title           :")) {
									int aa = line.indexOf(": ");
									int bb = line.length();
									if (aa > -1 && bb > aa) {
										audio.setAudioTrackTitleFromMetadata(line.substring(aa + 2, bb));
										break;
									}
								} else {
									FFmpegMetaDataNr += 1;
									line = lines.get(FFmpegMetaDataNr);
								}
							}
						}

						audioTracks.add(audio);
					} else if (line.contains("Video:")) {
						StringTokenizer st = new StringTokenizer(line, ",");
						while (st.hasMoreTokens()) {
							String token = st.nextToken().trim();
							if (token.startsWith("Stream")) {
								codecV = token.substring(token.indexOf("Video: ") + 7);
								videoTrackCount++;
							} else if ((token.contains("tbc") || token.contains("tb(c)"))) {
								// A/V sync issues with newest FFmpeg, due to the new tbr/tbn/tbc outputs
								// Priority to tb(c)
								String frameRateDoubleString = token.substring(0, token.indexOf("tb")).trim();
								try {
									if (!frameRateDoubleString.equals(frameRate)) {// tbc taken into account only if different than tbr
										Double frameRateDouble = Double.parseDouble(frameRateDoubleString);
										frameRate = String.format(Locale.ENGLISH, "%.2f", frameRateDouble / 2);
									}
								} catch (NumberFormatException nfe) {
									// Could happen if tbc is "1k" or something like that, no big deal
									LOGGER.debug("Could not parse frame rate \"" + frameRateDoubleString + "\"");
								}

							} else if ((token.contains("tbr") || token.contains("tb(r)")) && frameRate == null) {
								frameRate = token.substring(0, token.indexOf("tb")).trim();
							} else if ((token.contains("fps") || token.contains("fps(r)")) && frameRate == null) { // dvr-ms ?
								frameRate = token.substring(0, token.indexOf("fps")).trim();
							} else if (token.indexOf('x') > -1 && !token.contains("max")) {
								String resolution = token.trim();
								if (resolution.contains(" [")) {
									resolution = resolution.substring(0, resolution.indexOf(" ["));
								}
								try {
									width = Integer.parseInt(resolution.substring(0, resolution.indexOf('x')));
								} catch (NumberFormatException nfe) {
									LOGGER.debug("Could not parse width from \"" + resolution.substring(0, resolution.indexOf('x')) + "\"");
								}
								try {
									height = Integer.parseInt(resolution.substring(resolution.indexOf('x') + 1));
								} catch (NumberFormatException nfe) {
									LOGGER.debug("Could not parse height from \"" + resolution.substring(resolution.indexOf('x') + 1) + "\"");
								}
							}
						}
					} else if (line.contains("Subtitle:")) {
						DLNAMediaSubtitle lang = new DLNAMediaSubtitle();

						// $ ffmpeg -codecs | grep "^...S"
						// ..S... = Subtitle codec
						// DES... ass                  ASS (Advanced SSA) subtitle
						// DES... dvb_subtitle         DVB subtitles (decoders: dvbsub ) (encoders: dvbsub )
						// ..S... dvb_teletext         DVB teletext
						// DES... dvd_subtitle         DVD subtitles (decoders: dvdsub ) (encoders: dvdsub )
						// ..S... eia_608              EIA-608 closed captions
						// D.S... hdmv_pgs_subtitle    HDMV Presentation Graphic Stream subtitles (decoders: pgssub )
						// D.S... jacosub              JACOsub subtitle
						// D.S... microdvd             MicroDVD subtitle
						// DES... mov_text             MOV text
						// D.S... mpl2                 MPL2 subtitle
						// D.S... pjs                  PJS (Phoenix Japanimation Society) subtitle
						// D.S... realtext             RealText subtitle
						// D.S... sami                 SAMI subtitle
						// DES... srt                  SubRip subtitle with embedded timing
						// DES... ssa                  SSA (SubStation Alpha) subtitle
						// DES... subrip               SubRip subtitle
						// D.S... subviewer            SubViewer subtitle
						// D.S... subviewer1           SubViewer v1 subtitle
						// D.S... text                 raw UTF-8 text
						// D.S... vplayer              VPlayer subtitle
						// D.S... webvtt               WebVTT subtitle
						// DES... xsub                 XSUB

						if (line.contains("srt") || line.contains("subrip")) {
							lang.setType(SubtitleType.SUBRIP);
						} else if (line.contains(" text")) {
							// excludes dvb_teletext, mov_text, realtext
							lang.setType(SubtitleType.TEXT);
						} else if (line.contains("microdvd")) {
							lang.setType(SubtitleType.MICRODVD);
						} else if (line.contains("sami")) {
							lang.setType(SubtitleType.SAMI);
						} else if (line.contains("ass") || line.contains("ssa")) {
							lang.setType(SubtitleType.ASS);
						} else if (line.contains("dvd_subtitle")) {
							lang.setType(SubtitleType.VOBSUB);
						} else if (line.contains("xsub")) {
							lang.setType(SubtitleType.DIVX);
						} else if (line.contains("mov_text")) {
							lang.setType(SubtitleType.TX3G);
						} else if (line.contains("webvtt")) {
							lang.setType(SubtitleType.WEBVTT);
						} else {
							lang.setType(SubtitleType.UNKNOWN);
						}

						int a = line.indexOf('(');
						int b = line.indexOf("):", a);
						if (a > -1 && b > a) {
							lang.setLang(line.substring(a + 1, b));
						} else {
							lang.setLang(DLNAMediaLang.UND);
						}

						lang.setId(subId++);
						int FFmpegMetaDataNr = FFmpegMetaData.nextIndex();

						if (FFmpegMetaDataNr > -1) {
							line = lines.get(FFmpegMetaDataNr);
						}

						if (line.contains("Metadata:")) {
							FFmpegMetaDataNr += 1;
							line = lines.get(FFmpegMetaDataNr);

							while (line.indexOf("      ") == 0) {
								if (line.toLowerCase().contains("title           :")) {
									int aa = line.indexOf(": ");
									int bb = line.length();
									if (aa > -1 && bb > aa) {
										lang.setSubtitlesTrackTitleFromMetadata(line.substring(aa + 2, bb));
										break;
									}
								} else {
									FFmpegMetaDataNr += 1;
									line = lines.get(FFmpegMetaDataNr);
								}
							}
						}
						subtitleTracks.add(lang);
					}
				}
			}
		}
		ffmpegparsed = true;
	}

	public boolean isH264() {
		return codecV != null && codecV.startsWith("h264");
	}

	/**
	 * Disable LPCM transcoding for MP4 container with non-H264 video as workaround for MEncoder's A/V sync bug
	 */
	public boolean isValidForLPCMTranscoding() {
		if (container != null) {
			if (container.equals("mp4")) {
				return isH264();
			} else {
				return true;
			}
		}

		return false;
	}

	public int getFrameNumbers() {
		double fr = Double.parseDouble(frameRate);
		return (int) (getDurationInSeconds() * fr);
	}

	public void setDuration(Double d) {
		this.durationSec = d;
	}

	/**
	 * This is the object {@link Double} and might return <code>null</code>.
	 * To get <code>0</code> instead of <code>null</code>, use
	 * {@link #getDurationInSeconds()}
	 */
	public Double getDuration() {
		return durationSec;
	}

	/**
	 * @return 0 if nothing is specified, otherwise the duration
	 */
	public double getDurationInSeconds() {
		return durationSec != null ? durationSec : 0;
	}

	public String getDurationString() {
		return durationSec != null ? convertTimeToString(durationSec, DURATION_TIME_FORMAT) : null;
	}

	/**
	 * @deprecated Use {@link #StringUtil.convertTimeToString(durationSec, StringUtil.DURATION_TIME_FORMAT)} instead.
	 */
	public static String getDurationString(double d) {
		return convertTimeToString(d, DURATION_TIME_FORMAT);
	}

	public static Double parseDurationString(String duration) {
		return duration != null ? convertStringToTime(duration) : null;
	}

	public void finalize(int type, InputFile f) {
		String codecA = null;
		if (getFirstAudioTrack() != null) {
			codecA = getFirstAudioTrack().getCodecA();
		}

		if (container != null) {
			switch (container) {
				case "avi":
					mimeType = HTTPResource.AVI_TYPEMIME;
					break;
				case "asf":
				case "wmv":
					mimeType = HTTPResource.WMV_TYPEMIME;
					break;
				case "matroska":
				case "mkv":
					mimeType = HTTPResource.MATROSKA_TYPEMIME;
					break;
				case "3gp":
					mimeType = HTTPResource.THREEGPP_TYPEMIME;
					break;
				case "3g2":
					mimeType = HTTPResource.THREEGPP2_TYPEMIME;
					break;
				case "mov":
					mimeType = HTTPResource.MOV_TYPEMIME;
					break;
			}
		}

		if (mimeType == null) {
			if (codecV != null) {
				if (codecV.equals("mjpeg") || "jpg".equals(container)) {
					mimeType = HTTPResource.JPEG_TYPEMIME;
				} else if ("png".equals(codecV) || "png".equals(container)) {
					mimeType = HTTPResource.PNG_TYPEMIME;
				} else if ("gif".equals(codecV) || "gif".equals(container)) {
					mimeType = HTTPResource.GIF_TYPEMIME;
				} else if ("tiff".equals(codecV) || "tiff".equals(container)) {
					mimeType = HTTPResource.TIFF_TYPEMIME;
				} else if ("bmp".equals(codecV) || "bmp".equals(container)) {
					mimeType = HTTPResource.BMP_TYPEMIME;
				} else if (codecV.startsWith("h264") || codecV.equals("h263") || codecV.toLowerCase().equals("mpeg4") || codecV.toLowerCase().equals("mp4")) {
					mimeType = HTTPResource.MP4_TYPEMIME;
				} else if (codecV.contains("mpeg") || codecV.contains("mpg")) {
					mimeType = HTTPResource.MPEG_TYPEMIME;
				}
			} else if (codecV == null && codecA != null) {
				if (codecA.contains("mp3")) {
					mimeType = HTTPResource.AUDIO_MP3_TYPEMIME;
				} else if (codecA.contains("aac")) {
					mimeType = HTTPResource.AUDIO_MP4_TYPEMIME;
				} else if (codecA.contains("flac")) {
					mimeType = HTTPResource.AUDIO_FLAC_TYPEMIME;
				} else if (codecA.contains("vorbis")) {
					mimeType = HTTPResource.AUDIO_OGG_TYPEMIME;
				} else if (codecA.contains("asf") || codecA.startsWith("wm")) {
					mimeType = HTTPResource.AUDIO_WMA_TYPEMIME;
				} else if (codecA.contains("pcm") || codecA.contains("wav")) {
					mimeType = HTTPResource.AUDIO_WAV_TYPEMIME;
				}
			}

			if (mimeType == null) {
				mimeType = HTTPResource.getDefaultMimeType(type);
			}
		}

		if (getFirstAudioTrack() == null || !(type == Format.AUDIO && getFirstAudioTrack().getBitsperSample() == 24 && getFirstAudioTrack().getSampleRate() > 48000)) {
			secondaryFormatValid = false;
		}

		// Check for external subs here
		if (f.getFile() != null && type == Format.VIDEO && configuration.isAutoloadExternalSubtitles()) {
			FileUtil.isSubtitlesExists(f.getFile(), this);
		}
	}

	/**
	 * Checks whether the video has too many reference frames per pixels for the renderer
	 *
	 * TODO move to PlayerUtil
	 */
	public boolean isVideoWithinH264LevelLimits(InputFile f, RendererConfiguration mediaRenderer) {
		synchronized (videoWithinH264LevelLimitsLock) {
			if (videoWithinH264LevelLimits == null) {
				if (isH264()) {
					videoWithinH264LevelLimits = true;
					if (
						container != null &&
						(
							container.equals("matroska") ||
							container.equals("mkv") ||
							container.equals("mov") ||
							container.equals("mp4")
						)
					) { // Containers without h264_annexB
						byte headers[][] = getAnnexBFrameHeader(f);
						synchronized (ffmpeg_annexb_failureLock) {
							if (ffmpeg_annexb_failure) {
								LOGGER.info("Error parsing information from the file: " + f.getFilename());
							}
						}

						if (headers != null) {
							synchronized (h264_annexBLock) {
								h264_annexB = headers[1];
								if (h264_annexB != null) {
									int skip = 5;
									if (h264_annexB[2] == 1) {
										skip = 4;
									}
									byte header[] = new byte[h264_annexB.length - skip];
									System.arraycopy(h264_annexB, skip, header, 0, header.length);

									avcLevelLock.readLock().lock();
									referenceFrameCountLock.readLock().lock();
									try {
										if (
											referenceFrameCount > -1 &&
											(
												"4.1".equals(avcLevel) ||
												"4.2".equals(avcLevel) ||
												"5".equals(avcLevel) ||
												"5.0".equals(avcLevel) ||
												"5.1".equals(avcLevel) ||
												"5.2".equals(avcLevel)
											) &&
											width > 0 &&
											height > 0
										) {
											int maxref;
											if (mediaRenderer == null || mediaRenderer.isPS3()) {
												/**
												 * 2013-01-25: Confirmed maximum reference frames on PS3:
												 *    - 4 for 1920x1080
												 *    - 11 for 1280x720
												 * Meaning this math is correct
												 */
												maxref = (int) Math.floor(10252743 / (double) (width * height));
											} else {
												/**
												 * This is the math for level 4.1, which results in:
												 *    - 4 for 1920x1080
												 *    - 9 for 1280x720
												 */
												maxref = (int) Math.floor(8388608 / (double) (width * height));
											}

											if (referenceFrameCount > maxref) {
												LOGGER.debug(
													"The file \"{}\" is not compatible with this renderer because it " +
													"can only take {} reference frames at this resolution while this " +
													"file has {} reference frames",
													f.getFilename(),
													maxref, referenceFrameCount
												);
												videoWithinH264LevelLimits = false;
											} else if (referenceFrameCount == -1) {
												LOGGER.debug(
													"The file \"{}\" may not be compatible with this renderer because " +
													"we can't get its number of reference frames",
													f.getFilename()
												);
												videoWithinH264LevelLimits = false;
											}
										}
									} finally {
										referenceFrameCountLock.readLock().unlock();
										avcLevelLock.readLock().unlock();
									}
								} else {
									LOGGER.debug(
										"The H.264 stream inside the file \"{}\" is not compatible with this renderer",
										f.getFilename()
									);
									videoWithinH264LevelLimits = false;
								}
							}
						} else {
							videoWithinH264LevelLimits = false;
						}
					}
				} else {
					videoWithinH264LevelLimits = false;
				}
			}
			return videoWithinH264LevelLimits;
		}
	}

	public boolean isMuxable(String filename, String codecA) {
		return codecA != null && (codecA.startsWith("dts") || codecA.equals("dca"));
	}

	public boolean isLossless(String codecA) {
		return codecA != null && (codecA.contains("pcm") || codecA.startsWith("dts") || codecA.equals("dca") || codecA.contains("flac")) && !codecA.contains("pcm_u8") && !codecA.contains("pcm_s8");
	}

	@Override
	public String toString() {
		StringBuilder result = new StringBuilder();
		result.append("container: ");
		result.append(container);
		result.append(", bitrate: ");
		result.append(bitrate);
		result.append(", size: ");
		result.append(size);
		if (videoTrackCount > 0) {
			result.append(", video tracks: ");
			result.append(videoTrackCount);
		}
		if (getAudioTrackCount() > 0) {
			result.append(", audio tracks: ");
			result.append(getAudioTrackCount());
		}
		if (imageCount > 0) {
			result.append(", images: ");
			result.append(imageCount);
		}
		if (getSubTrackCount() > 0) {
			result.append(", subtitle tracks: ");
			result.append(getSubTrackCount());
		}
		result.append(", video codec: ");
		result.append(codecV);
		result.append(", duration: ");
		result.append(getDurationString());
		result.append(", width: ");
		result.append(width);
		result.append(", height: ");
		result.append(height);
		result.append(", frame rate: ");
		result.append(frameRate);

		if (thumb != null) {
			result.append(", thumb size: ");
			result.append(thumb.length);
		}
		if (isNotBlank(muxingMode)) {
			result.append(", muxing mode: ");
			result.append(muxingMode);
		}

		result.append(", mime type: ");
		result.append(mimeType);

		if (isNotBlank(matrixCoefficients)) {
			result.append(", matrix coefficients: ");
			result.append(matrixCoefficients);
		}

		if (isNotBlank(fileTitleFromMetadata)) {
			result.append(", file title from metadata: ");
			result.append(fileTitleFromMetadata);
		}
		if (isNotBlank(videoTrackTitleFromMetadata)) {
			result.append(", video track title from metadata: ");
			result.append(videoTrackTitleFromMetadata);
		}

		for (DLNAMediaAudio audio : audioTracks) {
			result.append("\n\tAudio track ");
			result.append(audio.toString());
		}

		for (DLNAMediaSubtitle sub : subtitleTracks) {
			result.append("\n\tSubtitle track ");
			result.append(sub.toString());
		}

		return result.toString();
	}

	public InputStream getThumbnailInputStream() {
		return new ByteArrayInputStream(thumb);
	}

	public String getValidFps(boolean ratios) {
		String validFrameRate = null;

		if (frameRate != null && frameRate.length() > 0) {
			try {
				double fr = Double.parseDouble(frameRate.replace(',', '.'));

				if (fr >= 14.99 && fr < 15.1) {
					validFrameRate = "15";
				} else if (fr > 23.9 && fr < 23.99) {
					validFrameRate = ratios ? "24000/1001" : "23.976";
				} else if (fr > 23.99 && fr < 24.1) {
					validFrameRate = "24";
				} else if (fr >= 24.99 && fr < 25.1) {
					validFrameRate = "25";
				} else if (fr > 29.9 && fr < 29.99) {
					validFrameRate = ratios ? "30000/1001" : "29.97";
				} else if (fr >= 29.99 && fr < 30.1) {
					validFrameRate = "30";
				} else if (fr > 47.9 && fr < 47.99) {
					validFrameRate = ratios ? "48000/1001" : "47.952";
				} else if (fr > 49.9 && fr < 50.1) {
					validFrameRate = "50";
				} else if (fr > 59.8 && fr < 59.99) {
					validFrameRate = ratios ? "60000/1001" : "59.94";
				} else if (fr >= 59.99 && fr < 60.1) {
					validFrameRate = "60";
				}
			} catch (NumberFormatException nfe) {
				LOGGER.error(null, nfe);
			}
		}

		return validFrameRate;
	}

	public DLNAMediaAudio getFirstAudioTrack() {
		if (audioTracks.size() > 0) {
			return audioTracks.get(0);
		}
		return null;
	}

	/**
	 * @deprecated use getAspectRatioMencoderMpegopts() for the original
	 * functionality of this method, or use getAspectRatioContainer() for a
	 * better default method to get aspect ratios.
	 */
	@Deprecated
	public String getValidAspect(boolean ratios) {
		return getAspectRatioMencoderMpegopts(ratios);
	}

	/**
	 * Converts the result of getAspectRatioDvdIso() to provide
	 * MEncoderVideo with a valid value for the "vaspect" option in the
	 * "-mpegopts" command.
	 *
	 * Note: Our code never uses a false value for "ratios", so unless any
	 * plugins rely on it we can simplify things by removing that parameter.
	 *
	 * @param ratios
	 * @return
	 */
	public String getAspectRatioMencoderMpegopts(boolean ratios) {
		String a = null;

		if (aspectRatioDvdIso != null) {
			double ar = Double.parseDouble(aspectRatioDvdIso);

			if (ar > 1.7 && ar < 1.8) {
				a = ratios ? "16/9" : "1.777777777777777";
			}

			if (ar > 1.3 && ar < 1.4) {
				a = ratios ? "4/3" : "1.333333333333333";
			}
		}

		return a;
	}

	public String getResolution() {
		if (width > 0 && height > 0) {
			return width + "x" + height;
		}

		return null;
	}

	public int getRealVideoBitrate() {
		if (bitrate > 0) {
			return (bitrate / 8);
		}

		int realBitrate = 10000000;

		if (getDurationInSeconds() != 0) {
			realBitrate = (int) (size / getDurationInSeconds());
		}

		return realBitrate;
	}

	public boolean isHDVideo() {
		return (width > 864 || height > 576);
	}

	public boolean isMpegTS() {
		return container != null && container.equals("mpegts");
	}

	public byte[][] getAnnexBFrameHeader(InputFile f) {
		String[] cmdArray = new String[14];
		cmdArray[0] = configuration.getFfmpegPath();
		cmdArray[1] = "-i";

		if (f.getPush() == null && f.getFilename() != null) {
			cmdArray[2] = f.getFilename();
		} else {
			cmdArray[2] = "-";
		}

		cmdArray[3] = "-vframes";
		cmdArray[4] = "1";
		cmdArray[5] = "-c:v";
		cmdArray[6] = "copy";
		cmdArray[7] = "-f";
		cmdArray[8] = "h264";
		cmdArray[9] = "-bsf";
		cmdArray[10] = "h264_mp4toannexb";
		cmdArray[11] = "-an";
		cmdArray[12] = "-y";
		cmdArray[13] = "pipe:";

		byte[][] returnData = new byte[2][];
		OutputParams params = new OutputParams(configuration);
		params.maxBufferSize = 1;
		params.stdin = f.getPush();

		final ProcessWrapperImpl pw = new ProcessWrapperImpl(cmdArray, params);

		Runnable r = new Runnable() {
			@Override
			public void run() {
				try {
					Thread.sleep(3000);
					synchronized (ffmpeg_annexb_failureLock) {
						ffmpeg_annexb_failure = true;
					}
				} catch (InterruptedException e) { }
				pw.stopProcess();
			}
		};

		Thread failsafe = new Thread(r, "FFMpeg AnnexB Frame Header Failsafe");
		failsafe.start();
		pw.runInSameThread();

		synchronized (ffmpeg_annexb_failureLock) {
			if (ffmpeg_annexb_failure) {
				return null;
			}
		}

		InputStream is;
		ByteArrayOutputStream baot = new ByteArrayOutputStream();

		try {
			is = pw.getInputStream(0);
			byte b[] = new byte[4096];
			int n;

			while ((n = is.read(b)) > 0) {
				baot.write(b, 0, n);
			}

			byte data[] = baot.toByteArray();
			baot.close();
			returnData[0] = data;
			is.close();
			int kf = 0;

			for (int i = 3; i < data.length; i++) {
				if (data[i - 3] == 1 && (data[i - 2] & 37) == 37 && (data[i - 1] & -120) == -120) {
					kf = i - 2;
					break;
				}
			}

			int st = 0;
			boolean found = false;

			if (kf > 0) {
				for (int i = kf; i >= 5; i--) {
					if (data[i - 5] == 0 && data[i - 4] == 0 && data[i - 3] == 0 && (data[i - 2] & 1) == 1 && (data[i - 1] & 39) == 39) {
						st = i - 5;
						found = true;
						break;
					}
				}
			}

			if (found) {
				byte header[] = new byte[kf - st];
				System.arraycopy(data, st, header, 0, kf - st);
				returnData[1] = header;
			}
		} catch (IOException e) {
			LOGGER.debug("Caught exception", e);
		}

		return returnData;
	}

	@Override
	protected DLNAMediaInfo clone() throws CloneNotSupportedException {
		DLNAMediaInfo mediaCloned = (DLNAMediaInfo) super.clone();
		mediaCloned.setAudioTracksList(new ArrayList<DLNAMediaAudio>());
		for (DLNAMediaAudio audio : audioTracks) {
			mediaCloned.getAudioTracksList().add((DLNAMediaAudio) audio.clone());
		}

		mediaCloned.setSubtitleTracksList(new ArrayList<DLNAMediaSubtitle>());
		for (DLNAMediaSubtitle sub : subtitleTracks) {
			mediaCloned.getSubtitleTracksList().add((DLNAMediaSubtitle) sub.clone());
		}

		return mediaCloned;
	}

	/**
	 * @return the bitrate
	 * @since 1.50.0
	 */
	public int getBitrate() {
		return bitrate;
	}

	/**
	 * @param bitrate the bitrate to set
	 * @since 1.50.0
	 */
	public void setBitrate(int bitrate) {
		this.bitrate = bitrate;
	}

	/**
	 * @return the width
	 * @since 1.50.0
	 */
	public int getWidth() {
		return width;
	}

	/**
	 * @param width the width to set
	 * @since 1.50.0
	 */
	public void setWidth(int width) {
		this.width = width;
	}

	/**
	 * @return the height
	 * @since 1.50.0
	 */
	public int getHeight() {
		return height;
	}

	/**
	 * @param height the height to set
	 * @since 1.50.0
	 */
	public void setHeight(int height) {
		this.height = height;
	}

	/**
	 * @return the size
	 * @since 1.50.0
	 */
	public long getSize() {
		return size;
	}

	/**
	 * @param size the size to set
	 * @since 1.50.0
	 */
	public void setSize(long size) {
		this.size = size;
	}

	/**
	 * @return the codecV
	 * @since 1.50.0
	 */
	public String getCodecV() {
		return codecV;
	}

	/**
	 * @param codecV the codecV to set
	 * @since 1.50.0
	 */
	public void setCodecV(String codecV) {
		this.codecV = codecV;
	}

	/**
	 * @return the frameRate
	 * @since 1.50.0
	 */
	public String getFrameRate() {
		return frameRate;
	}

	/**
	 * @param frameRate the frameRate to set
	 * @since 1.50.0
	 */
	public void setFrameRate(String frameRate) {
		this.frameRate = frameRate;
	}

	/**
	 * @return the frameRateMode
	 * @since 1.55.0
	 */
	public String getFrameRateMode() {
		return frameRateMode;
	}

	/**
	 * @param frameRateMode the frameRateMode to set
	 * @since 1.55.0
	 */
	public void setFrameRateMode(String frameRateMode) {
		this.frameRateMode = frameRateMode;
	}

	/**
	 * @return the video bit depth
	 */
	public int getVideoBitDepth() {
		return videoBitDepth;
	}

	/**
	 * @param value the video bit depth to set
	 */
	public void setVideoBitDepth(int value) {
		this.videoBitDepth = value;
	}

	/**
	 * @deprecated use getAspectRatioDvdIso() for the original
	 * functionality of this method, or use getAspectRatioContainer() for a
	 * better default method to get aspect ratios.
	 */
	@Deprecated
	public String getAspect() {
		return getAspectRatioDvdIso();
	}

	/**
	 * The aspect ratio for a DVD ISO video track
	 *
	 * @return the aspect
	 * @since 1.50.0
	 */
	public String getAspectRatioDvdIso() {
		return aspectRatioDvdIso;
	}

	/**
	 * @deprecated use setAspectRatioDvdIso() for the original
	 * functionality of this method, or use setAspectRatioContainer() for a
	 * better default method to set aspect ratios.
	 */
	@Deprecated
	public void setAspect(String aspect) {
		setAspectRatioDvdIso(aspect);
	}

	/**
	 * @param aspect the aspect to set
	 * @since 1.50.0
	 */
	public void setAspectRatioDvdIso(String aspect) {
		this.aspectRatioDvdIso = aspect;
	}

	/**
	 * Get the aspect ratio reported by the file/container.
	 * This is the aspect ratio that the renderer should display the video
	 * at, and is usually the same as the video track aspect ratio.
	 *
	 * @return the aspect ratio reported by the file/container
	 */
	public String getAspectRatioContainer() {
		return aspectRatioContainer;
	}

	/**
	 * Set the aspect ratio reported by the file/container.
	 *
	 * @see #getAspectRatioContainer()
	 * @param aspect the aspect ratio to set
	 */
	public void setAspectRatioContainer(String aspect) {
		this.aspectRatioContainer = getFormattedAspectRatio(aspect);
	}

	/**
	 * Get the aspect ratio of the video track.
	 * This is the actual aspect ratio of the pixels, which is not
	 * always the aspect ratio that the renderer should display or that we
	 * should output; that is {@link #getAspectRatioContainer()}
	 *
	 * @return the aspect ratio of the video track
	 */
	public String getAspectRatioVideoTrack() {
		return aspectRatioVideoTrack;
	}

	/**
	 * @param aspect the aspect ratio to set
	 */
	public void setAspectRatioVideoTrack(String aspect) {
		this.aspectRatioVideoTrack = getFormattedAspectRatio(aspect);
	}

	/**
	 * Make sure the aspect ratio is formatted, e.g. 16:9 not 1.78
	 *
	 * @param aspect the possibly-unformatted aspect ratio
	 *
	 * @return the formatted aspect ratio or null
	 */
	public String getFormattedAspectRatio(String aspect) {
		if (isBlank(aspect)) {
			return null;
		} else {
			if (aspect.contains(":")) {
				return aspect;
			} else {
				double exactAspectRatio = Double.parseDouble(aspect);
				if (exactAspectRatio > 1.7 && exactAspectRatio <= 1.8) {
					return "16:9";
				} else if (exactAspectRatio > 1.3 && exactAspectRatio < 1.4) {
					return "4:3";
				} else if (exactAspectRatio > 1.2 && exactAspectRatio < 1.3) {
					return "5:4";
				} else {
					return null;
				}
			}
		}
	}

	/**
	 * @return the thumb
	 * @since 1.50.0
	 */
	public byte[] getThumb() {
		if (thumb == null) {
			return null;
		}
		byte[] result = new byte[thumb.length];
		System.arraycopy(thumb, 0, result, 0, thumb.length);
		return result;
	}

	/**
	 * @param thumb the thumb to set
	 * @since 1.50.0
	 */
	public void setThumb(byte[] thumb) {
		if (thumb == null) {
			this.thumb = null;
		} else {
			this.thumb = new byte[thumb.length];
			System.arraycopy(thumb, 0, this.thumb, 0, thumb.length);
		}
	}

	/**
	 * @return the mimeType
	 * @since 1.50.0
	 */
	public String getMimeType() {
		return mimeType;
	}

	/**
	 * @param mimeType the mimeType to set
	 * @since 1.50.0
	 */
	public void setMimeType(String mimeType) {
		this.mimeType = mimeType;
	}

	public String getMatrixCoefficients() {
		return matrixCoefficients;
	}

	public void setMatrixCoefficients(String matrixCoefficients) {
		this.matrixCoefficients = matrixCoefficients;
	}

	public String getFileTitleFromMetadata() {
		return fileTitleFromMetadata;
	}

	public void setFileTitleFromMetadata(String value) {
		this.fileTitleFromMetadata = value;
	}

	public String getVideoTrackTitleFromMetadata() {
		return videoTrackTitleFromMetadata;
	}

	public void setVideoTrackTitleFromMetadata(String value) {
		this.videoTrackTitleFromMetadata = value;
	}

	/**
	 * @return the bitsPerPixel
	 * @since 1.50.0
	 */
	public int getBitsPerPixel() {
		return bitsPerPixel;
	}

	/**
	 * @param bitsPerPixel the bitsPerPixel to set
	 * @since 1.50.0
	 */
	public void setBitsPerPixel(int bitsPerPixel) {
		this.bitsPerPixel = bitsPerPixel;
	}

	/**
	 * @return reference frame count for video stream or {@code -1} if not parsed.
	 */
	public byte getReferenceFrameCount() {
		referenceFrameCountLock.readLock().lock();
		try {
			return referenceFrameCount;
		} finally {
			referenceFrameCountLock.readLock().unlock();
		}
	}

	/**
	 * Sets reference frame count for video stream or {@code -1} if not parsed.
	 *
	 * @param referenceFrameCount reference frame count.
	 */
	public void setReferenceFrameCount(byte referenceFrameCount) {
		if (referenceFrameCount < -1) {
			throw new IllegalArgumentException("referenceFrameCount must be >= -1.");
		}
		referenceFrameCountLock.writeLock().lock();
		try {
			this.referenceFrameCount = referenceFrameCount;
		} finally {
			referenceFrameCountLock.writeLock().unlock();
		}
	}

	/**
	 * @return AVC level for video stream or {@code null} if not parsed.
	 */
	public String getAvcLevel() {
		avcLevelLock.readLock().lock();
		try {
			return avcLevel;
		} finally {
			avcLevelLock.readLock().unlock();
		}
	}

	/**
	 * Sets AVC level for video stream or {@code null} if not parsed.
	 *
	 * @param avcLevel AVC level.
	 */
	public void setAvcLevel(String avcLevel) {
		avcLevelLock.writeLock().lock();
		try {
			this.avcLevel = avcLevel;
		} finally {
			avcLevelLock.writeLock().unlock();
		}
	}

	public int getAvcAsInt() {
		try {
			return Integer.parseInt(getAvcLevel().replaceAll("\\.", ""));
		} catch (Exception e) {
			return 0;
		}
	}

	public String getH264Profile() {
		synchronized (h264ProfileLock) {
			return h264Profile;
		}
	}

	public void setH264Profile(String s) {
		synchronized (h264ProfileLock) {
			h264Profile = s;
		}
	}

	/**
	 * @return the audioTracks
	 * @since 1.60.0
	 */
	// TODO (breaking change): rename to getAudioTracks
	public List<DLNAMediaAudio> getAudioTracksList() {
		return audioTracks;
	}

	/**
	 * @return the audioTracks
	 * @deprecated use getAudioTracksList() instead
	 */
	@Deprecated
	public ArrayList<DLNAMediaAudio> getAudioCodes() {
		if (audioTracks instanceof ArrayList) {
			return (ArrayList<DLNAMediaAudio>) audioTracks;
		} else {
			return new ArrayList<>();
		}
	}

	/**
	 * @param audioTracks the audioTracks to set
	 * @since 1.60.0
	 */
	// TODO (breaking change): rename to setAudioTracks
	public void setAudioTracksList(List<DLNAMediaAudio> audioTracks) {
		this.audioTracks = audioTracks;
	}

	/**
	 * @param audioTracks the audioTracks to set
	 * @deprecated use setAudioTracksList(ArrayList<DLNAMediaAudio> audioTracks) instead
	 */
	@Deprecated
	public void setAudioCodes(List<DLNAMediaAudio> audioTracks) {
		setAudioTracksList(audioTracks);
	}

	/**
	 * @return the subtitleTracks
	 * @since 1.60.0
	 */
	// TODO (breaking change): rename to getSubtitleTracks
	public List<DLNAMediaSubtitle> getSubtitleTracksList() {
		return subtitleTracks;
	}

	/**
	 * @return the subtitleTracks
	 * @deprecated use getSubtitleTracksList() instead
	 */
	@Deprecated
	public ArrayList<DLNAMediaSubtitle> getSubtitlesCodes() {
		if (subtitleTracks instanceof ArrayList) {
			return (ArrayList<DLNAMediaSubtitle>) subtitleTracks;
		} else {
			return new ArrayList<>();
		}
	}

	/**
	 * @param subtitleTracks the subtitleTracks to set
	 * @since 1.60.0
	 */
	// TODO (breaking change): rename to setSubtitleTracks
	public void setSubtitleTracksList(List<DLNAMediaSubtitle> subtitleTracks) {
		this.subtitleTracks = subtitleTracks;
	}

	/**
	 * @param subtitleTracks the subtitleTracks to set
	 * @deprecated use setSubtitleTracksList(ArrayList<DLNAMediaSubtitle> subtitleTracks) instead
	 */
	@Deprecated
	public void setSubtitlesCodes(List<DLNAMediaSubtitle> subtitleTracks) {
		setSubtitleTracksList(subtitleTracks);
	}

	/**
	 * @return the model
	 * @since 1.50.0
	 */
	public String getModel() {
		return model;
	}

	/**
	 * @param model the model to set
	 * @since 1.50.0
	 */
	public void setModel(String model) {
		this.model = model;
	}

	/**
	 * @return the exposure
	 * @since 1.50.0
	 */
	public int getExposure() {
		return exposure;
	}

	/**
	 * @param exposure the exposure to set
	 * @since 1.50.0
	 */
	public void setExposure(int exposure) {
		this.exposure = exposure;
	}

	/**
	 * @return the orientation
	 * @since 1.50.0
	 */
	public int getOrientation() {
		return orientation;
	}

	/**
	 * @param orientation the orientation to set
	 * @since 1.50.0
	 */
	public void setOrientation(int orientation) {
		this.orientation = orientation;
	}

	/**
	 * @return the iso
	 * @since 1.50.0
	 */
	public int getIso() {
		return iso;
	}

	/**
	 * @param iso the iso to set
	 * @since 1.50.0
	 */
	public void setIso(int iso) {
		this.iso = iso;
	}

	/**
	 * @return the muxingMode
	 * @since 1.50.0
	 */
	public String getMuxingMode() {
		return muxingMode;
	}

	/**
	 * @param muxingMode the muxingMode to set
	 * @since 1.50.0
	 */
	public void setMuxingMode(String muxingMode) {
		this.muxingMode = muxingMode;
	}

	/**
	 * @return the muxingModeAudio
	 * @since 1.50.0
	 */
	public String getMuxingModeAudio() {
		return muxingModeAudio;
	}

	/**
	 * @param muxingModeAudio the muxingModeAudio to set
	 * @since 1.50.0
	 */
	public void setMuxingModeAudio(String muxingModeAudio) {
		this.muxingModeAudio = muxingModeAudio;
	}

	/**
	 * @return the container
	 * @since 1.50.0
	 */
	public String getContainer() {
		return container;
	}

	/**
	 * @param container the container to set
	 * @since 1.50.0
	 */
	public void setContainer(String container) {
		this.container = container;
	}

	/**
	 * @return the h264_annexB
	 * @since 1.50.0
	 */
	public byte[] getH264AnnexB() {
		synchronized (h264_annexBLock) {
			if (h264_annexB == null) {
				return null;
			}
			byte[] result = new byte[h264_annexB.length];
			System.arraycopy(h264_annexB, 0, result, 0, h264_annexB.length);
			return result;
		}
	}

	/**
	 * @param h264AnnexB the h264_annexB to set
	 * @since 1.50.0
	 */
	public void setH264AnnexB(byte[] h264AnnexB) {
		synchronized (h264_annexBLock) {
			if (h264AnnexB == null) {
				this.h264_annexB = null;
			} else {
				this.h264_annexB = new byte[h264AnnexB.length];
				System.arraycopy(h264AnnexB, 0, this.h264_annexB, 0, h264AnnexB.length);
			}
		}
	}

	/**
	 * @return the mediaparsed
	 * @since 1.50.0
	 */
	public boolean isMediaparsed() {
		return mediaparsed;
	}

	/**
	 * @param mediaparsed the mediaparsed to set
	 * @since 1.50.0
	 */
	public void setMediaparsed(boolean mediaparsed) {
		this.mediaparsed = mediaparsed;
	}

	public boolean isFFmpegparsed() {
		return ffmpegparsed;
	}

	/**
	 * @return the thumbready
	 * @since 1.50.0
	 */
	public boolean isThumbready() {
		return thumbready;
	}

	/**
	 * @param thumbready the thumbready to set
	 * @since 1.50.0
	 */
	public void setThumbready(boolean thumbready) {
		this.thumbready = thumbready;
	}

	/**
	 * @return the dvdtrack
	 * @since 1.50.0
	 */
	public int getDvdtrack() {
		return dvdtrack;
	}

	/**
	 * @param dvdtrack the dvdtrack to set
	 * @since 1.50.0
	 */
	public void setDvdtrack(int dvdtrack) {
		this.dvdtrack = dvdtrack;
	}

	/**
	 * @return the secondaryFormatValid
	 * @since 1.50.0
	 */
	public boolean isSecondaryFormatValid() {
		return secondaryFormatValid;
	}

	/**
	 * @param secondaryFormatValid the secondaryFormatValid to set
	 * @since 1.50.0
	 */
	public void setSecondaryFormatValid(boolean secondaryFormatValid) {
		this.secondaryFormatValid = secondaryFormatValid;
	}

	/**
	 * @return the parsing
	 * @since 1.50.0
	 */
	public boolean isParsing() {
		synchronized (parsingLock) {
			return parsing;
		}
	}

	/**
	 * @param parsing the parsing to set
	 * @since 1.50.0
	 */
	public void setParsing(boolean parsing) {
		synchronized (parsingLock) {
			this.parsing = parsing;
		}
	}

	/**
	 * @return the encrypted
	 * @since 1.50.0
	 */
	public boolean isEncrypted() {
		return encrypted;
	}

	/**
	 * @param encrypted the encrypted to set
	 * @since 1.50.0
	 */
	public void setEncrypted(boolean encrypted) {
		this.encrypted = encrypted;
	}

	public boolean isMod4() {
		if (
			height % 4 != 0 ||
			width % 4 != 0
		) {
			return false;
		}

		return true;
	}

	/**
	 * Note: This is based on a flag in Matroska files, and as such it is
	 * unreliable; it will be unlikely to find a false-positive but there
	 * will be false-negatives, similar to language flags.
	 *
	 * @return whether the video track is 3D
	 */
	public boolean is3d() {
		return isNotBlank(stereoscopy);
	}

	/**
	 * The significance of this is that the aspect ratio should not be kept
	 * in this case when transcoding.
	 * Example: 3840x1080 should be resized to 1920x1080, not 1920x540.
	 *
	 * @return whether the video track is full SBS or OU 3D
	 */
	public boolean is3dFullSbsOrOu() {
		if (!is3d()) {
			return false;
		}

		switch (stereoscopy.toLowerCase()) {
			case "overunderrt":
			case "oulf":
			case "ourf":
			case "sbslf":
			case "sbsrf":
			case "top-bottom (left eye first)":
			case "top-bottom (right eye first)":
			case "side by side (left eye first)":
			case "side by side (right eye first)":
				return true;
		}

		return false;
	}

	/**
	 * Note: This is based on a flag in Matroska files, and as such it is
	 * unreliable; it will be unlikely to find a false-positive but there
	 * will be false-negatives, similar to language flags.
	 *
	 * @return the type of stereoscopy (3D) of the video track
	 */
	public String getStereoscopy() {
		return stereoscopy;
	}

	/**
	 * Sets the type of stereoscopy (3D) of the video track.
	 *
	 * Note: This is based on a flag in Matroska files, and as such it is
	 * unreliable; it will be unlikely to find a false-positive but there
	 * will be false-negatives, similar to language flags.
	 *
	 * @param stereoscopy the type of stereoscopy (3D) of the video track
	 */
	public void setStereoscopy(String stereoscopy) {
		this.stereoscopy = stereoscopy;
	}

	/**
	 * Used by FFmpeg for 3D video format naming
	 */
	public enum Mode3D {
		SBSL,
		SBSR,
		HSBSL,
		OUL,
		OUR,
		HOUL,
		ARCG,
		ARCH,
		ARCC,
		ARCD,
		AGMG,
		AGMH,
		AGMC,
		AGMD,
		AYBG,
		AYBH,
		AYBC,
		AYBD
	};

	public Mode3D get3DLayout() {
		if (!is3d()) {
			return null;
		}

		isAnaglyph = true;
		switch (stereoscopy.toLowerCase()) {
			case "overunderrt":
			case "oulf":
			case "top-bottom (left eye first)":
				isAnaglyph = false;
				return Mode3D.OUL;
			case "ourf":
			case "top-bottom (right eye first)":
				isAnaglyph = false;
				return Mode3D.OUR;
			case "sbslf":
			case "side by side (left eye first)":
				isAnaglyph = false;
				return Mode3D.SBSL;
			case "sbsrf":
			case "side by side (right eye first)":
				isAnaglyph = false;
				return Mode3D.SBSR;
			case "half top-bottom (left eye first)":
				isAnaglyph = false;
				return Mode3D.HOUL;
			case "half side by side (left eye first)":
				isAnaglyph = false;
				return Mode3D.HSBSL;
			case "arcg":
				return Mode3D.ARCG;
			case "arch":
				return Mode3D.ARCH;
			case "arcc":
				return Mode3D.ARCC;
			case "arcd":
				return Mode3D.ARCD;
			case "agmg":
				return Mode3D.AGMG;
			case "agmh":
				return Mode3D.AGMH;
			case "agmc":
				return Mode3D.AGMC;
			case "agmd":
				return Mode3D.AGMD;
			case "aybg":
				return Mode3D.AYBG;
			case "aybh":
				return Mode3D.AYBH;
			case "aybc":
				return Mode3D.AYBC;
			case "aybd":
				return Mode3D.AYBD;
		}

		return null;
	}

	private boolean isAnaglyph;

	public boolean stereoscopyIsAnaglyph() {
		get3DLayout();
		return isAnaglyph;
	}

	public boolean isDVDResolution() {
		return (width == 720 && height == 576) || (width == 720 && height == 480);
	}

	private ColorType colorType;

	public void setColorType(ColorType colorType) {
		this.colorType = colorType;
	}

	public ColorType getColorType() {
		return colorType;
	}
}<|MERGE_RESOLUTION|>--- conflicted
+++ resolved
@@ -854,16 +854,6 @@
 			}
 
 			if (type == Format.IMAGE && file != null) {
-<<<<<<< HEAD
-				try {
-					ffmpeg_parsing = false;
-					ImagesUtil.parseImageByImaging(file, this);
-					container = codecV;
-					imageCount++;
-				} catch (IOException | ImageReadException e) {
-					LOGGER.info("Error parsing image ({}) with Imaging, switching to FFmpeg.", file.getAbsolutePath());
-					ffmpeg_parsing = true;
-=======
 				if (!thumbOnly) {
 					try {
 						ffmpeg_parsing = false;
@@ -874,7 +864,6 @@
 						LOGGER.debug("Error when parsing image ({}) with Imaging, switching to FFmpeg.", file.getAbsolutePath());
 						ffmpeg_parsing = true;
 					}
->>>>>>> 2781d8ca
 				}
 				
 				if (configuration.getImageThumbnailsEnabled() && thumbOnly) {
