--- conflicted
+++ resolved
@@ -162,19 +162,11 @@
 			}
 			p.waitFor();
 			if (p.exitValue() != 0) {
-<<<<<<< HEAD
-				LOGGER.debug("Warning: command {} returned {}", cmd, p.exitValue());
-			}
-			return output.toString();
-		} catch (Exception e) {
-			LOGGER.error("Error running command " + cmd, e);
-=======
 				LOGGER.debug("Warning: command {} returned {}", Arrays.toString(cmd), p.exitValue());
 			}
 			return output.toString();
 		} catch (Exception e) {
 			LOGGER.error("Error running command " + Arrays.toString(cmd), e);
->>>>>>> 89f859f3
 		}
 		return "";
 	}
