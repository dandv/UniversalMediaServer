--- conflicted
+++ resolved
@@ -145,17 +145,19 @@
 		}
 		// update this first to make redo() return false for other
 		PMS.setKey(LAST_INFO_REREAD_KEY, "" + System.currentTimeMillis());
-<<<<<<< HEAD
 		Runnable r = () -> {
 			// this whole iterator stuff is to avoid
 			// CMEs
 			Iterator it = db.iterator();
 			boolean sync = false;
-			while(it.hasNext()) {
+			while (it.hasNext()) {
 				Map.Entry kv = (Map.Entry) it.next();
 				String key = (String) kv.getKey();
-				if(!db.isNull(kv.getValue())) // nonNull -> no need to ask again
+				
+				// nonNull -> no need to ask again
+				if (!db.isNull(kv.getValue())) {
 					continue;
+				}
 				File f = new File(key);
 				String name = f.getName();
 				try {
@@ -165,34 +167,6 @@
 					if (tmp != null) {
 						kv.setValue(create(tmp, 0));
 						sync = true;
-=======
-		Runnable r = new Runnable() {
-			@Override
-			public void run() {
-				// this whole iterator stuff is to avoid
-				// CMEs
-				Iterator it = db.iterator();
-				boolean sync = false;
-				while (it.hasNext()) {
-					Map.Entry kv = (Map.Entry) it.next();
-					String key = (String) kv.getKey();
-
-					// nonNull -> no need to ask again
-					if (!db.isNull(kv.getValue())) {
-						continue;
-					}
-					File f = new File(key);
-					String name = f.getName();
-					try {
-						String[] tmp = OpenSubtitle.getInfo(f, name);
-						// if we still get nothing from opensubs
-						// we don't fiddle with the db
-						if (tmp != null) {
-							kv.setValue(create(tmp, 0));
-							sync = true;
-						}
-					} catch (Exception e) {
->>>>>>> 34a10fd3
 					}
 				} catch (Exception e) {
 				}
