--- conflicted
+++ resolved
@@ -224,8 +224,6 @@
 			/**
 			 * Make sure the aspect ratio is 16/9 if the renderer needs it.
 			 */
-<<<<<<< HEAD
-=======
 
 			int scaleWidth = 0;
 			int scaleHeight = 0;
@@ -234,7 +232,6 @@
 				scaleHeight = media.getHeight();
 			}
 
->>>>>>> 09f34105
 			boolean keepAR = renderer.isKeepAspectRatio() &&
 					!(
 						media.getWidth() == 3840 && media.getHeight() <= 1080 ||
@@ -695,11 +692,7 @@
 			setAudioOutputParameters(media, params);
 		}
 
-<<<<<<< HEAD
-		if (params.sid == null) {
-=======
 		if (params.sid == null || (params.sid != null && StringUtils.isNotEmpty(params.sid.getLiveSubURL()))) {
->>>>>>> 09f34105
 			setSubtitleOutputParameters(filename, media, params);
 		}
 
@@ -863,11 +856,7 @@
 			int channels = 0;
 			if (renderer.isTranscodeToWMV() && !renderer.isXBOX()) {
 				channels = 2;
-<<<<<<< HEAD
-			} else if (params.aid.getAudioProperties().getNumberOfChannels() > configuration.getAudioChannelCount()) {
-=======
 			} else if (params.aid != null && params.aid.getAudioProperties().getNumberOfChannels() > configuration.getAudioChannelCount()) {
->>>>>>> 09f34105
 				channels = configuration.getAudioChannelCount();
 			}
 
@@ -1366,7 +1355,6 @@
 		File outputSubs = tempSubs;
 		StringBuilder outputString = new StringBuilder();
 		File temp = new File(configuration.getTempFolder(), tempSubs.getName() + ".tmp");
-<<<<<<< HEAD
 
 		File sourceFile = new File(tempSubs.toString());
 		File destinationFile = new File(temp.toString());
@@ -1375,12 +1363,6 @@
 		BufferedWriter output;
 		BufferedReader input = new BufferedReader(new FileReader(temp));
 			output = new BufferedWriter(new FileWriter(outputSubs));
-=======
-		FileUtils.copyFile(tempSubs, temp);
-		BufferedReader input = FileUtil.bufferedReaderWithCorrectCharset(temp);
-		BufferedWriter output = new BufferedWriter(new OutputStreamWriter(new FileOutputStream(outputSubs), CHARSET_UTF_8));
-		try {
->>>>>>> 09f34105
 			String line;
 			String[] format = null;
 			int i;
@@ -1419,20 +1401,12 @@
 					String[] params = line.split(",");
 
 					for (i = 0; i < format.length; i++) {
-<<<<<<< HEAD
 						if (format[i].contains("Fontname")) {
 							if (!configuration.getFont().isEmpty()) {
 								params[i] = configuration.getFont();
 							}
 							continue;
 						}
-=======
-						switch (format[i].trim()) {
-							case "Fontname":
-								if (!configuration.getFont().isEmpty()) {
-									params[i] = configuration.getFont();
-								}
->>>>>>> 09f34105
 
 								break;
 							case "Fontsize":
@@ -1467,20 +1441,8 @@
 				outputString.append(line).append("\n");
 				output.write(outputString.toString());
 			}
-<<<<<<< HEAD
 		input.close();
-		output.flush();
-		output.close();
-		temp.deleteOnExit();
-=======
-		} finally {
-			input.close();
-			output.flush();
-			output.close();
-			temp.deleteOnExit();
-		}
-
->>>>>>> 09f34105
+
 		return outputSubs;
 	}
 
