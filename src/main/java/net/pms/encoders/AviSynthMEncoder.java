--- conflicted
+++ resolved
@@ -39,6 +39,7 @@
 import net.pms.configuration.PmsConfiguration;
 import net.pms.dlna.DLNAMediaSubtitle;
 import net.pms.dlna.DLNAResource;
+import static net.pms.encoders.Player.configuration;
 import net.pms.formats.Format;
 import net.pms.formats.v2.SubtitleType;
 import net.pms.util.PlayerUtil;
@@ -307,7 +308,6 @@
 				GPU = ", GPU=true";
 			}
 
-<<<<<<< HEAD
 			interframeLines = "\n" +
 				"PluginPath = \"" + interframePath + "\"\n" +
 				"LoadPlugin(PluginPath+\"svpflow1.dll\")\n" +
@@ -317,23 +317,12 @@
 		}
 
 		String subLine = null;
-		if (subTrack != null && configuration.isAutoloadSubtitles() && !configuration.isDisableSubtitles()) {
+		if (subTrack != null && configuration.isAutoloadExternalSubtitles() && !configuration.isDisableSubtitles()) {
 			if (subTrack.getExternalFile() != null) {
 				LOGGER.info("AviSynth script: Using subtitle track: " + subTrack);
 				String function = "TextSub";
 				if (subTrack.getType() == SubtitleType.VOBSUB) {
 					function = "VobSub";
-=======
-			String subLine = null;
-			if (subTrack != null && configuration.isAutoloadExternalSubtitles() && !configuration.isDisableSubtitles()) {
-				if (subTrack.getExternalFile() != null) {
-					LOGGER.info("AviSynth script: Using subtitle track: " + subTrack);
-					String function = "TextSub";
-					if (subTrack.getType() == SubtitleType.VOBSUB) {
-						function = "VobSub";
-					}
-					subLine = function + "(\"" + ProcessUtil.getShortFileNameIfWideChars(subTrack.getExternalFile().getAbsolutePath()) + "\")";
->>>>>>> 7affe3d2
 				}
 				subLine = function + "(\"" + ProcessUtil.getShortFileNameIfWideChars(subTrack.getExternalFile().getAbsolutePath()) + "\")";
 			}
