/*
 * PS3 Media Server, for streaming any medias to your PS3.
 * Copyright (C) 2008-2012 A.Brochard
 *
 * This program is free software; you can redistribute it and/or
 * modify it under the terms of the GNU General Public License
 * as published by the Free Software Foundation; version 2
 * of the License only.
 *
 * This program is distributed in the hope that it will be useful,
 * but WITHOUT ANY WARRANTY; without even the implied warranty of
 * MERCHANTABILITY or FITNESS FOR A PARTICULAR PURPOSE.  See the
 * GNU General Public License for more details.
 *
 * You should have received a copy of the GNU General Public License
 * along with this program; if not, write to the Free Software
 * Foundation, Inc., 51 Franklin Street, Fifth Floor, Boston, MA  02110-1301, USA.
 */
package net.pms.encoders;

import com.sun.jna.Platform;
import java.io.File;
import java.io.IOException;
import java.util.ArrayList;
import java.util.HashMap;
import java.util.List;
import java.util.regex.Matcher;
import java.util.regex.Pattern;
import javax.swing.JComponent;
import net.pms.configuration.DeviceConfiguration;
import net.pms.configuration.PmsConfiguration;
import net.pms.configuration.RendererConfiguration;
import net.pms.dlna.DLNAMediaInfo;
import net.pms.dlna.DLNAResource;
import net.pms.external.ExternalFactory;
import net.pms.external.URLResolver.URLResult;
import net.pms.io.OutputParams;
import net.pms.io.PipeProcess;
import net.pms.io.ProcessWrapper;
import net.pms.io.ProcessWrapperImpl;
import net.pms.io.OutputTextLogger;
import net.pms.util.PlayerUtil;
import org.apache.commons.io.FileUtils;
import org.apache.commons.io.LineIterator;
import org.apache.commons.lang3.StringUtils;
import org.slf4j.Logger;
import org.slf4j.LoggerFactory;

public class FFmpegWebVideo extends FFMpegVideo {
	private static final Logger LOGGER = LoggerFactory.getLogger(FFmpegWebVideo.class);
	private static List<String> protocols;
<<<<<<< HEAD
	public static PatternMap<Object> excludes = new PatternMap<Object>();
=======
	public static final PatternMap<Object> excludes = new PatternMap<>();
>>>>>>> ee92a7cc

	public static final PatternMap<ArrayList> autoOptions = new PatternMap<ArrayList>() {
		private static final long serialVersionUID = 5225786297932747007L;

		@Override
		public ArrayList add(String key, Object value) {
			return put(key, (ArrayList) parseOptions((String) value));
		}
	};

<<<<<<< HEAD
	public static PatternMap<String> replacements = new PatternMap<String>();
=======
	public static final PatternMap<String> replacements = new PatternMap<>();
>>>>>>> ee92a7cc
	private static boolean init = false;

	// FIXME we have an id() accessor for this; no need for the field to be public
	@Deprecated
	public static final String ID = "ffmpegwebvideo";

	@Override
	public JComponent config() {
		return null;
	}

	@Override
	public String id() {
		return ID;
	}

	@Override
	public int purpose() {
		return VIDEO_WEBSTREAM_PLAYER;
	}

	@Override
	public boolean isTimeSeekable() {
		return false;
	}

	@Deprecated
	public FFmpegWebVideo(PmsConfiguration configuration) {
		this();
	}

	public FFmpegWebVideo() {
		if (!init) {
			readWebFilters(configuration.getProfileDirectory() + File.separator + "ffmpeg.webfilters");
			protocols = FFmpegOptions.getSupportedProtocols(configuration);
			if (protocols.contains("mmsh")) {
				// see XXX workaround below
				protocols.add("mms");
			}
			LOGGER.debug("FFmpeg supported protocols: " + protocols);
			init = true;
		}
	}

	@Override
	public synchronized ProcessWrapper launchTranscode(
		DLNAResource dlna,
		DLNAMediaInfo media,
		OutputParams params
	) throws IOException {
		params.minBufferSize = params.minFileSize;
		params.secondread_minsize = 100000;
		PmsConfiguration prev = configuration;
		configuration = (DeviceConfiguration) params.mediaRenderer;
		RendererConfiguration renderer = params.mediaRenderer;
		String filename = dlna.getSystemName();
		if (params.aid == null) {
			setAudioOutputParameters(media, params);
		}

		if (params.sid == null || (params.sid != null && StringUtils.isNotEmpty(params.sid.getLiveSubURL()))) {
			setSubtitleOutputParameters(filename, media, params);
		}

		// XXX work around an ffmpeg bug: http://ffmpeg.org/trac/ffmpeg/ticket/998
		if (filename.startsWith("mms:")) {
			filename = "mmsh:" + filename.substring(4);
		}

		// check if we have modifier for this url
		String r = replacements.match(filename);
		if (r != null) {
			filename = filename.replaceAll(r, replacements.get(r));
			LOGGER.debug("modified url: " + filename);
		}

		FFmpegOptions customOptions = new FFmpegOptions();

		// Gather custom options from various sources in ascending priority:
		// - automatic options
		String match = autoOptions.match(filename);
		if (match != null) {
			List<String> opts = autoOptions.get(match);
			if (opts != null) {
				customOptions.addAll(opts);
			}
		}
		// - (http) header options
		if (params.header != null && params.header.length > 0) {
			String hdr = new String(params.header);
			customOptions.addAll(parseOptions(hdr));
		}
		// - attached options
		String attached = (String) dlna.getAttachment(ID);
		if (attached != null) {
			customOptions.addAll(parseOptions(attached));
		}
		// - renderer options
		String ffmpegOptions = renderer.getCustomFFmpegOptions();
		if (StringUtils.isNotEmpty(ffmpegOptions)) {
			customOptions.addAll(parseOptions(ffmpegOptions));
		}

		// Build the command line
		List<String> cmdList = new ArrayList<String>();
		if (!dlna.isURLResolved()) {
			URLResult r1 = ExternalFactory.resolveURL(filename);
			if (r1 != null) {
				if (r1.precoder != null) {
					filename = "-";
					if (Platform.isWindows()) {
						cmdList.add("cmd.exe");
						cmdList.add("/C");
					}
					cmdList.addAll(r1.precoder);
					cmdList.add("|");
				} else {
					if (StringUtils.isNotEmpty(r1.url)) {
						filename = r1.url;
					}
				}
				if (r1.args != null && r1.args.size() > 0) {
					customOptions.addAll(r1.args);
				}
			}
		}

		cmdList.add(executable());

		// XXX squashed bug - without this, ffmpeg hangs waiting for a confirmation
		// that it can write to a file that already exists i.e. the named pipe
		cmdList.add("-y");

		cmdList.add("-loglevel");

		if (LOGGER.isTraceEnabled()) { // Set -loglevel in accordance with LOGGER setting
			cmdList.add("info"); // Could be changed to "verbose" or "debug" if "info" level is not enough
		} else {
			cmdList.add("warning");
		}

		/*
		 * FFmpeg uses multithreading by default, so provided that the
		 * user has not disabled FFmpeg multithreading and has not
		 * chosen to use more or less threads than are available, do not
		 * specify how many cores to use.
		 */
		int nThreads = 1;
		if (configuration.isFfmpegMultithreading()) {
			if (Runtime.getRuntime().availableProcessors() == configuration.getNumberOfCpuCores()) {
				nThreads = 0;
			} else {
				nThreads = configuration.getNumberOfCpuCores();
			}
		}

		// Decoder threads
		if (nThreads > 0) {
			cmdList.add("-threads");
			cmdList.add("" + nThreads);
		}

		// Add global and input-file custom options, if any
		if (!customOptions.isEmpty()) {
			customOptions.transferGlobals(cmdList);
			customOptions.transferInputFileOptions(cmdList);
		}

		if (params.timeseek > 0) {
			cmdList.add("-ss");
			cmdList.add("" + (int) params.timeseek);
		}

		cmdList.add("-i");
		cmdList.add(filename);

		cmdList.addAll(getVideoFilterOptions(dlna, media, params));

		// Encoder threads
		if (nThreads > 0) {
			cmdList.add("-threads");
			cmdList.add("" + nThreads);
		}

		// Add the output options (-f, -c:a, -c:v, etc.)

		// Now that inputs and filtering are complete, see if we should
		// give the renderer the final say on the command
		boolean override = false;
		if (renderer instanceof RendererConfiguration.OutputOverride) {
			override = ((RendererConfiguration.OutputOverride) renderer).getOutputOptions(cmdList, dlna, this, params);
		}

		if (!override) {
			cmdList.addAll(getVideoTranscodeOptions(dlna, media, params));

			// Add video bitrate options
			cmdList.addAll(getVideoBitrateOptions(dlna, media, params));

			// Add audio bitrate options
			cmdList.addAll(getAudioBitrateOptions(dlna, media, params));

			// Add any remaining custom options
			if (!customOptions.isEmpty()) {
				customOptions.transferAll(cmdList);
			}
		}

		// Set up the process

		// basename of the named pipe:
		String fifoName = String.format(
			"ffmpegwebvideo_%d_%d",
			Thread.currentThread().getId(),
			System.currentTimeMillis()
		);

		// This process wraps the command that creates the named pipe
		PipeProcess pipe = new PipeProcess(fifoName);
		pipe.deleteLater(); // delete the named pipe later; harmless if it isn't created
		ProcessWrapper mkfifo_process = pipe.getPipeProcess();

		/**
		 * It can take a long time for Windows to create a named pipe (and
		 * mkfifo can be slow if /tmp isn't memory-mapped), so run this in
		 * the current thread.
		 */
		mkfifo_process.runInSameThread();

		params.input_pipes[0] = pipe;

		// Output file
		cmdList.add(pipe.getInputPipe());

		// Convert the command list to an array
		String[] cmdArray = new String[cmdList.size()];
		cmdList.toArray(cmdArray);

		// Hook to allow plugins to customize this command line
		cmdArray = finalizeTranscoderArgs(
			filename,
			dlna,
			media,
			params,
			cmdArray
		);

		// Now launch FFmpeg
		ProcessWrapperImpl pw = new ProcessWrapperImpl(cmdArray, params);
		parseMediaInfo(filename, dlna, pw); // Better late than never
		pw.attachProcess(mkfifo_process); // Clean up the mkfifo process when the transcode ends

		// Give the mkfifo process a little time
		try {
			Thread.sleep(300);
		} catch (InterruptedException e) {
			LOGGER.error("Thread interrupted while waiting for named pipe to be created", e);
		}

		// Launch the transcode command...
		pw.runInNewThread();
		// ...and wait briefly to allow it to start
		try {
			Thread.sleep(200);
		} catch (InterruptedException e) {
			LOGGER.error("Thread interrupted while waiting for transcode to start", e);
		}

		configuration = prev;
		return pw;
	}

	@Override
	public String name() {
		return "FFmpeg Web Video";
	}

	// TODO remove this when it's removed from Player
	@Deprecated
	@Override
	public String[] args() {
		return null;
	}

	/**
	 * {@inheritDoc}
	 */
	@Override
	public boolean isCompatible(DLNAResource resource) {
		if (PlayerUtil.isWebVideo(resource)) {
			String url = resource.getSystemName();
			return protocols.contains(url.split(":")[0]) && excludes.match(url) == null;
		}

		return false;
	}

	public boolean readWebFilters(String filename) {
		PatternMap filter = null;
		String line;
		try {
			LineIterator it = FileUtils.lineIterator(new File(filename));
			try {
				while (it.hasNext()) {
					line = it.nextLine().trim();
					if (line.isEmpty() || line.startsWith("#")) {
						// continue
					} else if (line.equals("EXCLUDE")) {
						filter = excludes;
					} else if (line.equals("OPTIONS")) {
						filter = autoOptions;
					} else if (line.equals("REPLACE")) {
						filter = replacements;
					} else if (filter != null) {
						String[] var = line.split(" \\| ", 2);
						filter.add(var[0], var.length > 1 ? var[1] : null);
					}
				}
				return true;
			} finally {
				it.close();
			}
		} catch (Exception e) {
			LOGGER.debug("Error reading ffmpeg web filters: " + e.getLocalizedMessage());
		}
		return false;
	}

	static final Matcher endOfHeader = Pattern.compile("Press \\[q\\]|A-V:|At least|Invalid").matcher("");

	/**
	 * Parse media info from ffmpeg headers during playback
	 */
	public void parseMediaInfo(String filename, final DLNAResource dlna, final ProcessWrapperImpl pw) {
		if (dlna.getMedia() == null) {
			dlna.setMedia(new DLNAMediaInfo());
		} else if (dlna.getMedia().isFFmpegparsed()) {
			return;
		}
		final ArrayList<String> lines = new ArrayList<String>();
		final String input = filename.length() > 200 ? filename.substring(0, 199) : filename;
		OutputTextLogger ffParser = new OutputTextLogger(null, pw) {
			@Override
			public boolean filter(String line) {
				if (endOfHeader.reset(line).find()) {
					dlna.getMedia().parseFFmpegInfo(lines, input);
					LOGGER.trace("[{}] parsed media from headers: {}", ID, dlna.getMedia());
					dlna.getParent().updateChild(dlna);
					return false; // done, stop filtering
				}
				lines.add(line);
				return true; // keep filtering
			}
		};
		ffParser.setFiltered(true);
		pw.setStderrConsumer(ffParser);
	}
}

// A self-combining map of regexes that recompiles if modified
class PatternMap<T> extends modAwareHashMap<String, T> {
	private static final long serialVersionUID = 3096452459003158959L;
	Matcher combo;
	List<String> groupmap = new ArrayList<String>();

	public T add(String key, Object value) {
		return put(key, (T) value);
	}

	// Returns the first matching regex
	String match(String str) {
		if (!isEmpty()) {
			if (modified) {
				compile();
			}
			if (combo.reset(str).find()) {
				for (int i = 0; i < combo.groupCount(); i++) {
					if (combo.group(i + 1) != null) {
						return groupmap.get(i);
					}
				}
			}
		}
		return null;
	}

	void compile() {
		StringBuilder joined = new StringBuilder();
		groupmap.clear();
		for (String regex : this.keySet()) {
			// add each regex as a capture group
			joined.append("|(").append(regex).append(")");
			// map all subgroups to the parent
			for (int i = 0; i < Pattern.compile(regex).matcher("").groupCount() + 1; i++) {
				groupmap.add(regex);
			}
		}
		// compile the combined regex
		combo = Pattern.compile(joined.substring(1)).matcher("");
		modified = false;
	}
}

// A HashMap that reports whether it's been modified
// (necessary because 'modCount' isn't accessible outside java.util)
class modAwareHashMap<K, V> extends HashMap<K, V> {
	private static final long serialVersionUID = -5334451082377480129L;
	public boolean modified = false;

	@Override
	public void clear() {
		modified = true;
		super.clear();
	}

	@Override
	public V put(K key, V value) {
		modified = true;
		return super.put(key, value);
	}

	@Override
	public V remove(Object key) {
		modified = true;
		return super.remove(key);
	}
}<|MERGE_RESOLUTION|>--- conflicted
+++ resolved
@@ -49,11 +49,7 @@
 public class FFmpegWebVideo extends FFMpegVideo {
 	private static final Logger LOGGER = LoggerFactory.getLogger(FFmpegWebVideo.class);
 	private static List<String> protocols;
-<<<<<<< HEAD
-	public static PatternMap<Object> excludes = new PatternMap<Object>();
-=======
-	public static final PatternMap<Object> excludes = new PatternMap<>();
->>>>>>> ee92a7cc
+	public static final PatternMap<Object> excludes = new PatternMap<Object>();
 
 	public static final PatternMap<ArrayList> autoOptions = new PatternMap<ArrayList>() {
 		private static final long serialVersionUID = 5225786297932747007L;
@@ -64,11 +60,7 @@
 		}
 	};
 
-<<<<<<< HEAD
-	public static PatternMap<String> replacements = new PatternMap<String>();
-=======
-	public static final PatternMap<String> replacements = new PatternMap<>();
->>>>>>> ee92a7cc
+	public static final PatternMap<String> replacements = new PatternMap<String>();
 	private static boolean init = false;
 
 	// FIXME we have an id() accessor for this; no need for the field to be public
