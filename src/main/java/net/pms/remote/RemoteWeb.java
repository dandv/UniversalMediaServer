package net.pms.remote;

import com.sun.net.httpserver.*;
import java.io.*;
import java.net.InetAddress;
import java.net.InetSocketAddress;
import java.security.KeyStore;
import java.util.ArrayList;
import java.util.Collections;
import java.util.HashMap;
import java.util.Map;
import java.util.Set;
import java.util.UUID;
import java.util.concurrent.Executors;
import javax.net.ssl.*;
import net.pms.PMS;
import net.pms.configuration.PmsConfiguration;
import net.pms.configuration.RendererConfiguration;
import net.pms.configuration.WebRender;
import net.pms.dlna.DLNAResource;
import net.pms.dlna.RootFolder;
import net.pms.newgui.DbgPacker;
import org.apache.commons.configuration.ConfigurationException;
import org.apache.commons.lang.StringUtils;
import org.slf4j.Logger;
import org.slf4j.LoggerFactory;

public class RemoteWeb {
	private static final Logger LOGGER = LoggerFactory.getLogger(RemoteWeb.class);
	private static final int DEFAULT_PORT = 9001;
	private KeyStore ks;
	private KeyManagerFactory kmf;
	private TrustManagerFactory tmf;
	private HttpServer server;
	private SSLContext sslContext;
	private HashMap<String, String> users;
	private HashMap<String, String> tags;
	private Map<String, RootFolder> roots;
	private RemoteUtil.ResourceManager resources;
	private static final PmsConfiguration configuration = PMS.getConfiguration();

	public RemoteWeb() {
		this(DEFAULT_PORT);
	}

	public RemoteWeb(int port) {
		if (port <= 0) {
			port = DEFAULT_PORT;
		}

<<<<<<< HEAD
		users = new HashMap<String, String>();
		tags = new HashMap<String, String>();
		roots = new HashMap<String, RootFolder>();
=======
		users = new HashMap<>();
		tags = new HashMap<>();
		roots = Collections.synchronizedMap(new HashMap<String, RootFolder>());
		// Add "classpaths" for resolving web resources
		resources = new RemoteUtil.ResourceManager(
			"file:" + configuration.getProfileDirectory() + "/web/",
			"jar:file:" + configuration.getProfileDirectory() + "/web.zip!/",
			"file:" + configuration.getWebPath() + "/"
		);
>>>>>>> c723dc06

		try {
			readCred();

			// Setup the socket address
			InetSocketAddress address = new InetSocketAddress(InetAddress.getByName("0.0.0.0"), port);

			// initialise the HTTP(S) server
			if (configuration.getWebHttps()) {
				server = httpsServer(address);
			} else {
				server = HttpServer.create(address, 0);
			}

			int threads = configuration.getWebThreads();

			// Add context handlers
			addCtx("/", new RemoteStartHandler(this));
			addCtx("/browse", new RemoteBrowseHandler(this));
			RemotePlayHandler playHandler = new RemotePlayHandler(this);
			addCtx("/play", playHandler);
			addCtx("/playstatus", playHandler);
			addCtx("/playlist", playHandler);
			addCtx("/media", new RemoteMediaHandler(this));
			addCtx("/fmedia", new RemoteMediaHandler(this, true));
			addCtx("/thumb", new RemoteThumbHandler(this));
			addCtx("/raw", new RemoteRawHandler(this));
			addCtx("/files", new RemoteFileHandler(this));
			addCtx("/doc", new RemoteDocHandler(this));
			addCtx("/poll", new RemotePollHandler(this));
			server.setExecutor(Executors.newFixedThreadPool(threads));
			server.start();
		} catch (Exception e) {
			LOGGER.debug("Couldn't start RemoteWEB " + e);
		}
	}

	private HttpServer httpsServer(InetSocketAddress address) throws Exception {
		HttpsServer server = HttpsServer.create(address, 0);

		sslContext = SSLContext.getInstance("TLS");

		// Initialize the keystore
		char[] password = "umsums".toCharArray();
		ks = KeyStore.getInstance("JKS");
		FileInputStream fis = new FileInputStream("UMS.jks");
		ks.load(fis, password);

		// Setup the key manager factory
		kmf = KeyManagerFactory.getInstance("SunX509");
		kmf.init(ks, password);

		// Setup the trust manager factory
		tmf = TrustManagerFactory.getInstance("SunX509");
		tmf.init(ks);

		sslContext.init(kmf.getKeyManagers(), tmf.getTrustManagers(), null);

		server.setHttpsConfigurator(new HttpsConfigurator(sslContext) {
			@Override
			public void configure(HttpsParameters params) {
				try {
					// initialise the SSL context
					SSLContext c = SSLContext.getDefault();
					SSLEngine engine = c.createSSLEngine();
					params.setNeedClientAuth(true);
					params.setCipherSuites(engine.getEnabledCipherSuites());
					params.setProtocols(engine.getEnabledProtocols());

					// get the default parameters
					SSLParameters defaultSSLParameters = c.getDefaultSSLParameters();
					params.setSSLParameters(defaultSSLParameters);
				} catch (Exception e) {
					LOGGER.debug("https configure error  " + e);
				}
			}
		});
		return server;
	}

	public String getTag(String user) {
		String tag = tags.get(user);
		if (tag == null) {
			return user;
		}
		return tag;
	}

	public String getAddress() {
		return PMS.get().getServer().getHost() + ":" + server.getAddress().getPort();
	}

	public RootFolder getRoot(String user, HttpExchange t) {
		return getRoot(user, false, t);
	}

	public RootFolder getRoot(String user, boolean create, HttpExchange t) {
		String groupTag = getTag(user);
		String cookie = RemoteUtil.getCookie("UMS", t);
		RootFolder root = roots.get(cookie);
		if (root == null) {
			// Double-check for cookie errors
			WebRender valid = RemoteUtil.matchRenderer(user, t);
			if (valid != null) {
				// A browser of the same type and user is already connected at
				// this ip but for some reason we didn't get a cookie match.
				RootFolder validRoot = valid.getRootFolder();
				// Do a reverse lookup to see if it's been registered
				for (String c : roots.keySet()) {
					if (roots.get(c) == validRoot) {
						// Found
						root = validRoot;
						cookie = c;
						LOGGER.debug("Allowing browser connection without cookie match: {}: {}", valid.getRendererName(), t.getRemoteAddress().getAddress());
						break;
					}
				}
			}
		}
		if (!create || (root != null)) {
			t.getResponseHeaders().add("Set-Cookie", "UMS=" + cookie + ";Path=/");
			return root;
		}
<<<<<<< HEAD
		ArrayList<String> tag = new ArrayList<String>();
		tag.add(name);
		if (!groupTag.equals(name)) {
			tag.add(groupTag);
		}

		tag.add(t.getRemoteAddress().getHostName());
		tag.add("web");
		root = new RootFolder(tag);
		try {
			WebRender render = new WebRender(name);
			root.setDefaultRenderer(render);
			render.associateIP(t.getRemoteAddress().getAddress());
			render.associatePort(t.getRemoteAddress().getPort());
			render.setUA(t.getRequestHeaders().getFirst("User-agent"));
			PMS.get().setRendererFound(render);
		} catch (ConfigurationException e) {
			root.setDefaultRenderer(RendererConfiguration.getDefaultConf());
=======
		synchronized (roots) {
			ArrayList<String> tag = new ArrayList<>();
			tag.add(user);
			if (!groupTag.equals(user)) {
				tag.add(groupTag);
			}

			tag.add(t.getRemoteAddress().getHostString());
			tag.add("web");
			root = new RootFolder(tag);
			try {
				WebRender render = new WebRender(user);
				root.setDefaultRenderer(render);
				render.setRootFolder(root);
				render.associateIP(t.getRemoteAddress().getAddress());
				render.associatePort(t.getRemoteAddress().getPort());
				if (configuration.useWebSubLang()) {
					render.setSubLang(StringUtils.join(RemoteUtil.getLangs(t), ","));
				}
//				render.setUA(t.getRequestHeaders().getFirst("User-agent"));
				render.setBrowserInfo(RemoteUtil.getCookie("UMSINFO", t), t.getRequestHeaders().getFirst("User-agent"));
				PMS.get().setRendererFound(render);
			} catch (ConfigurationException e) {
				root.setDefaultRenderer(RendererConfiguration.getDefaultConf());
			}
			//root.setDefaultRenderer(RendererConfiguration.getRendererConfigurationByName("web"));
			root.discoverChildren();
			cookie = UUID.randomUUID().toString();
			t.getResponseHeaders().add("Set-Cookie", "UMS=" + cookie + ";Path=/");
			roots.put(cookie, root);
>>>>>>> c723dc06
		}
		return root;
	}

	public void associate(HttpExchange t, RendererConfiguration r) {
		WebRender wr = (WebRender) r;
		wr.associateIP(t.getRemoteAddress().getAddress());
		wr.associatePort(t.getRemoteAddress().getPort());
	}

	private void addCtx(String path, HttpHandler h) {
		HttpContext ctx = server.createContext(path, h);
		if (configuration.isWebAuthenticate()) {
			ctx.setAuthenticator(new BasicAuthenticator("") {
				@Override
				public boolean checkCredentials(String user, String pwd) {
					LOGGER.debug("authenticate " + user);
					return pwd.equals(users.get(user));
					//return true;
				}
			});
		}
	}

	private void readCred() throws IOException {
		String cPath = (String) configuration.getCustomProperty("cred.path");
		if (StringUtils.isEmpty(cPath)) {
			return;
		}
		File f = new File(cPath);
		if (!f.exists()) {
			return;
		}
		BufferedReader in;
		in = new BufferedReader(new FileReader(f));
		String str;
		while ((str = in.readLine()) != null) {
			str = str.trim();
			if (StringUtils.isEmpty(str) || str.startsWith("#")) {
				continue;
			}
			String[] s = str.split("\\s*=\\s*", 2);
			if (s.length < 2) {
				continue;
			}
			if (!s[0].startsWith("web")) {
				continue;
			}
			String[] s1 = s[0].split("\\.", 2);
			String[] s2 = s[1].split(",", 2);
			if (s2.length < 2) {
				continue;
			}
			// s2[0] == usr s2[1] == pwd s1[1] == tag
			users.put(s2[0], s2[1]);
			if (s1.length > 1) {
				// there is a tag here
				tags.put(s2[0], s1[1]);
			}
		}
		in.close();
	}

	public HttpServer getServer() {
		return server;
	}

	static class RemoteThumbHandler implements HttpHandler {
		private RemoteWeb parent;

		public RemoteThumbHandler(RemoteWeb parent) {
			this.parent = parent;

		}

		@Override
		public void handle(HttpExchange t) throws IOException {
			if (RemoteUtil.deny(t)) {
				throw new IOException("Access denied");
			}
			String id = RemoteUtil.getId("thumb/", t);
			LOGGER.trace("web thumb req " + id);
			if (id.contains("logo")) {
				RemoteUtil.sendLogo(t);
				return;
			}
			RootFolder root = parent.getRoot(RemoteUtil.userName(t), t);
			if (root == null) {
				LOGGER.debug("weird root in thumb req");
				throw new IOException("Unknown root");
			}
			final DLNAResource r = root.getDLNAResource(id, root.getDefaultRenderer());
			if (r == null) {
				// another error
				LOGGER.debug("media unknown");
				throw new IOException("Bad id");
			}
			InputStream in;
			if (!configuration.isShowCodeThumbs() && !r.isCodeValid(r)) {
				// we shouldn't show the thumbs for coded objects
				// unless the code is entered
				in = r.getGenericThumbnailInputStream(null);
			} else {
				r.checkThumbnail();
				in = r.getThumbnailInputStream();
			}
			Headers hdr = t.getResponseHeaders();
			hdr.add("Content-Type", r.getThumbnailContentType());
			hdr.add("Accept-Ranges", "bytes");
			hdr.add("Connection", "keep-alive");
			t.sendResponseHeaders(200, in.available());
			OutputStream os = t.getResponseBody();
			LOGGER.debug("input is " + in + " out " + os);
			RemoteUtil.dump(in, os);
		}
	}

	static class RemoteFileHandler implements HttpHandler {
		private RemoteWeb parent;

		public RemoteFileHandler(RemoteWeb parent) {
			this.parent = parent;
		}

		@Override
		public void handle(HttpExchange t) throws IOException {
			LOGGER.debug("file req " + t.getRequestURI());

			String path = t.getRequestURI().getPath();
			String response = null;
			String mime = null;
			int status = 200;

			if (path.contains("crossdomain.xml")) {
				response = "<?xml version=\"1.0\"?>" +
					"<!-- http://www.bitsontherun.com/crossdomain.xml -->" +
					"<cross-domain-policy>" +
					"<allow-access-from domain=\"*\" />" +
					"</cross-domain-policy>";
<<<<<<< HEAD
				t.sendResponseHeaders(200, data.length());
				OutputStream os = t.getResponseBody();
					os.write(data.getBytes());
				os.close();
=======
				mime = "text/xml";

			} else if (path.startsWith("/files/log/")) {
				String filename = path.substring(11);
				if (filename.equals("info")) {
					String log = PMS.get().getFrame().getLog();
					log = log.replaceAll("\n", "<br>");
					String fullLink = "<br><a href=\"/files/log/full\">Full log</a><br><br>";
					String x = fullLink + log;
					if (StringUtils.isNotEmpty(log)) {
						x = x + fullLink;
					}
					response = "<html><title>UMS LOG</title><body>" + x + "</body></html>";
				} else {
					File file = parent.getResources().getFile(filename);
					if (file != null) {
						filename = file.getName();
						HashMap<String, Object> vars = new HashMap<>();
						vars.put("title", filename);
						vars.put("brush", filename.endsWith("debug.log") ? "debug_log" :
							filename.endsWith(".log") ? "log" : "conf");
						vars.put("log", RemoteUtil.read(file).replace("<", "&lt;"));
						response = parent.getResources().getTemplate("util/log.html").execute(vars);
					} else {
						status = 404;
					}
				}
				mime = "text/html";

			} else if (parent.getResources().write(path.substring(7), t)) {
				// The resource manager found and sent the file, all done.
>>>>>>> c723dc06
				return;

			} else {
				status = 404;
			}

			if (status == 404 && response == null) {
				response = "<html><body>404 - File Not Found: " + path + "</body></html>";
				mime = "text/html";
			}

			RemoteUtil.respond(t, response, status, mime);
		}
	}

	static class RemoteStartHandler implements HttpHandler {
		private static final Logger LOGGER = LoggerFactory.getLogger(RemoteStartHandler.class);
		private final static String CRLF = "\r\n";
		private RemoteWeb parent;

		public RemoteStartHandler(RemoteWeb parent) {
			this.parent = parent;
		}

		@Override
		public void handle(HttpExchange t) throws IOException {
			LOGGER.debug("root req " + t.getRequestURI());
			if (RemoteUtil.deny(t)) {
				throw new IOException("Access denied");
			}
			if (t.getRequestURI().getPath().contains("favicon")) {
				RemoteUtil.sendLogo(t);
				return;
			}

<<<<<<< HEAD
			// Front page HTML
			StringBuilder sb = new StringBuilder();
			sb.append("<!DOCTYPE html>").append(CRLF);
				sb.append("<head>").append(CRLF);
					sb.append("<link rel=\"stylesheet\" href=\"/files/reset.css\" type=\"text/css\" media=\"screen\">").append(CRLF);
					sb.append("<link rel=\"stylesheet\" href=\"/files/web.css\" type=\"text/css\" media=\"screen\">").append(CRLF);
					sb.append("<link rel=\"stylesheet\" href=\"/files/web-narrow.css\" type=\"text/css\" media=\"screen and (max-width: 1080px)\">").append(CRLF);
					sb.append("<link rel=\"stylesheet\" href=\"/files/web-wide.css\" type=\"text/css\" media=\"screen and (min-width: 1081px)\">").append(CRLF);
					sb.append("<link rel=\"icon\" href=\"/files/favicon.ico\" type=\"image/x-icon\">").append(CRLF);
					sb.append("<title>Universal Media Server</title>").append(CRLF);
				sb.append("</head>").append(CRLF);
				sb.append("<body id=\"FrontPage\">").append(CRLF);
					sb.append("<div id=\"Container\">").append(CRLF);
						sb.append("<div id=\"Menu\">").append(CRLF);
							sb.append("<a href=\"/browse/0\" id=\"Logo\" title=\"Browse Media\">").append(CRLF);
								sb.append("<h3>");
									sb.append("Browse the media on ").append(configuration.getProfileName());
								sb.append("</h3>");
							sb.append("</a>").append(CRLF);
						sb.append("</div>").append(CRLF);
					sb.append("</div>");
				sb.append("</body>");
			sb.append("</html>");

			String response = sb.toString();
			Headers hdr = t.getResponseHeaders();
			hdr.add("Content-Type", "text/html");
			t.sendResponseHeaders(200, response.length());
			OutputStream os = t.getResponseBody();
				os.write(response.getBytes());
			os.close();
=======
			HashMap<String, Object> vars = new HashMap<>();
			vars.put("serverName", configuration.getServerName());
			vars.put("profileName", configuration.getProfileName());

			String response = parent.getResources().getTemplate("start.html").execute(vars);
			RemoteUtil.respond(t, response, 200, "text/html");
		}
	}

	static class RemoteDocHandler implements HttpHandler {
		private static final Logger LOGGER = LoggerFactory.getLogger(RemoteDocHandler.class);
		private final static String CRLF = "\r\n";

		private RemoteWeb parent;

		public RemoteDocHandler(RemoteWeb parent) {
			this.parent = parent;
			// Make sure logs are available right away
			getLogs(false);
		}

		@Override
		public void handle(HttpExchange t) throws IOException {
			LOGGER.debug("root req " + t.getRequestURI());
			if (RemoteUtil.deny(t)) {
				throw new IOException("Access denied");
			}
			if (t.getRequestURI().getPath().contains("favicon")) {
				RemoteUtil.sendLogo(t);
				return;
			}

			HashMap<String, Object> vars = new HashMap<>();
			vars.put("logs", getLogs(true));
			if (configuration.getUseCache()) {
				vars.put("cache", "http://" + PMS.get().getServer().getHost() + ":" + PMS.get().getServer().getPort() + "/console/home");
			}

			String response = parent.getResources().getTemplate("doc.html").execute(vars);
			RemoteUtil.respond(t, response, 200, "text/html");
		}

		private ArrayList<HashMap<String, String>> getLogs(boolean asList) {
			Set<File> files = new DbgPacker().getItems();
			ArrayList<HashMap<String, String>> logs = asList ? new ArrayList<HashMap<String, String>>() : null;
			for (File f : files) {
				if (f.exists()) {
					String id = String.valueOf(parent.getResources().add(f));
					if (asList) {
						HashMap<String, String> item = new HashMap<>();
						item.put("filename", f.getName());
						item.put("id", id);
						logs.add(item);
					}
				}
			}
			return logs;
>>>>>>> c723dc06
		}
	}

	public RemoteUtil.ResourceManager getResources() {
		return resources;
	}

	public String getUrl() {
		return (server instanceof HttpsServer ? "https://" : "http://") +
			PMS.get().getServer().getHost() + ":" + server.getAddress().getPort();
	}

	static class RemotePollHandler implements HttpHandler {
		private static final Logger LOGGER = LoggerFactory.getLogger(RemotePollHandler.class);
		private final static String CRLF = "\r\n";

		private RemoteWeb parent;

		public RemotePollHandler(RemoteWeb parent) {
			this.parent = parent;
		}

		@Override
		public void handle(HttpExchange t) throws IOException {
			//LOGGER.debug("poll req " + t.getRequestURI());
			if (RemoteUtil.deny(t)) {
				throw new IOException("Access denied");
			}
			String p = t.getRequestURI().getPath();
			RootFolder root = parent.getRoot(RemoteUtil.userName(t), t);
			WebRender renderer = (WebRender) root.getDefaultRenderer();
			String json = renderer.getPushData();
			RemoteUtil.respond(t, json, 200, "text");
		}
	}
}<|MERGE_RESOLUTION|>--- conflicted
+++ resolved
@@ -48,13 +48,8 @@
 			port = DEFAULT_PORT;
 		}
 
-<<<<<<< HEAD
 		users = new HashMap<String, String>();
 		tags = new HashMap<String, String>();
-		roots = new HashMap<String, RootFolder>();
-=======
-		users = new HashMap<>();
-		tags = new HashMap<>();
 		roots = Collections.synchronizedMap(new HashMap<String, RootFolder>());
 		// Add "classpaths" for resolving web resources
 		resources = new RemoteUtil.ResourceManager(
@@ -62,7 +57,6 @@
 			"jar:file:" + configuration.getProfileDirectory() + "/web.zip!/",
 			"file:" + configuration.getWebPath() + "/"
 		);
->>>>>>> c723dc06
 
 		try {
 			readCred();
@@ -186,34 +180,14 @@
 			t.getResponseHeaders().add("Set-Cookie", "UMS=" + cookie + ";Path=/");
 			return root;
 		}
-<<<<<<< HEAD
-		ArrayList<String> tag = new ArrayList<String>();
-		tag.add(name);
-		if (!groupTag.equals(name)) {
-			tag.add(groupTag);
-		}
-
-		tag.add(t.getRemoteAddress().getHostName());
-		tag.add("web");
-		root = new RootFolder(tag);
-		try {
-			WebRender render = new WebRender(name);
-			root.setDefaultRenderer(render);
-			render.associateIP(t.getRemoteAddress().getAddress());
-			render.associatePort(t.getRemoteAddress().getPort());
-			render.setUA(t.getRequestHeaders().getFirst("User-agent"));
-			PMS.get().setRendererFound(render);
-		} catch (ConfigurationException e) {
-			root.setDefaultRenderer(RendererConfiguration.getDefaultConf());
-=======
 		synchronized (roots) {
-			ArrayList<String> tag = new ArrayList<>();
+			ArrayList<String> tag = new ArrayList<String>();
 			tag.add(user);
 			if (!groupTag.equals(user)) {
 				tag.add(groupTag);
 			}
 
-			tag.add(t.getRemoteAddress().getHostString());
+			tag.add(t.getRemoteAddress().getHostName());
 			tag.add("web");
 			root = new RootFolder(tag);
 			try {
@@ -236,7 +210,6 @@
 			cookie = UUID.randomUUID().toString();
 			t.getResponseHeaders().add("Set-Cookie", "UMS=" + cookie + ";Path=/");
 			roots.put(cookie, root);
->>>>>>> c723dc06
 		}
 		return root;
 	}
@@ -376,12 +349,6 @@
 					"<cross-domain-policy>" +
 					"<allow-access-from domain=\"*\" />" +
 					"</cross-domain-policy>";
-<<<<<<< HEAD
-				t.sendResponseHeaders(200, data.length());
-				OutputStream os = t.getResponseBody();
-					os.write(data.getBytes());
-				os.close();
-=======
 				mime = "text/xml";
 
 			} else if (path.startsWith("/files/log/")) {
@@ -399,7 +366,7 @@
 					File file = parent.getResources().getFile(filename);
 					if (file != null) {
 						filename = file.getName();
-						HashMap<String, Object> vars = new HashMap<>();
+						HashMap<String, Object> vars = new HashMap<String, Object>();
 						vars.put("title", filename);
 						vars.put("brush", filename.endsWith("debug.log") ? "debug_log" :
 							filename.endsWith(".log") ? "log" : "conf");
@@ -413,7 +380,6 @@
 
 			} else if (parent.getResources().write(path.substring(7), t)) {
 				// The resource manager found and sent the file, all done.
->>>>>>> c723dc06
 				return;
 
 			} else {
@@ -449,40 +415,7 @@
 				return;
 			}
 
-<<<<<<< HEAD
-			// Front page HTML
-			StringBuilder sb = new StringBuilder();
-			sb.append("<!DOCTYPE html>").append(CRLF);
-				sb.append("<head>").append(CRLF);
-					sb.append("<link rel=\"stylesheet\" href=\"/files/reset.css\" type=\"text/css\" media=\"screen\">").append(CRLF);
-					sb.append("<link rel=\"stylesheet\" href=\"/files/web.css\" type=\"text/css\" media=\"screen\">").append(CRLF);
-					sb.append("<link rel=\"stylesheet\" href=\"/files/web-narrow.css\" type=\"text/css\" media=\"screen and (max-width: 1080px)\">").append(CRLF);
-					sb.append("<link rel=\"stylesheet\" href=\"/files/web-wide.css\" type=\"text/css\" media=\"screen and (min-width: 1081px)\">").append(CRLF);
-					sb.append("<link rel=\"icon\" href=\"/files/favicon.ico\" type=\"image/x-icon\">").append(CRLF);
-					sb.append("<title>Universal Media Server</title>").append(CRLF);
-				sb.append("</head>").append(CRLF);
-				sb.append("<body id=\"FrontPage\">").append(CRLF);
-					sb.append("<div id=\"Container\">").append(CRLF);
-						sb.append("<div id=\"Menu\">").append(CRLF);
-							sb.append("<a href=\"/browse/0\" id=\"Logo\" title=\"Browse Media\">").append(CRLF);
-								sb.append("<h3>");
-									sb.append("Browse the media on ").append(configuration.getProfileName());
-								sb.append("</h3>");
-							sb.append("</a>").append(CRLF);
-						sb.append("</div>").append(CRLF);
-					sb.append("</div>");
-				sb.append("</body>");
-			sb.append("</html>");
-
-			String response = sb.toString();
-			Headers hdr = t.getResponseHeaders();
-			hdr.add("Content-Type", "text/html");
-			t.sendResponseHeaders(200, response.length());
-			OutputStream os = t.getResponseBody();
-				os.write(response.getBytes());
-			os.close();
-=======
-			HashMap<String, Object> vars = new HashMap<>();
+			HashMap<String, Object> vars = new HashMap<String, Object>();
 			vars.put("serverName", configuration.getServerName());
 			vars.put("profileName", configuration.getProfileName());
 
@@ -514,7 +447,7 @@
 				return;
 			}
 
-			HashMap<String, Object> vars = new HashMap<>();
+			HashMap<String, Object> vars = new HashMap<String, Object>();
 			vars.put("logs", getLogs(true));
 			if (configuration.getUseCache()) {
 				vars.put("cache", "http://" + PMS.get().getServer().getHost() + ":" + PMS.get().getServer().getPort() + "/console/home");
@@ -531,7 +464,7 @@
 				if (f.exists()) {
 					String id = String.valueOf(parent.getResources().add(f));
 					if (asList) {
-						HashMap<String, String> item = new HashMap<>();
+						HashMap<String, String> item = new HashMap<String, String>();
 						item.put("filename", f.getName());
 						item.put("id", id);
 						logs.add(item);
@@ -539,7 +472,6 @@
 				}
 			}
 			return logs;
->>>>>>> c723dc06
 		}
 	}
 
