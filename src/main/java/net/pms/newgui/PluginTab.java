--- conflicted
+++ resolved
@@ -260,20 +260,15 @@
 		component = (JComponent) component.getComponent(0);
 		component.setFont(component.getFont().deriveFont(Font.BOLD));
 
-<<<<<<< HEAD
-		credTable.setRowHeight(22);
-		credTable.setIntercellSpacing(new Dimension(8, 0));
-		credTable.setFillsViewportHeight(true);
-=======
 		/* An attempt to set the correct row height adjusted for font scaling.
 		 * It sets all rows based on the font size of cell (0, 0). The + 4 is
 		 * to allow 2 pixels above and below the text. */
 		cellRenderer = (DefaultTableCellRenderer) credTable.getCellRenderer(0,0);
 		metrics = cellRenderer.getFontMetrics(cellRenderer.getFont());
 		credTable.setRowHeight(metrics.getLeading() + metrics.getMaxAscent() + metrics.getMaxDescent() + 4);
+		credTable.setFillsViewportHeight(true);
 
 		credTable.setIntercellSpacing(new Dimension(8, 2));
->>>>>>> 3de5f6ef
 
 		// Define column widths
 		TableColumn ownerColumn = credTable.getColumnModel().getColumn(0);
