/*
 * PS3 Media Server, for streaming any medias to your PS3.
 * Copyright (C) 2008  A.Brochard
 *
 * This program is free software; you can redistribute it and/or
 * modify it under the terms of the GNU General Public License
 * as published by the Free Software Foundation; version 2
 * of the License only.
 *
 * This program is distributed in the hope that it will be useful,
 * but WITHOUT ANY WARRANTY; without even the implied warranty of
 * MERCHANTABILITY or FITNESS FOR A PARTICULAR PURPOSE.  See the
 * GNU General Public License for more details.
 *
 * You should have received a copy of the GNU General Public License
 * along with this program; if not, write to the Free Software
 * Foundation, Inc., 51 Franklin Street, Fifth Floor, Boston, MA  02110-1301, USA.
 */
package net.pms.newgui;

import com.jgoodies.looks.Options;
import com.jgoodies.looks.plastic.PlasticLookAndFeel;
import com.sun.jna.Platform;
import java.awt.*;
import java.awt.event.ActionEvent;
import java.awt.event.ActionListener;
import java.io.IOException;
import java.net.URL;
import java.util.Locale;
import java.util.Observable;
import java.util.Observer;
import javax.imageio.ImageIO;
import javax.swing.*;
import javax.swing.border.Border;
import javax.swing.border.EmptyBorder;
import javax.swing.event.ChangeEvent;
import javax.swing.event.ChangeListener;
import javax.swing.plaf.ColorUIResource;
import javax.swing.plaf.metal.DefaultMetalTheme;
import javax.swing.plaf.metal.MetalLookAndFeel;
import net.pms.Messages;
import net.pms.PMS;
import net.pms.configuration.PmsConfiguration;
import net.pms.configuration.RendererConfiguration;
import net.pms.io.WindowsNamedPipe;
import net.pms.newgui.GuiUtil.CustomJButton;
import net.pms.newgui.update.AutoUpdateDialog;
import net.pms.update.AutoUpdater;
import net.pms.util.PropertiesUtil;
import org.slf4j.Logger;
import org.slf4j.LoggerFactory;

public class LooksFrame extends JFrame implements IFrame, Observer {
	private static final Logger LOGGER = LoggerFactory.getLogger(LooksFrame.class);

	private final AutoUpdater autoUpdater;
	private final PmsConfiguration configuration;
	public static final String START_SERVICE = "start.service";
	private static final long serialVersionUID = 8723727186288427690L;
	protected static final Dimension PREFERRED_SIZE = new Dimension(1000, 750);
	// https://code.google.com/p/ps3mediaserver/issues/detail?id=949
	protected static final Dimension MINIMUM_SIZE = new Dimension(800, 480);

	/**
	 * List of context sensitive help pages URLs. These URLs should be
	 * relative to the documentation directory and in the same order as the
	 * tabs. The value <code>null</code> means "don't care", activating the
	 * tab will not change the help page.
	 */
	protected static final String[] HELP_PAGES = {
		"index.html",
		null,
		"general_configuration.html",
		null,
		"navigation_share.html",
		"transcoding.html",
		null,
		null
	};

	private NavigationShareTab nt;
	private StatusTab st;
	private TracesTab tt;
	private TranscodingTab tr;
	private GeneralTab gt;
	private HelpTab ht;
	private PluginTab pt;
	private AbstractButton reload;
	private JLabel status;
	private static boolean lookAndFeelInitialized = false;

	public TracesTab getTt() {
		return tt;
	}

	public NavigationShareTab getNt() {
		return nt;
	}

	public TranscodingTab getTr() {
		return tr;
	}

	public GeneralTab getGt() {
		return gt;
	}

	public PluginTab getPt() {
		return pt;
	}

	public AbstractButton getReload() {
		return reload;
	}

	static void initializeLookAndFeel() {
		if (lookAndFeelInitialized) {
			return;
		}

		LookAndFeel selectedLaf = null;
		if (Platform.isWindows()) {
			try {
				selectedLaf = (LookAndFeel) Class.forName("com.jgoodies.looks.windows.WindowsLookAndFeel").newInstance();
			} catch (ClassNotFoundException | InstantiationException | IllegalAccessException e) {
				selectedLaf = new PlasticLookAndFeel();
			}
		} else if (System.getProperty("nativelook") == null && !Platform.isMac()) {
			selectedLaf = new PlasticLookAndFeel();
		} else {
			try {
				String systemClassName = UIManager.getSystemLookAndFeelClassName();
				// Workaround for Gnome
				try {
					String gtkLAF = "com.sun.java.swing.plaf.gtk.GTKLookAndFeel";
					Class.forName(gtkLAF);

					if (systemClassName.equals("javax.swing.plaf.metal.MetalLookAndFeel")) {
						systemClassName = gtkLAF;
					}
				} catch (ClassNotFoundException ce) {
					LOGGER.error("Error loading GTK look and feel: ", ce);
				}

				LOGGER.trace("Choosing Java look and feel: " + systemClassName);
				UIManager.setLookAndFeel(systemClassName);
			} catch (ClassNotFoundException | InstantiationException | IllegalAccessException | UnsupportedLookAndFeelException e1) {
				selectedLaf = new PlasticLookAndFeel();
				LOGGER.error("Error while setting native look and feel: ", e1);
			}
		}

		if (selectedLaf instanceof PlasticLookAndFeel) {
			PlasticLookAndFeel.setPlasticTheme(PlasticLookAndFeel.createMyDefaultTheme());
			PlasticLookAndFeel.setTabStyle(PlasticLookAndFeel.TAB_STYLE_DEFAULT_VALUE);
			PlasticLookAndFeel.setHighContrastFocusColorsEnabled(false);
		} else if (selectedLaf != null && selectedLaf.getClass() == MetalLookAndFeel.class) {
			MetalLookAndFeel.setCurrentTheme(new DefaultMetalTheme());
		}

		// Work around caching in MetalRadioButtonUI
		JRadioButton radio = new JRadioButton();
		radio.getUI().uninstallUI(radio);
		JCheckBox checkBox = new JCheckBox();
		checkBox.getUI().uninstallUI(checkBox);

		if (selectedLaf != null) {
			try {
				UIManager.setLookAndFeel(selectedLaf);
			} catch (UnsupportedLookAndFeelException e) {
				LOGGER.warn("Can't change look and feel", e);
			}
		}

		lookAndFeelInitialized = true;
	}

	/**
	 * Constructs a <code>DemoFrame</code>, configures the UI,
	 * and builds the content.
	 */
	public LooksFrame(AutoUpdater autoUpdater, PmsConfiguration configuration) {
		this.autoUpdater = autoUpdater;
		this.configuration = configuration;
		assert this.configuration != null;
		Options.setDefaultIconSize(new Dimension(18, 18));
		Options.setUseNarrowButtons(true);

		// Global options
		Options.setTabIconsEnabled(true);
		UIManager.put(Options.POPUP_DROP_SHADOW_ENABLED_KEY, null);

		// Swing Settings
		initializeLookAndFeel();

		// wait till the look and feel has been initialized before (possibly) displaying the update notification dialog
		if (autoUpdater != null) {
			autoUpdater.addObserver(this);
			autoUpdater.pollServer();
		}

		// http://propedit.sourceforge.jp/propertieseditor.jnlp
		Font sf = null;

		// Set an unicode font for testing exotics languages (japanese)
		final String language = configuration.getLanguage();

		if (language != null && (language.equals("ja") || language.startsWith("zh"))) {
			sf = new Font("Serif", Font.PLAIN, 12);
		}

		if (sf != null) {
			UIManager.put("Button.font", sf);
			UIManager.put("ToggleButton.font", sf);
			UIManager.put("RadioButton.font", sf);
			UIManager.put("CheckBox.font", sf);
			UIManager.put("ColorChooser.font", sf);
			UIManager.put("ToggleButton.font", sf);
			UIManager.put("ComboBox.font", sf);
			UIManager.put("ComboBoxItem.font", sf);
			UIManager.put("InternalFrame.titleFont", sf);
			UIManager.put("Label.font", sf);
			UIManager.put("List.font", sf);
			UIManager.put("MenuBar.font", sf);
			UIManager.put("Menu.font", sf);
			UIManager.put("MenuItem.font", sf);
			UIManager.put("RadioButtonMenuItem.font", sf);
			UIManager.put("CheckBoxMenuItem.font", sf);
			UIManager.put("PopupMenu.font", sf);
			UIManager.put("OptionPane.font", sf);
			UIManager.put("Panel.font", sf);
			UIManager.put("ProgressBar.font", sf);
			UIManager.put("ScrollPane.font", sf);
			UIManager.put("Viewport", sf);
			UIManager.put("TabbedPane.font", sf);
			UIManager.put("TableHeader.font", sf);
			UIManager.put("TextField.font", sf);
			UIManager.put("PasswordFiled.font", sf);
			UIManager.put("TextArea.font", sf);
			UIManager.put("TextPane.font", sf);
			UIManager.put("EditorPane.font", sf);
			UIManager.put("TitledBorder.font", sf);
			UIManager.put("ToolBar.font", sf);
			UIManager.put("ToolTip.font", sf);
			UIManager.put("Tree.font", sf);
		}

		setTitle("Test");
		setIconImage(readImageIcon("icon-32.png").getImage());

		setDefaultCloseOperation(WindowConstants.DISPOSE_ON_CLOSE);

		JComponent jp = buildContent();
		String showScrollbars = System.getProperty("scrollbars", "").toLowerCase();

		/**
		 * Handle scrollbars:
		 *
		 * 1) forced scrollbars (-Dscrollbars=true): always display them
		 * 2) optional scrollbars (-Dscrollbars=optional): display them as needed
		 * 3) otherwise (default): don't display them
		 */
		switch (showScrollbars) {
			case "true":
				setContentPane(
					new JScrollPane(
						jp,
						ScrollPaneConstants.VERTICAL_SCROLLBAR_ALWAYS,
						ScrollPaneConstants.HORIZONTAL_SCROLLBAR_ALWAYS
					)
				);
				break;
			case "optional":
				setContentPane(
					new JScrollPane(
						jp,
						ScrollPaneConstants.VERTICAL_SCROLLBAR_AS_NEEDED,
						ScrollPaneConstants.HORIZONTAL_SCROLLBAR_AS_NEEDED
					)
				);
				break;
			default:
				setContentPane(jp);
				break;
		}

		String projectName = PropertiesUtil.getProjectProperties().get("project.name");
		String projectVersion = PropertiesUtil.getProjectProperties().get("project.version");
		String title = projectName + " " + projectVersion;

		// If the version contains a "-" (e.g. "1.50.1-SNAPSHOT" or "1.50.1-beta1"), add a warning message
		if (projectVersion.indexOf('-') > -1) {
			title = title + " - " + Messages.getString("LooksFrame.26");
		}

		this.setTitle(title);
		this.setDefaultCloseOperation(JFrame.HIDE_ON_CLOSE);
		Dimension screenSize = getToolkit().getScreenSize();

		if (screenSize.width < MINIMUM_SIZE.width || screenSize.height < MINIMUM_SIZE.height) {
			setMinimumSize(screenSize);
		} else {
			setMinimumSize(MINIMUM_SIZE);
		}

		if (screenSize.width < PREFERRED_SIZE.width || screenSize.height < PREFERRED_SIZE.height) {
			setSize(screenSize);
		} else {
			setSize(PREFERRED_SIZE);
		}

		// Customize the colors used in tooltips
		UIManager.put("ToolTip.background", new ColorUIResource(125, 184, 47));
		Border border = BorderFactory.createLineBorder(new Color(125, 184, 47));
		UIManager.put("ToolTip.border", border);
		UIManager.put("ToolTip.foreground", new ColorUIResource(255, 255, 255));

		// Display tooltips immediately and for a long time
		ToolTipManager.sharedInstance().setInitialDelay(0);
		ToolTipManager.sharedInstance().setDismissDelay(60000);

		setResizable(true);
		Dimension paneSize = getSize();
		setLocation(
			((screenSize.width > paneSize.width) ? ((screenSize.width - paneSize.width) / 2) : 0),
			((screenSize.height > paneSize.height) ? ((screenSize.height - paneSize.height) / 2) : 0)
		);
		if (!configuration.isMinimized() && System.getProperty(START_SERVICE) == null) {
			setVisible(true);
		}
		PMS.get().getRegistry().addSystemTray(this);
	}

	protected static ImageIcon readImageIcon(String filename) {
		URL url = LooksFrame.class.getResource("/resources/images/" + filename);
		return new ImageIcon(url);
	}

	public JComponent buildContent() {
		JPanel panel = new JPanel(new BorderLayout());
		JToolBar toolBar = new JToolBar();
		toolBar.setFloatable(false);
		toolBar.setRollover(true);

		toolBar.add(new JPanel());
<<<<<<< HEAD
		AbstractButton save = createToolBarButton(Messages.getString("LooksFrame.9"), "button-save.png");
		save.addActionListener((ActionEvent e) -> {
			PMS.get().save();
		});
		toolBar.add(save);
		toolBar.addSeparator();
=======
>>>>>>> 6a734427
		reload = createToolBarButton(Messages.getString("LooksFrame.12"), "button-restart.png");
		reload.addActionListener((ActionEvent e) -> {
			PMS.get().reset();
		});
		reload.setToolTipText(Messages.getString("LooksFrame.28"));
		toolBar.add(reload);
		toolBar.addSeparator(new Dimension(20, 1));
		AbstractButton quit = createToolBarButton(Messages.getString("LooksFrame.5"), "button-quit.png");
		quit.addActionListener((ActionEvent e) -> {
			quit();
		});
		toolBar.add(quit);
		if (System.getProperty(START_SERVICE) != null) {
			quit.setEnabled(false);
		}
		toolBar.add(new JPanel());

		// Apply the orientation to the toolbar and all components in it
		Locale locale = new Locale(configuration.getLanguage());
		ComponentOrientation orientation = ComponentOrientation.getOrientation(locale);
		toolBar.applyComponentOrientation(orientation);

		panel.add(toolBar, BorderLayout.NORTH);
		panel.add(buildMain(), BorderLayout.CENTER);
		status = new JLabel("");
		status.setBorder(BorderFactory.createEmptyBorder());
		status.setComponentOrientation(orientation);

		// Calling applyComponentOrientation() here would be ideal.
		// Alas it horribly mutilates the layout of several tabs.
		//panel.applyComponentOrientation(orientation);
		panel.add(status, BorderLayout.SOUTH);

		return panel;
	}

	public JComponent buildMain() {
		final JTabbedPane tabbedPane = new JTabbedPane(SwingConstants.TOP);

		tabbedPane.setUI(new CustomTabbedPaneUI());

		st = new StatusTab(configuration);
		tt = new TracesTab(configuration, this);
		gt = new GeneralTab(configuration, this);
		pt = new PluginTab(configuration, this);
		nt = new NavigationShareTab(configuration, this);		
		tr = new TranscodingTab(configuration, this);
		ht = new HelpTab();

		tabbedPane.addTab(Messages.getString("LooksFrame.18"), st.build());
		tabbedPane.addTab(Messages.getString("LooksFrame.19"), tt.build());
		tabbedPane.addTab(Messages.getString("LooksFrame.20"), gt.build());
		tabbedPane.addTab(Messages.getString("LooksFrame.27"), pt.build());
		tabbedPane.addTab(Messages.getString("LooksFrame.22"), nt.build());
		tabbedPane.addTab(Messages.getString("LooksFrame.21"), tr.build());
		tabbedPane.addTab(Messages.getString("LooksFrame.24"), new HelpTab().build());
		tabbedPane.addTab(Messages.getString("LooksFrame.25"), new AboutTab().build());

		tabbedPane.addChangeListener((ChangeEvent e) -> {
			int selectedIndex = tabbedPane.getSelectedIndex();

			if (HELP_PAGES[selectedIndex] != null) {
				PMS.setHelpPage(HELP_PAGES[selectedIndex]);

				// Update the contents of the help tab itself
				ht.updateContents();
			}
		});

		tabbedPane.setBorder(new EmptyBorder(5, 5, 5, 5));

		/*
		 * Set the orientation of the tabbedPane.
		 * Note: Do not use applyComponentOrientation() here because it
		 * messes with the layout of several tabs.
		 */
		Locale locale = new Locale(configuration.getLanguage());
		ComponentOrientation orientation = ComponentOrientation.getOrientation(locale);
		tabbedPane.setComponentOrientation(orientation);

		return tabbedPane;
	}

	protected AbstractButton createToolBarButton(String text, String iconName) {
		CustomJButton button = new CustomJButton(text, readImageIcon(iconName));
		button.setFocusable(false);
		button.setBorderPainted(false);
		return button;
	}

	protected AbstractButton createToolBarButton(String text, String iconName, String toolTipText) {
		CustomJButton button = new CustomJButton(text, readImageIcon(iconName));
		button.setToolTipText(toolTipText);
		button.setFocusable(false);
		button.setBorderPainted(false);
		return button;
	}

	public void quit() {
		WindowsNamedPipe.setLoop(false);

		try {
			Thread.sleep(100);
		} catch (InterruptedException e) {
			LOGGER.error(null, e);
		}

		System.exit(0);
	}

	@Override
	public void append(final String msg) {
		tt.append(msg);
	}

	@Override
	public void setReadValue(long v, String msg) {
		st.setReadValue(v, msg);
	}

	@Override
	public void setStatusCode(int code, String msg, String icon) {
		st.getJl().setText(msg);

		try {
			st.getImagePanel().set(ImageIO.read(LooksFrame.class.getResourceAsStream("/resources/images/" + icon)));
		} catch (IOException e) {
			LOGGER.error(null, e);
		}
	}

	@Override
	public void updateBuffer() {
		st.updateCurrentBitrate();
	}

	/**
	 * This method is being called when a configuration change requiring
	 * a restart of the HTTP server has been done by the user. It should notify the user
	 * to restart the server.<br>
	 * Currently the icon as well as the tool tip text of the restart button is being
	 * changed.<br>
	 * The actions requiring a server restart are defined by {@link PmsConfiguration#NEED_RELOAD_FLAGS}
	 *
	 * @param bool true if the server has to be restarted, false otherwise
	 */
	@Override
	public void setReloadable(boolean bool) {
		if (bool) {
			reload.setIcon(readImageIcon("button-restart-required.png"));
			reload.setToolTipText(Messages.getString("LooksFrame.13"));
		} else {
			reload.setIcon(readImageIcon("button-restart.png"));
			reload.setToolTipText(Messages.getString("LooksFrame.28"));
		}
	}

	@Override
	public void addEngines() {
		tr.addEngines();
	}

	// Fired on AutoUpdater state changes
	@Override
	public void update(Observable o, Object arg) {
		if (configuration.isAutoUpdate()) {
			checkForUpdates(true);
		}
	}

	/**
	 * Start the process of checking for updates.
	 *
	 * @param isStartup whether this is being called via startup or button
	 */
	public void checkForUpdates(boolean isStartup) {
		if (autoUpdater != null) {
			try {
				AutoUpdateDialog.showIfNecessary(this, autoUpdater, isStartup);
			} catch (NoClassDefFoundError ncdfe) {
				LOGGER.error("Error displaying AutoUpdateDialog", ncdfe);
			}
		}
	}

	@Override
	public void setStatusLine(String line) {
		if (line == null || "".equals(line)) {
			line = "";
			status.setBorder(BorderFactory.createEmptyBorder());
		} else {
			status.setBorder(BorderFactory.createEmptyBorder(0, 9, 8, 0));
		}

		status.setText(line);
	}

	@Override
	public void addRenderer(RendererConfiguration renderer) {
		st.addRenderer(renderer);
	}

	@Override
	public void updateRenderer(RendererConfiguration renderer) {
		st.updateRenderer(renderer);
	}

	@Override
	public void serverReady() {
		st.updateMemoryUsage();
		gt.addRenderers();
		pt.addPlugins();
	}

	@Override
	public void setScanLibraryEnabled(boolean flag) {
		getNt().setScanLibraryEnabled(flag);
	}

	public String getLog() {
		return getTt().getList().getText();
	}
}<|MERGE_RESOLUTION|>--- conflicted
+++ resolved
@@ -343,15 +343,6 @@
 		toolBar.setRollover(true);
 
 		toolBar.add(new JPanel());
-<<<<<<< HEAD
-		AbstractButton save = createToolBarButton(Messages.getString("LooksFrame.9"), "button-save.png");
-		save.addActionListener((ActionEvent e) -> {
-			PMS.get().save();
-		});
-		toolBar.add(save);
-		toolBar.addSeparator();
-=======
->>>>>>> 6a734427
 		reload = createToolBarButton(Messages.getString("LooksFrame.12"), "button-restart.png");
 		reload.addActionListener((ActionEvent e) -> {
 			PMS.get().reset();
