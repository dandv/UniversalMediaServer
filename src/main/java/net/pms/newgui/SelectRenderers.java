/*
 * PS3 Media Server, for streaming any medias to your PS3.
 * Copyright (C) 2008  A.Brochard
 *
 * This program is free software; you can redistribute it and/or
 * modify it under the terms of the GNU General Public License
 * as published by the Free Software Foundation; version 2
 * of the License only.
 *
 * This program is distributed in the hope that it will be useful,
 * but WITHOUT ANY WARRANTY; without even the implied warranty of
 * MERCHANTABILITY or FITNESS FOR A PARTICULAR PURPOSE.  See the
 * GNU General Public License for more details.
 *
 * You should have received a copy of the GNU General Public License
 * along with this program; if not, write to the Free Software
 * Foundation, Inc., 51 Franklin Street, Fifth Floor, Boston, MA  02110-1301, USA.
 */
package net.pms.newgui;

import java.awt.*;
import java.awt.event.*;
import java.util.ArrayList;
import java.util.List;
import java.util.Locale;
import javax.swing.*;
import net.pms.Messages;
import net.pms.PMS;
import net.pms.configuration.PmsConfiguration;
import net.pms.configuration.RendererConfiguration;
import org.apache.commons.configuration.ConfigurationException;
import org.slf4j.Logger;
import org.slf4j.LoggerFactory;

public class SelectRenderers extends JPanel implements ItemListener, ActionListener {
	private static final long serialVersionUID = -2724796596060834064L;
	private final static PmsConfiguration configuration = PMS.getConfiguration();
	private final List<JCheckBox> checkBoxes = new ArrayList<>();
	private JButton selectAll = new JButton(Messages.getString("GeneralTab.7"));
	private JButton deselectAll = new JButton(Messages.getString("GeneralTab.8"));
	private static ArrayList<String> allRenderersNames;
	private static final Logger LOGGER = LoggerFactory.getLogger(SelectRenderers.class);

	public SelectRenderers() {
		super(new BorderLayout());
		JPanel checkPanel = new JPanel(new GridLayout(0, 3));

		selectAll.addActionListener(this);
		checkPanel.add(selectAll);

		deselectAll.addActionListener(this);
		checkPanel.add(deselectAll);

		checkPanel.add(new JLabel(""));
		checkPanel.add(new JLabel("____________________________"));
		checkPanel.add(new JLabel("____________________________"));
		checkPanel.add(new JLabel("____________________________"));

<<<<<<< HEAD
		checkBoxes = new ArrayList<JCheckBox>();

		for (int i = 0; i < allRenderersNames.size(); i++) {
			rendererName = allRenderersNames.get(i);
			JCheckBox checkbox = new JCheckBox(rendererName);
			if (configuration.getIgnoredRenderers().contains(rendererName)) {
				checkbox.setSelected(false);
			} else {
				checkbox.setSelected(true);
			}
=======
		String ignoredRenderers = configuration.getIgnoredRenderers();
>>>>>>> 735d481a

		for (String rendererName : allRenderersNames) {
			JCheckBox checkbox = new JCheckBox(rendererName, !ignoredRenderers.contains(rendererName));
			checkbox.addItemListener(this);
			checkBoxes.add(checkbox);
			checkPanel.add(checkbox);
		}

		checkPanel.applyComponentOrientation(ComponentOrientation.getOrientation(new Locale(configuration.getLanguage())));
		add(checkPanel, BorderLayout.LINE_START);
		setBorder(BorderFactory.createEmptyBorder(20, 20, 20, 20));
	}

	/**
	 * Listens to the buttons.
	 */
	@Override
	public void actionPerformed(ActionEvent e) {
		Object source = e.getSource();
		if (source instanceof JButton) {
			if (source == selectAll) {
				deselectAll.setSelected(false);
				for (JCheckBox checkBox : checkBoxes) {
					checkBox.setSelected(true);
				}
			} else if (source == deselectAll) {
				selectAll.setSelected(false);
				for (JCheckBox checkBox : checkBoxes) {
					checkBox.setSelected(false);
				}
			}
		}
	}

	/**
	 * Listens to the check boxes.
	 */
	@Override
	public void itemStateChanged(ItemEvent e) {
		if (e.getSource() instanceof JCheckBox) {
			StringBuilder ignoredRenders = new StringBuilder();
			for (int i = 0; i < allRenderersNames.size(); i++) {
				if (!checkBoxes.get(i).isSelected()) {
					ignoredRenders.append(allRenderersNames.get(i)).append(",");
				}
			}

			configuration.setIgnoredRenderers(ignoredRenders.toString());
		}
	}

	/**
	 * Create the GUI and show it.
	 */
	public static void showDialog() {
		allRenderersNames = RendererConfiguration.getAllRenderersNames();
		int selectRenderers = JOptionPane.showOptionDialog(
			null,
			new SelectRenderers(),
			Messages.getString("GeneralTab.5"),
			JOptionPane.OK_CANCEL_OPTION,
			JOptionPane.PLAIN_MESSAGE,
			null,
			null,
			null
		);
		if (selectRenderers == JOptionPane.YES_OPTION) {
			try {
				configuration.save();
			} catch (ConfigurationException e) {
				LOGGER.error("Could not save configuration", e);
			}
		}
	}
}<|MERGE_RESOLUTION|>--- conflicted
+++ resolved
@@ -35,7 +35,7 @@
 public class SelectRenderers extends JPanel implements ItemListener, ActionListener {
 	private static final long serialVersionUID = -2724796596060834064L;
 	private final static PmsConfiguration configuration = PMS.getConfiguration();
-	private final List<JCheckBox> checkBoxes = new ArrayList<>();
+	private final List<JCheckBox> checkBoxes = new ArrayList<JCheckBox>();
 	private JButton selectAll = new JButton(Messages.getString("GeneralTab.7"));
 	private JButton deselectAll = new JButton(Messages.getString("GeneralTab.8"));
 	private static ArrayList<String> allRenderersNames;
@@ -56,20 +56,7 @@
 		checkPanel.add(new JLabel("____________________________"));
 		checkPanel.add(new JLabel("____________________________"));
 
-<<<<<<< HEAD
-		checkBoxes = new ArrayList<JCheckBox>();
-
-		for (int i = 0; i < allRenderersNames.size(); i++) {
-			rendererName = allRenderersNames.get(i);
-			JCheckBox checkbox = new JCheckBox(rendererName);
-			if (configuration.getIgnoredRenderers().contains(rendererName)) {
-				checkbox.setSelected(false);
-			} else {
-				checkbox.setSelected(true);
-			}
-=======
 		String ignoredRenderers = configuration.getIgnoredRenderers();
->>>>>>> 735d481a
 
 		for (String rendererName : allRenderersNames) {
 			JCheckBox checkbox = new JCheckBox(rendererName, !ignoredRenderers.contains(rendererName));
