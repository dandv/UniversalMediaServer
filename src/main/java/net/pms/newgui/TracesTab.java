--- conflicted
+++ resolved
@@ -178,14 +178,6 @@
 		getList().append(msg);
 	}
 
-<<<<<<< HEAD
-		// If scrollbar was already at the bottom we schedule a new
-		// scroll event to scroll to the bottom again
-		if (vbar.getMaximum() == vbar.getValue() + vbar.getVisibleAmount()) {
-			EventQueue.invokeLater(() -> {
-				vbar.setValue(vbar.getMaximum());
-			});
-=======
 	private int findLevelsIdx(Level level) {
 		for (int i=0; i < logLevels.length; i++) {
 			if (logLevels[i] == level) {
@@ -246,7 +238,6 @@
 				LOGGER.debug("Exception caught while searching traces list: "+ex);
 				jSearchOutput.setText(Messages.getString("TracesTab.23"));
 			}
->>>>>>> 4ab5a2f8
 		}
 	}
 
@@ -579,15 +570,6 @@
 		}
 		builder.add(pLogFileButtons, cc.xy(cols, 4));
 
-<<<<<<< HEAD
-		level.addActionListener((ActionEvent e) -> {
-			JComboBox cb = (JComboBox)e.getSource();
-			l.setLevel(Level.toLevel(realLevel[cb.getSelectedIndex()]));
-			Level level1 = l.getLevel();
-			configuration.setRootLogLevel(level1);
-			// Note: depending on new level this may not actually print anything
-			LOGGER.info("Changed debug level to " + level1);
-=======
 		final ch.qos.logback.classic.Logger rootLogger = (ch.qos.logback.classic.Logger) LoggerFactory.getLogger(Logger.ROOT_LOGGER_NAME);
 
 		JLabel rootLevelLabel = new JLabel(Messages.getString("TracesTab.11") + ": ");
@@ -598,22 +580,18 @@
 		rootLevelLabel.setLabelFor(rootLevel);
 		rootLevel.setSelectedIndex(findLevelsIdx(rootLogger.getLevel()));
 		rootLevel.setToolTipText(Messages.getString("TracesTab.42"));
-		rootLevel.addActionListener(new ActionListener() {
-			@Override
-			public void actionPerformed(ActionEvent e) {
-				CustomJComboBox<?> cb = (CustomJComboBox<?>)e.getSource();
-				rootLogger.setLevel(logLevels[cb.getSelectedIndex()]);
-				Level newLevel = rootLogger.getLevel();
-				if (newLevel.toInt() > Level.INFO_INT) {
-					rootLogger.setLevel(Level.INFO);
-				}
-				LOGGER.info("Changed debug level to " + newLevel);
-				if (newLevel != rootLogger.getLevel()) {
-					rootLogger.setLevel(newLevel);
-				}
-				configuration.setRootLogLevel(newLevel);
-			}
->>>>>>> 4ab5a2f8
+		rootLevel.addActionListener((ActionEvent e) -> {
+			CustomJComboBox<?> cb = (CustomJComboBox<?>)e.getSource();
+			rootLogger.setLevel(logLevels[cb.getSelectedIndex()]);
+			Level newLevel = rootLogger.getLevel();
+			if (newLevel.toInt() > Level.INFO_INT) {
+				rootLogger.setLevel(Level.INFO);
+			}
+			LOGGER.info("Changed debug level to " + newLevel);
+			if (newLevel != rootLogger.getLevel()) {
+				rootLogger.setLevel(newLevel);
+			}
+			configuration.setRootLogLevel(newLevel);
 		});
 
 		builder.add(rootLevelLabel, cc.xy(5, 4));
