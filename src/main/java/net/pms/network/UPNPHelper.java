/*
 * PS3 Media Server, for streaming any medias to your PS3.
 * Copyright (C) 2008  A.Brochard
 *
 * This program is free software; you can redistribute it and/or
 * modify it under the terms of the GNU General Public License
 * as published by the Free Software Foundation; version 2
 * of the License only.
 *
 * This program is distributed in the hope that it will be useful,
 * but WITHOUT ANY WARRANTY; without even the implied warranty of
 * MERCHANTABILITY or FITNESS FOR A PARTICULAR PURPOSE.  See the
 * GNU General Public License for more details.
 *
 * You should have received a copy of the GNU General Public License
 * along with this program; if not, write to the Free Software
 * Foundation, Inc., 51 Franklin Street, Fifth Floor, Boston, MA
 * 02110-1301, USA.
 */
package net.pms.network;

import java.awt.event.ActionEvent;
import java.io.IOException;
import java.io.UnsupportedEncodingException;
import java.net.*;
import java.text.SimpleDateFormat;
import java.util.*;
import net.pms.PMS;
import net.pms.configuration.DeviceConfiguration;
import net.pms.configuration.PmsConfiguration;
import net.pms.configuration.RendererConfiguration;
import net.pms.dlna.DLNAResource;
import static net.pms.dlna.DLNAResource.Temp;
import net.pms.util.BasicPlayer;
import net.pms.util.StringUtil;
import org.apache.commons.lang3.StringEscapeUtils;
import org.apache.commons.lang3.StringUtils;
import org.fourthline.cling.model.meta.Device;
import org.slf4j.Logger;
import org.slf4j.LoggerFactory;

/**
 * Helper class to handle the UPnP traffic that makes UMS discoverable by
 * other clients.
 * See http://upnp.org/specs/arch/UPnP-arch-DeviceArchitecture-v1.0.pdf
 * and http://upnp.org/specs/arch/UPnP-arch-DeviceArchitecture-v1.1-AnnexA.pdf
 * for the specifications.
 */
public class UPNPHelper extends UPNPControl {
	// Logger instance to write messages to the logs.
	private static final Logger LOGGER = LoggerFactory.getLogger(UPNPHelper.class);

	// Carriage return and line feed.
	private static final String CRLF = "\r\n";

	// The Constant ALIVE.
	private static final String ALIVE = "ssdp:alive";

	/**
	 * IPv4 Multicast channel reserved for SSDP by Internet Assigned Numbers Authority (IANA).
	 * MUST be 239.255.255.250.
	 */
	private static final String IPV4_UPNP_HOST = "239.255.255.250";

	/**
	 * Multicast channel reserved for SSDP by Internet Assigned Numbers Authority (IANA).
	 * MUST be 1900.
	 */
	private static final int UPNP_PORT = 1900;

	// The Constant BYEBYE.
	private static final String BYEBYE = "ssdp:byebye";

	// The listener.
	private static Thread listenerThread;

	// The alive thread.
	private static Thread aliveThread;

	private static final PmsConfiguration configuration = PMS.getConfiguration();

	private static final UPNPHelper instance = new UPNPHelper();
	private static PlayerControlHandler httpControlHandler;

	/**
	 * This utility class is not meant to be instantiated.
	 */
	private UPNPHelper() {
		rendererMap = new DeviceMap<>(DeviceConfiguration.class);
	}

	public static UPNPHelper getInstance() {
		return instance;
	}

	@Override
	public void init() {
		if (configuration.isUpnpEnabled()) {
			super.init();
		}
		getHttpControlHandler();
	}

	public static PlayerControlHandler getHttpControlHandler() {
		if (
			httpControlHandler == null &&
			PMS.get().getWebServer() != null &&
			!"false".equals(configuration.getBumpAddress().toLowerCase())
		) {
			httpControlHandler = new PlayerControlHandler(PMS.get().getWebInterface());
			LOGGER.debug("Attached http player control handler to web server");
		}
		return httpControlHandler;
	}

	private static String lastSearch = null;

	/**
	 * Send UPnP discovery search message to discover devices of interest on
	 * the network.
	 *
	 * @param host The multicast channel
	 * @param port The multicast port
	 * @param st The search target string
	 * @throws IOException Signals that an I/O exception has occurred.
	 */
	private static void sendDiscover(String host, int port, String st) throws IOException {
		String usn = PMS.get().usn();
		String serverHost = PMS.get().getServer().getHost();
		int serverPort = PMS.get().getServer().getPort();
		SimpleDateFormat sdf = new SimpleDateFormat("EEE, dd MMM yyyy HH:mm:ss", Locale.US);

		sdf.setTimeZone(TimeZone.getTimeZone("GMT"));

		if (st.equals(usn)) {
			usn = "";
		} else {
			usn += "::";
		}

		StringBuilder discovery = new StringBuilder();

		discovery.append("HTTP/1.1 200 OK").append(CRLF);
		discovery.append("CACHE-CONTROL: max-age=1200").append(CRLF);
		discovery.append("DATE: ").append(sdf.format(new Date(System.currentTimeMillis()))).append(" GMT").append(CRLF);
		discovery.append("LOCATION: http://").append(serverHost).append(':').append(serverPort).append("/description/fetch").append(CRLF);
		discovery.append("SERVER: ").append(PMS.get().getServerName()).append(CRLF);
		discovery.append("ST: ").append(st).append(CRLF);
		discovery.append("EXT: ").append(CRLF);
		discovery.append("USN: ").append(usn).append(st).append(CRLF);
		discovery.append("Content-Length: 0").append(CRLF).append(CRLF);

		String msg = discovery.toString();

		if (st.equals(lastSearch)) {
			LOGGER.trace("Resending last discovery [" + host + ":" + port + "]");
		} else {
			LOGGER.trace("Sending discovery [" + host + ":" + port + "]: " + StringUtils.replace(msg, CRLF, "<CRLF>"));
		}

		sendReply(host, port, msg);
		lastSearch = st;
	}

	/**
	 * Send reply.
	 *
	 * @param host the host
	 * @param port the port
	 * @param msg the msg
	 * @throws IOException Signals that an I/O exception has occurred.
	 */
	private static void sendReply(String host, int port, String msg) {
		try (DatagramSocket datagramSocket = new DatagramSocket()) {
			InetAddress inetAddr = InetAddress.getByName(host);
			DatagramPacket dgmPacket = new DatagramPacket(msg.getBytes(), msg.length(), inetAddr, port);
			datagramSocket.send(dgmPacket);
		} catch (Exception e) {
			LOGGER.info(e.getMessage());
			LOGGER.debug("Error sending reply", e);
		}
	}

	/**
	 * Send alive.
	 */
	public static void sendAlive() {
		LOGGER.debug("Sending ALIVE...");
		MulticastSocket multicastSocket = null;

		try {
			multicastSocket = getNewMulticastSocket();
			InetAddress upnpAddress = getUPNPAddress();
			multicastSocket.joinGroup(upnpAddress);

			sendMessage(multicastSocket, "upnp:rootdevice", ALIVE);
			sendMessage(multicastSocket, PMS.get().usn(), ALIVE);
			sendMessage(multicastSocket, "urn:schemas-upnp-org:device:MediaServer:1", ALIVE);
			sendMessage(multicastSocket, "urn:schemas-upnp-org:service:ContentDirectory:1", ALIVE);
			sendMessage(multicastSocket, "urn:schemas-upnp-org:service:ConnectionManager:1", ALIVE);
		} catch (IOException e) {
			LOGGER.debug("Error sending ALIVE message", e);
		} finally {
			if (multicastSocket != null) {
				// Clean up the multicast socket nicely
				try {
					InetAddress upnpAddress = getUPNPAddress();
					multicastSocket.leaveGroup(upnpAddress);
				} catch (IOException e) {
				}

				multicastSocket.disconnect();
				multicastSocket.close();
			}
		}
	}

	static boolean multicastLog = true;

	/**
	 * Gets the new multicast socket.
	 *
	 * @return the new multicast socket
	 * @throws IOException Signals that an I/O exception has occurred.
	 */
	private static MulticastSocket getNewMulticastSocket() throws IOException {
		NetworkInterface networkInterface = NetworkConfiguration.getInstance().getNetworkInterfaceByServerName();

		if (networkInterface == null) {
			try {
				networkInterface = PMS.get().getServer().getNetworkInterface();
			} catch (NullPointerException e) {
				LOGGER.debug("Couldn't get server network interface. Trying again in 5 seconds.");

				try {
					Thread.sleep(5000);
				} catch (InterruptedException e2) { }

				try {
					networkInterface = PMS.get().getServer().getNetworkInterface();
				} catch (NullPointerException e3) {
					LOGGER.debug("Couldn't get server network interface.");
				}
			}
		}

		if (networkInterface == null) {
			throw new IOException("No usable network interface found for UPnP multicast");
		}

		List<InetAddress> usableAddresses = new ArrayList<>();
		List<InetAddress> networkInterfaceAddresses = Collections.list(networkInterface.getInetAddresses());

		for (InetAddress inetAddress : networkInterfaceAddresses) {
			if (inetAddress != null && inetAddress instanceof Inet4Address && !inetAddress.isLoopbackAddress()) {
				usableAddresses.add(inetAddress);
			}
		}

		if (usableAddresses.isEmpty()) {
			throw new IOException("No usable addresses found for UPnP multicast");
		}

		InetSocketAddress localAddress = new InetSocketAddress(usableAddresses.get(0), 0);
		MulticastSocket ssdpSocket = new MulticastSocket(localAddress);
		ssdpSocket.setReuseAddress(true);
		ssdpSocket.setTimeToLive(32);

		if (multicastLog) {
			LOGGER.trace("Sending message from multicast socket on network interface: " + ssdpSocket.getNetworkInterface());
			LOGGER.trace("Multicast socket is on interface: " + ssdpSocket.getInterface());
			LOGGER.trace("Socket Timeout: " + ssdpSocket.getSoTimeout());
			LOGGER.trace("Socket TTL: " + ssdpSocket.getTimeToLive());
			multicastLog = false;
		}
		return ssdpSocket;
	}

	/**
	 * Send the UPnP BYEBYE message.
	 */
	public static void sendByeBye() {
		LOGGER.info("Sending BYEBYE...");

		MulticastSocket multicastSocket = null;

		try {
			multicastSocket = getNewMulticastSocket();
			InetAddress upnpAddress = getUPNPAddress();
			multicastSocket.joinGroup(upnpAddress);

			sendMessage(multicastSocket, "upnp:rootdevice", BYEBYE);
			sendMessage(multicastSocket, "urn:schemas-upnp-org:device:MediaServer:1", BYEBYE);
			sendMessage(multicastSocket, "urn:schemas-upnp-org:service:ContentDirectory:1", BYEBYE);
			sendMessage(multicastSocket, "urn:schemas-upnp-org:service:ConnectionManager:1", BYEBYE);
		} catch (IOException e) {
			LOGGER.debug("Error sending BYEBYE message", e);
		} finally {
			if (multicastSocket != null) {
				// Clean up the multicast socket nicely
				try {
					InetAddress upnpAddress = getUPNPAddress();
					multicastSocket.leaveGroup(upnpAddress);
				} catch (IOException e) {
				}

				multicastSocket.disconnect();
				multicastSocket.close();
			}
		}
	}

	/**
	 * Utility method to call {@link Thread#sleep(long)} without having to
	 * catch the InterruptedException.
	 *
	 * @param delay the delay
	 */
	public static void sleep(int delay) {
		try {
			Thread.sleep(delay);
		} catch (InterruptedException e) { }
	}

	/**
	 * Send the provided message to the socket.
	 *
	 * @param socket the socket
	 * @param nt the nt
	 * @param message the message
	 * @throws IOException Signals that an I/O exception has occurred.
	 */
	private static void sendMessage(DatagramSocket socket, String nt, String message) throws IOException {
		String msg = buildMsg(nt, message);
		//Random rand = new Random();

		// LOGGER.trace( "Sending this SSDP packet: " + CRLF + StringUtils.replace(msg, CRLF, "<CRLF>")));

		InetAddress upnpAddress = getUPNPAddress();
		DatagramPacket ssdpPacket = new DatagramPacket(msg.getBytes(), msg.length(), upnpAddress, UPNP_PORT);
		socket.send(ssdpPacket);

		// XXX Why is it necessary to sleep for this random time? What would happen when random equals 0?
		//sleep(rand.nextInt(1800 / 2));

		// XXX Why send the same packet twice?
		//socket.send(ssdpPacket);

		// XXX Why is it necessary to sleep for this random time (again)?
		//sleep(rand.nextInt(1800 / 2));
	}

	private static int ALIVE_delay = 10000;

	/**
	 * Starts up two threads: one to broadcast UPnP ALIVE messages and another
	 * to listen for responses.
	 *
	 * @throws IOException Signals that an I/O exception has occurred.
	 */
	public static void listen() throws IOException {
<<<<<<< HEAD
		Runnable rAlive = () -> {
			int delay = 10000;

			while (true) {
				sleep(delay);
				sendAlive();

				// If a renderer is connected, broadcast every 30 seconds, otherwise every 10.
				if (PMS.get().getFoundRenderers().size() > 0) {
					delay = 30000;
				} else {
					delay = 10000;
=======
		Runnable rAlive = new Runnable() {
			@Override
			public void run() {
				while (true) {
					sleep(ALIVE_delay);
					sendAlive();

					/**
					 * The first delay for sending an ALIVE message is 10 seconds,
					 * the second delay is for 20 seconds. From then on, all other
					 * delays are standard for 180 seconds. It can be customized
					 * with the ALIVE_delay user configuration setting.
					 */
					switch (ALIVE_delay) {
						case 10000:
							ALIVE_delay = 20000;
							break;
						case 20000:
							// If getAliveDelay is 0, there is no custom alive delay
							if (configuration.getAliveDelay() == 0) {
								if (PMS.get().getFoundRenderers().size() > 0) {
									ALIVE_delay = 30000;
								} else {
									ALIVE_delay = 10000;
								}
							} else {
								ALIVE_delay = configuration.getAliveDelay();
							}
							break;
						default:
							break;
					}
>>>>>>> 06784875
				}
			}
		};

		aliveThread = new Thread(rAlive, "UPNP-AliveMessageSender");
		aliveThread.start();

		Runnable r = () -> {
			boolean bindErrorReported = false;
			
			while (true) {
				MulticastSocket multicastSocket = null;
				
				try {
					// Use configurable source port as per http://code.google.com/p/ps3mediaserver/issues/detail?id=1166
					multicastSocket = new MulticastSocket(configuration.getUpnpPort());
					
					if (bindErrorReported) {
						LOGGER.warn("Finally, acquiring port " + configuration.getUpnpPort() + " was successful!");
					}
					
					NetworkInterface ni = NetworkConfiguration.getInstance().getNetworkInterfaceByServerName();
					
					try {
						/**
						 * Setting the network interface will throw a SocketException on Mac OS X
						 * with Java 1.6.0_45 or higher, but if we don't do it some Windows
						 * configurations will not listen at all.
						 */
						if (ni != null) {
							multicastSocket.setNetworkInterface(ni);
							LOGGER.trace("Setting multicast network interface: {}", ni);
						} else if (PMS.get().getServer().getNetworkInterface() != null) {
							multicastSocket.setNetworkInterface(PMS.get().getServer().getNetworkInterface());
							LOGGER.trace("Setting multicast network interface: {}", PMS.get().getServer().getNetworkInterface());
						}
					} catch (SocketException e) {
						// Not setting the network interface will work just fine on Mac OS X.
					}
					
					multicastSocket.setTimeToLive(4);
					multicastSocket.setReuseAddress(true);
					InetAddress upnpAddress = getUPNPAddress();
					multicastSocket.joinGroup(upnpAddress);
					
					int M_SEARCH = 1, NOTIFY = 2;
					InetAddress lastAddress = null;
					int lastPacketType = 0;
					
					while (true) {
						byte[] buf = new byte[1024];
						DatagramPacket receivePacket = new DatagramPacket(buf, buf.length);
						multicastSocket.receive(receivePacket);
						
						String s = new String(receivePacket.getData(), 0, receivePacket.getLength());
						
						InetAddress address = receivePacket.getAddress();
						int packetType = s.startsWith("M-SEARCH") ? M_SEARCH : s.startsWith("NOTIFY") ? NOTIFY : 0;
						
						boolean redundant = address.equals(lastAddress) && packetType == lastPacketType;
						
						if (packetType == M_SEARCH) {
							if (configuration.getIpFiltering().allowed(address)) {
								String remoteAddr = address.getHostAddress();
								int remotePort = receivePacket.getPort();
								if (!redundant) {
									LOGGER.trace("Receiving a M-SEARCH from [" + remoteAddr + ":" + remotePort + "]");
								}
								
								if (StringUtils.indexOf(s, "urn:schemas-upnp-org:service:ContentDirectory:1") > 0) {
									sendDiscover(remoteAddr, remotePort, "urn:schemas-upnp-org:service:ContentDirectory:1");
								}
								
								if (StringUtils.indexOf(s, "upnp:rootdevice") > 0) {
									sendDiscover(remoteAddr, remotePort, "upnp:rootdevice");
								}
								
								if (StringUtils.indexOf(s, "urn:schemas-upnp-org:device:MediaServer:1") > 0) {
									sendDiscover(remoteAddr, remotePort, "urn:schemas-upnp-org:device:MediaServer:1");
								}
								
								if (StringUtils.indexOf(s, "ssdp:all") > 0) {
									sendDiscover(remoteAddr, remotePort, "urn:schemas-upnp-org:device:MediaServer:1");
								}
								
								if (StringUtils.indexOf(s, PMS.get().usn()) > 0) {
									sendDiscover(remoteAddr, remotePort, PMS.get().usn());
								}
							}
							// Don't log redundant notify messages
						} else if (packetType == NOTIFY && !redundant && LOGGER.isTraceEnabled()) {
							LOGGER.trace("Receiving a NOTIFY from [{}:{}]", address.getHostAddress(), receivePacket.getPort());
						}
						lastAddress = address;
						lastPacketType = packetType;
					}
				} catch (BindException e) {
					if (!bindErrorReported) {
						LOGGER.error("Unable to bind to " + configuration.getUpnpPort()
							+ ", which means that PMS will not automatically appear on your renderer! "
							+ "This usually means that another program occupies the port. Please "
							+ "stop the other program and free up the port. "
							+ "UMS will keep trying to bind to it...[" + e.getMessage() + "]");
					}
					
					bindErrorReported = true;
					sleep(5000);
				} catch (IOException e) {
					LOGGER.error("UPNP network exception: ", e.getMessage());
					LOGGER.trace("", e);
					sleep(1000);
				} finally {
					if (multicastSocket != null) {
						// Clean up the multicast socket nicely
						try {
							InetAddress upnpAddress = getUPNPAddress();
							multicastSocket.leaveGroup(upnpAddress);
						} catch (IOException e) {
						}
						
						multicastSocket.disconnect();
						multicastSocket.close();
					}
				}
			}
		};

		listenerThread = new Thread(r, "UPNPHelper");
		listenerThread.start();
	}

	/**
	 * Shut down the threads that send ALIVE messages and listen to responses.
	 */
	public static void shutDownListener() {
		instance.shutdown();
		if (listenerThread != null) {
			listenerThread.interrupt();
		}
		if (aliveThread != null) {
			aliveThread.interrupt();
		}
	}

	/**
	 * Builds a UPnP message string based on a message.
	 *
	 * @param nt the nt
	 * @param message the message
	 * @return the string
	 */
	private static String buildMsg(String nt, String message) {
		StringBuilder sb = new StringBuilder();

		sb.append("NOTIFY * HTTP/1.1").append(CRLF);
		sb.append("HOST: ").append(IPV4_UPNP_HOST).append(':').append(UPNP_PORT).append(CRLF);
		sb.append("NT: ").append(nt).append(CRLF);
		sb.append("NTS: ").append(message).append(CRLF);

		if (message.equals(ALIVE)) {
			sb.append("LOCATION: http://").append(PMS.get().getServer().getHost()).append(':').append(PMS.get().getServer().getPort()).append("/description/fetch").append(CRLF);
		}

		sb.append("USN: ").append(PMS.get().usn());

		if (!nt.equals(PMS.get().usn())) {
			sb.append("::").append(nt);
		}

		sb.append(CRLF);

		if (message.equals(ALIVE)) {
			sb.append("CACHE-CONTROL: max-age=").append(ALIVE_delay / 100).append(CRLF);
			sb.append("SERVER: ").append(PMS.get().getServerName()).append(CRLF);
		}

		// Sony devices like PS3 and PS4 need this extra linebreak
		sb.append(CRLF);
		return sb.toString();
	}

	/**
	 * Gets the UPnP address.
	 *
	 * @return the UPnP address
	 * @throws IOException Signals that an I/O exception has occurred.
	 */
	private static InetAddress getUPNPAddress() throws IOException {
		return InetAddress.getByName(IPV4_UPNP_HOST);
	}

	public void addRenderer(DeviceConfiguration d) {
		if (d.uuid != null) {
			rendererMap.put(d.uuid, "0", d);
		}
	}

	public void removeRenderer(RendererConfiguration d) {
		if (d.uuid != null) {
			rendererMap.remove(d.uuid);
		}
	}

	public static boolean activate(String uuid) {
		if (! rendererMap.containsKey(uuid)) {
			LOGGER.debug("Activating upnp service for {}", uuid);
			return getInstance().addRenderer(uuid);
		}
		return true;
	}

	@Override
	protected boolean isBlocked(String uuid) {
		int mode = DeviceConfiguration.getDeviceUpnpMode(uuid, true);
		if (mode != RendererConfiguration.ALLOW) {
			LOGGER.debug("Upnp service is {} for {}", RendererConfiguration.getUpnpModeString(mode), uuid);
			return true;
		}
		return false;
	}

	@Override
	protected Renderer rendererFound(Device d, String uuid) {
		// Create or retrieve an instance
		try {
			InetAddress socket = InetAddress.getByName(getURL(d).getHost());
			DeviceConfiguration r = (DeviceConfiguration) RendererConfiguration.getRendererConfigurationBySocketAddress(socket);
			RendererConfiguration ref = configuration.isRendererForceDefault() ?
				null : RendererConfiguration.getRendererConfigurationByUPNPDetails(getDeviceDetailsString(d));

			if (r != null && ! r.isUpnpAllowed()) {
				LOGGER.debug("Upnp service is {} for \"{}\"", r.getUpnpModeString(), r);
				return null;
			} else if (r == null && ref != null && ! ref.isUpnpAllowed()) {
				LOGGER.debug("Upnp service is {} for {} devices", ref.getUpnpModeString(), ref);
				return null;
			}

			// FIXME: when UpnpDetailsSearch is missing from the conf a upnp-advertising
			// renderer could register twice if the http server sees it first

			boolean distinct = r != null && StringUtils.isNotBlank(r.getUUID()) && ! uuid.equals(r.getUUID());

			if (! distinct && r != null && (r.matchUPNPDetails(getDeviceDetailsString(d)) || ! r.loaded)) {
				// Already seen by the http server
				if (
					ref != null &&
					!ref.getUpnpDetailsString().equals(r.getUpnpDetailsString()) &&
					ref.getLoadingPriority() >= r.getLoadingPriority()
				) {
					// The upnp-matched reference conf is different from the previous
					// http-matched conf and has equal or higher priority, so update.
					LOGGER.debug("Switching to preferred renderer: " + ref);
					r.inherit(ref);
				}

				// Update if we have a custom configuration for this uuid
				r.setUUID(uuid);

				// Make sure it's mapped
				rendererMap.put(uuid, "0", r);
				r.details = getDeviceDetails(d);
				// Update gui
				PMS.get().updateRenderer(r);
				LOGGER.debug("Found upnp service for \"{}\" with dlna details: {}", r, r.details);
			} else {
				// It's brand new
				r = (DeviceConfiguration) rendererMap.get(uuid, "0");
				if (ref != null) {
					r.inherit(ref);
				} else {
					// It's unrecognized: temporarily assign the default renderer but mark it as unloaded
					// so actual recognition can happen later once the http server receives a request.
					// This is to allow initiation of upnp playback before http recognition has occurred.
					r.inherit(r.getDefaultConf());
					r.loaded = false;
					LOGGER.debug("Marking upnp renderer \"{}\" at {} as unrecognized", r, socket);
				}
				if (r.associateIP(socket)) {
					r.details = getDeviceDetails(d);
					PMS.get().setRendererFound(r);
					LOGGER.debug("New renderer found: \"{}\" with dlna details: {}", r, r.details);
				}
			}
			return r;
		} catch (Exception e) {
			LOGGER.debug("Error initializing device " + getFriendlyName(d) + ": " + e);
			e.printStackTrace();
		}
		return null;
	}

	public static InetAddress getAddress(String uuid) {
		try {
			return InetAddress.getByName(getURL(getDevice(uuid)).getHost());
		} catch (Exception e) {
		}
		return null;
	}

	public static boolean hasRenderer(int type) {
		for (Map<String, Renderer> item : (Collection<Map<String, Renderer>>) rendererMap.values()) {
			Renderer r = item.get("0");
			if ((r.controls & type) != 0) {
				return true;
			}
		}
		return false;
	}

	public static List<RendererConfiguration> getRenderers(int type) {
		ArrayList<RendererConfiguration> renderers = new ArrayList<>();
		for (Map<String, Renderer> item : (Collection<Map<String, Renderer>>) rendererMap.values()) {
			Renderer r = item.get("0");
			if (r.active && (r.controls & type) != 0) {
				renderers.add((RendererConfiguration) r);
			}
		}
		return renderers;
	}

	@Override
	protected void rendererReady(String uuid) {
		RendererConfiguration r = RendererConfiguration.getRendererConfigurationByUUID(uuid);
		if(r != null) {
			r.getPlayer();
		}
	}

	public static void play(String uri, String name, DeviceConfiguration r) {
		DLNAResource d = DLNAResource.getValidResource(uri, name, r);
		if (d != null) {
			play(d, r);
		}
	}

	public static void play(DLNAResource d, DeviceConfiguration r) {
		DLNAResource d1 = d.getParent() == null ? Temp.add(d) : d;
		if (d1 != null) {
			Device dev = getDevice(r.getUUID());
			String id = r.getInstanceID();
			setAVTransportURI(dev, id, d1.getURL(""), r.isPushMetadata() ? d1.getDidlString(r) : null);
			play(dev, id);
		}
	}

	// A logical player to manage upnp playback
	public static class Player extends BasicPlayer.Logical {
		protected Device dev;
		protected String uuid;
		protected String instanceID;
		protected Map<String, String> data;
		protected String lasturi;
		private boolean ignoreUpnpDuration;

		public Player(DeviceConfiguration renderer) {
			super(renderer);
			uuid = renderer.getUUID();
			instanceID = renderer.getInstanceID();
			dev = getDevice(uuid);
			data = rendererMap.get(uuid, instanceID).connect(this);
			lasturi = null;
			ignoreUpnpDuration = false;
			LOGGER.debug("Created upnp player for " + renderer.getRendererName());
			refresh();
		}

		@Override
		public void setURI(String uri, String metadata) {
			Playlist.Item item = resolveURI(uri, metadata);
			if (item != null) {
				if (item.name != null) {
					state.name = item.name;
				}
				UPNPControl.setAVTransportURI(dev, instanceID, item.uri, renderer.isPushMetadata() ? item.metadata : null);
			}
		}

		@Override
		public void play() {
			UPNPControl.play(dev, instanceID);
		}

		@Override
		public void pause() {
			UPNPControl.pause(dev, instanceID);
		}

		@Override
		public void stop() {
			UPNPControl.stop(dev, instanceID);
		}

		@Override
		public void forward() {
			UPNPControl.seek(dev, instanceID, REL_TIME, jump(60));
		}

		@Override
		public void rewind() {
			UPNPControl.seek(dev, instanceID, REL_TIME, jump(-60));
		}

		@Override
		public void mute() {
			UPNPControl.setMute(dev, instanceID, !state.mute);
		}

		@Override
		public void setVolume(int volume) {
			UPNPControl.setVolume(dev, instanceID, volume * maxVol / 100);
		}

		@Override
		public void actionPerformed(final ActionEvent e) {
			if (renderer.isUpnpConnected()) {
				refresh();
			} else if (state.playback != STOPPED) {
				reset();
			}
		}

		public void refresh() {
			String s = data.get("TransportState");
			state.playback = "STOPPED".equals(s) ? STOPPED :
				"PLAYING".equals(s) ? PLAYING :
				"PAUSED_PLAYBACK".equals(s) ? PAUSED: -1;
			state.mute = !"0".equals(data.get("Mute"));
			s = data.get("Volume");
			state.volume = s == null ? 0 : (Integer.valueOf(s) * 100 / maxVol);
			state.position = data.get("RelTime");
			if (!ignoreUpnpDuration) {
				state.duration = data.get("CurrentMediaDuration");
			}
			state.uri = data.get("AVTransportURI");
			state.metadata = data.get("AVTransportURIMetaData");

			// update playlist only if uri has changed
			if (!StringUtils.isBlank(state.uri) && !state.uri.equals(lasturi)) {
				playlist.set(state.uri, null, state.metadata);
			}
			lasturi = state.uri;
			alert();
		}

		@Override
		public void start() {
			DLNAResource d = renderer.getPlayingRes();
			state.name = d.getDisplayName();
			if (d.getMedia() != null) {
				String duration = d.getMedia().getDurationString();
				ignoreUpnpDuration = !StringUtil.isZeroTime(duration);
				if (ignoreUpnpDuration) {
					state.duration = StringUtil.shortTime(d.getMedia().getDurationString(), 4);
				}
			}
		}

		@Override
		public void close() {
			rendererMap.get(uuid, instanceID).disconnect(this);
			super.close();
		}

		public String jump(double seconds) {
			double t = StringUtil.convertStringToTime(state.position) + seconds;
			return t > 0 ? StringUtil.convertTimeToString(t, "%02d:%02d:%02.0f") : "00:00:00";
		}
	}

	public static String unescape(String s) throws UnsupportedEncodingException {
		return StringEscapeUtils.unescapeXml(StringEscapeUtils.unescapeHtml4(URLDecoder.decode(s, "UTF-8")));
	}
}<|MERGE_RESOLUTION|>--- conflicted
+++ resolved
@@ -359,53 +359,35 @@
 	 * @throws IOException Signals that an I/O exception has occurred.
 	 */
 	public static void listen() throws IOException {
-<<<<<<< HEAD
 		Runnable rAlive = () -> {
-			int delay = 10000;
-
 			while (true) {
-				sleep(delay);
+				sleep(ALIVE_delay);
 				sendAlive();
 
-				// If a renderer is connected, broadcast every 30 seconds, otherwise every 10.
-				if (PMS.get().getFoundRenderers().size() > 0) {
-					delay = 30000;
-				} else {
-					delay = 10000;
-=======
-		Runnable rAlive = new Runnable() {
-			@Override
-			public void run() {
-				while (true) {
-					sleep(ALIVE_delay);
-					sendAlive();
-
-					/**
-					 * The first delay for sending an ALIVE message is 10 seconds,
-					 * the second delay is for 20 seconds. From then on, all other
-					 * delays are standard for 180 seconds. It can be customized
-					 * with the ALIVE_delay user configuration setting.
-					 */
-					switch (ALIVE_delay) {
-						case 10000:
-							ALIVE_delay = 20000;
-							break;
-						case 20000:
-							// If getAliveDelay is 0, there is no custom alive delay
-							if (configuration.getAliveDelay() == 0) {
-								if (PMS.get().getFoundRenderers().size() > 0) {
-									ALIVE_delay = 30000;
-								} else {
-									ALIVE_delay = 10000;
-								}
+				/**
+				 * The first delay for sending an ALIVE message is 10 seconds,
+				 * the second delay is for 20 seconds. From then on, all other
+				 * delays are standard for 180 seconds. It can be customized
+				 * with the ALIVE_delay user configuration setting.
+				 */
+				switch (ALIVE_delay) {
+					case 10000:
+						ALIVE_delay = 20000;
+						break;
+					case 20000:
+						// If getAliveDelay is 0, there is no custom alive delay
+						if (configuration.getAliveDelay() == 0) {
+							if (PMS.get().getFoundRenderers().size() > 0) {
+								ALIVE_delay = 30000;
 							} else {
-								ALIVE_delay = configuration.getAliveDelay();
+								ALIVE_delay = 10000;
 							}
-							break;
-						default:
-							break;
-					}
->>>>>>> 06784875
+						} else {
+							ALIVE_delay = configuration.getAliveDelay();
+						}
+						break;
+					default:
+						break;
 				}
 			}
 		};
