/*
 * PS3 Media Server, for streaming any medias to your PS3.
 * Copyright (C) 2008  A.Brochard
 *
 * This program is free software; you can redistribute it and/or
 * modify it under the terms of the GNU General Public License
 * as published by the Free Software Foundation; version 2
 * of the License only.
 *
 * This program is distributed in the hope that it will be useful,
 * but WITHOUT ANY WARRANTY; without even the implied warranty of
 * MERCHANTABILITY or FITNESS FOR A PARTICULAR PURPOSE.  See the
 * GNU General Public License for more details.
 *
 * You should have received a copy of the GNU General Public License
 * along with this program; if not, write to the Free Software
 * Foundation, Inc., 51 Franklin Street, Fifth Floor, Boston, MA
 * 02110-1301, USA.
 */
package net.pms.network;

import java.awt.event.ActionEvent;
import java.io.IOException;
import java.io.UnsupportedEncodingException;
import java.net.*;
import java.text.SimpleDateFormat;
import java.util.*;
import net.pms.PMS;
import net.pms.configuration.DeviceConfiguration;
import net.pms.configuration.PmsConfiguration;
import net.pms.configuration.RendererConfiguration;
import net.pms.dlna.DLNAResource;
import static net.pms.dlna.DLNAResource.Temp;
import net.pms.util.BasicPlayer;
import net.pms.util.StringUtil;
import org.apache.commons.lang3.StringEscapeUtils;
import org.apache.commons.lang3.StringUtils;
import org.fourthline.cling.model.meta.Device;
import org.slf4j.Logger;
import org.slf4j.LoggerFactory;

/**
 * Helper class to handle the UPnP traffic that makes UMS discoverable by
 * other clients.
 * See http://upnp.org/specs/arch/UPnP-arch-DeviceArchitecture-v1.0.pdf
 * and http://upnp.org/specs/arch/UPnP-arch-DeviceArchitecture-v1.1-AnnexA.pdf
 * for the specifications.
 */
public class UPNPHelper extends UPNPControl {
	// Logger instance to write messages to the logs.
	private static final Logger LOGGER = LoggerFactory.getLogger(UPNPHelper.class);

	// Carriage return and line feed.
	private static final String CRLF = "\r\n";

	// The Constant ALIVE.
	private static final String ALIVE = "ssdp:alive";

	/**
	 * IPv4 Multicast channel reserved for SSDP by Internet Assigned Numbers Authority (IANA).
	 * MUST be 239.255.255.250.
	 */
	private static final String IPV4_UPNP_HOST = "239.255.255.250";

	/**
	 * Multicast channel reserved for SSDP by Internet Assigned Numbers Authority (IANA).
	 * MUST be 1900.
	 */
	private static final int UPNP_PORT = 1900;

	// The Constant BYEBYE.
	private static final String BYEBYE = "ssdp:byebye";

	// The listener.
	private static Thread listenerThread;

	// The alive thread.
	private static Thread aliveThread;

	private static final PmsConfiguration configuration = PMS.getConfiguration();

	private static final UPNPHelper instance = new UPNPHelper();
	private static PlayerControlHandler httpControlHandler;

	/**
	 * This utility class is not meant to be instantiated.
	 */
	private UPNPHelper() {
		rendererMap = new DeviceMap<>(DeviceConfiguration.class);
	}

	public static UPNPHelper getInstance() {
		return instance;
	}

	@Override
	public void init() {
		if (configuration.isUpnpEnabled()) {
			super.init();
		}
		getHttpControlHandler();
	}

	public static PlayerControlHandler getHttpControlHandler() {
		if (
			httpControlHandler == null &&
			PMS.get().getWebServer() != null &&
			!"false".equals(configuration.getBumpAddress().toLowerCase())
		) {
			httpControlHandler = new PlayerControlHandler(PMS.get().getWebInterface());
			LOGGER.debug("Attached http player control handler to web server");
		}
		return httpControlHandler;
	}

	private static String lastSearch = null;

	/**
	 * Send UPnP discovery search message to discover devices of interest on
	 * the network.
	 *
	 * @param host The multicast channel
	 * @param port The multicast port
	 * @param st The search target string
	 * @throws IOException Signals that an I/O exception has occurred.
	 */
	private static void sendDiscover(String host, int port, String st) throws IOException {
		String usn = PMS.get().usn();
		String serverHost = PMS.get().getServer().getHost();
		int serverPort = PMS.get().getServer().getPort();
		SimpleDateFormat sdf = new SimpleDateFormat("EEE, dd MMM yyyy HH:mm:ss", Locale.US);

		sdf.setTimeZone(TimeZone.getTimeZone("GMT"));

		if (st.equals(usn)) {
			usn = "";
		} else {
			usn += "::";
		}

		StringBuilder discovery = new StringBuilder();

		discovery.append("HTTP/1.1 200 OK").append(CRLF);
		discovery.append("CACHE-CONTROL: max-age=1200").append(CRLF);
		discovery.append("DATE: ").append(sdf.format(new Date(System.currentTimeMillis()))).append(" GMT").append(CRLF);
		discovery.append("LOCATION: http://").append(serverHost).append(':').append(serverPort).append("/description/fetch").append(CRLF);
		discovery.append("SERVER: ").append(PMS.get().getServerName()).append(CRLF);
		discovery.append("ST: ").append(st).append(CRLF);
		discovery.append("EXT: ").append(CRLF);
		discovery.append("USN: ").append(usn).append(st).append(CRLF);
		discovery.append("Content-Length: 0").append(CRLF).append(CRLF);

		String msg = discovery.toString();

		if (st.equals(lastSearch)) {
			LOGGER.trace("Resending last discovery [" + host + ":" + port + "]");
		} else {
			LOGGER.trace("Sending discovery [" + host + ":" + port + "]: " + StringUtils.replace(msg, CRLF, "<CRLF>"));
		}

		sendReply(host, port, msg);
		lastSearch = st;
	}

	/**
	 * Send reply.
	 *
	 * @param host the host
	 * @param port the port
	 * @param msg the msg
	 * @throws IOException Signals that an I/O exception has occurred.
	 */
	private static void sendReply(String host, int port, String msg) {
		try (DatagramSocket datagramSocket = new DatagramSocket()) {
			InetAddress inetAddr = InetAddress.getByName(host);
			DatagramPacket dgmPacket = new DatagramPacket(msg.getBytes(), msg.length(), inetAddr, port);
			datagramSocket.send(dgmPacket);
		} catch (Exception e) {
			LOGGER.info(e.getMessage());
			LOGGER.debug("Error sending reply", e);
		}
	}

	/**
	 * Send alive.
	 */
	public static void sendAlive() {
		LOGGER.debug("Sending ALIVE...");
		MulticastSocket multicastSocket = null;

		try {
			multicastSocket = getNewMulticastSocket();
			InetAddress upnpAddress = getUPNPAddress();
			multicastSocket.joinGroup(upnpAddress);

			sendMessage(multicastSocket, "upnp:rootdevice", ALIVE);
			sendMessage(multicastSocket, PMS.get().usn(), ALIVE);
			sendMessage(multicastSocket, "urn:schemas-upnp-org:device:MediaServer:1", ALIVE);
			sendMessage(multicastSocket, "urn:schemas-upnp-org:service:ContentDirectory:1", ALIVE);
			sendMessage(multicastSocket, "urn:schemas-upnp-org:service:ConnectionManager:1", ALIVE);
		} catch (IOException e) {
			LOGGER.debug("Error sending ALIVE message", e);
		} finally {
			if (multicastSocket != null) {
				// Clean up the multicast socket nicely
				try {
					InetAddress upnpAddress = getUPNPAddress();
					multicastSocket.leaveGroup(upnpAddress);
				} catch (IOException e) {
				}

				multicastSocket.disconnect();
				multicastSocket.close();
			}
		}
	}

	static boolean multicastLog = true;

	/**
	 * Gets the new multicast socket.
	 *
	 * @return the new multicast socket
	 * @throws IOException Signals that an I/O exception has occurred.
	 */
	private static MulticastSocket getNewMulticastSocket() throws IOException {
		NetworkInterface networkInterface = NetworkConfiguration.getInstance().getNetworkInterfaceByServerName();

		if (networkInterface == null) {
			try {
				networkInterface = PMS.get().getServer().getNetworkInterface();
			} catch (NullPointerException e) {
				LOGGER.debug("Couldn't get server network interface. Trying again in 5 seconds.");

				try {
					Thread.sleep(5000);
				} catch (InterruptedException e2) { }

				try {
					networkInterface = PMS.get().getServer().getNetworkInterface();
				} catch (NullPointerException e3) {
					LOGGER.debug("Couldn't get server network interface.");
				}
			}
		}

		if (networkInterface == null) {
			throw new IOException("No usable network interface found for UPnP multicast");
		}

		List<InetAddress> usableAddresses = new ArrayList<>();
		List<InetAddress> networkInterfaceAddresses = Collections.list(networkInterface.getInetAddresses());

		for (InetAddress inetAddress : networkInterfaceAddresses) {
			if (inetAddress != null && inetAddress instanceof Inet4Address && !inetAddress.isLoopbackAddress()) {
				usableAddresses.add(inetAddress);
			}
		}

		if (usableAddresses.isEmpty()) {
			throw new IOException("No usable addresses found for UPnP multicast");
		}

		InetSocketAddress localAddress = new InetSocketAddress(usableAddresses.get(0), 0);
		MulticastSocket ssdpSocket = new MulticastSocket(localAddress);
		ssdpSocket.setReuseAddress(true);
		ssdpSocket.setTimeToLive(32);

		if (multicastLog) {
			LOGGER.trace("Sending message from multicast socket on network interface: " + ssdpSocket.getNetworkInterface());
			LOGGER.trace("Multicast socket is on interface: " + ssdpSocket.getInterface());
			LOGGER.trace("Socket Timeout: " + ssdpSocket.getSoTimeout());
			LOGGER.trace("Socket TTL: " + ssdpSocket.getTimeToLive());
			multicastLog = false;
		}
		return ssdpSocket;
	}

	/**
	 * Send the UPnP BYEBYE message.
	 */
	public static void sendByeBye() {
		LOGGER.info("Sending BYEBYE...");

		MulticastSocket multicastSocket = null;

		try {
			multicastSocket = getNewMulticastSocket();
			InetAddress upnpAddress = getUPNPAddress();
			multicastSocket.joinGroup(upnpAddress);

			sendMessage(multicastSocket, "upnp:rootdevice", BYEBYE);
			sendMessage(multicastSocket, "urn:schemas-upnp-org:device:MediaServer:1", BYEBYE);
			sendMessage(multicastSocket, "urn:schemas-upnp-org:service:ContentDirectory:1", BYEBYE);
			sendMessage(multicastSocket, "urn:schemas-upnp-org:service:ConnectionManager:1", BYEBYE);
		} catch (IOException e) {
			LOGGER.debug("Error sending BYEBYE message", e);
		} finally {
			if (multicastSocket != null) {
				// Clean up the multicast socket nicely
				try {
					InetAddress upnpAddress = getUPNPAddress();
					multicastSocket.leaveGroup(upnpAddress);
				} catch (IOException e) {
				}

				multicastSocket.disconnect();
				multicastSocket.close();
			}
		}
	}

	/**
	 * Utility method to call {@link Thread#sleep(long)} without having to
	 * catch the InterruptedException.
	 *
	 * @param delay the delay
	 */
	public static void sleep(int delay) {
		try {
			Thread.sleep(delay);
		} catch (InterruptedException e) { }
	}

	/**
	 * Send the provided message to the socket.
	 *
	 * @param socket the socket
	 * @param nt the nt
	 * @param message the message
	 * @throws IOException Signals that an I/O exception has occurred.
	 */
	private static void sendMessage(DatagramSocket socket, String nt, String message) throws IOException {
		String msg = buildMsg(nt, message);
		//Random rand = new Random();

		// LOGGER.trace( "Sending this SSDP packet: " + CRLF + StringUtils.replace(msg, CRLF, "<CRLF>")));

		InetAddress upnpAddress = getUPNPAddress();
		DatagramPacket ssdpPacket = new DatagramPacket(msg.getBytes(), msg.length(), upnpAddress, UPNP_PORT);
		socket.send(ssdpPacket);

		// XXX Why is it necessary to sleep for this random time? What would happen when random equals 0?
		//sleep(rand.nextInt(1800 / 2));

		// XXX Why send the same packet twice?
		//socket.send(ssdpPacket);

		// XXX Why is it necessary to sleep for this random time (again)?
		//sleep(rand.nextInt(1800 / 2));
	}

<<<<<<< HEAD
	private static int delay = 10000;

=======
>>>>>>> 9c7d6d29
	/**
	 * Starts up two threads: one to broadcast UPnP ALIVE messages and another
	 * to listen for responses.
	 *
	 * @throws IOException Signals that an I/O exception has occurred.
	 */
	public static void listen() throws IOException {
<<<<<<< HEAD
		Runnable rAlive = () -> {
			while (true) {
				sleep(delay);
				sendAlive();

				// If a renderer is connected, broadcast every 30 seconds, otherwise every 10.
				if (PMS.get().getFoundRenderers().size() > 0) {
					delay = 30000;
				} else {
					delay = 10000;
=======
		Runnable rAlive = new Runnable() {
			@Override
			public void run() {
				int delay = 10000;

				while (true) {
					sleep(delay);
					sendAlive();

					// If a renderer is connected, broadcast every 30 seconds, otherwise every 10.
					if (PMS.get().getFoundRenderers().size() > 0) {
						delay = 30000;
					} else {
						delay = 10000;
					}
>>>>>>> 9c7d6d29
				}
			}
		};

		aliveThread = new Thread(rAlive, "UPNP-AliveMessageSender");
		aliveThread.start();

		Runnable r = () -> {
			boolean bindErrorReported = false;
			
			while (true) {
				MulticastSocket multicastSocket = null;
				
				try {
					// Use configurable source port as per http://code.google.com/p/ps3mediaserver/issues/detail?id=1166
					multicastSocket = new MulticastSocket(configuration.getUpnpPort());
					
					if (bindErrorReported) {
						LOGGER.warn("Finally, acquiring port " + configuration.getUpnpPort() + " was successful!");
					}
					
					NetworkInterface ni = NetworkConfiguration.getInstance().getNetworkInterfaceByServerName();
					
					try {
						/**
						 * Setting the network interface will throw a SocketException on Mac OS X
						 * with Java 1.6.0_45 or higher, but if we don't do it some Windows
						 * configurations will not listen at all.
						 */
						if (ni != null) {
							multicastSocket.setNetworkInterface(ni);
							LOGGER.trace("Setting multicast network interface: {}", ni);
						} else if (PMS.get().getServer().getNetworkInterface() != null) {
							multicastSocket.setNetworkInterface(PMS.get().getServer().getNetworkInterface());
							LOGGER.trace("Setting multicast network interface: {}", PMS.get().getServer().getNetworkInterface());
						}
					} catch (SocketException e) {
						// Not setting the network interface will work just fine on Mac OS X.
					}
					
					multicastSocket.setTimeToLive(4);
					multicastSocket.setReuseAddress(true);
					InetAddress upnpAddress = getUPNPAddress();
					multicastSocket.joinGroup(upnpAddress);
					
					int M_SEARCH = 1, NOTIFY = 2;
					InetAddress lastAddress = null;
					int lastPacketType = 0;
					
					while (true) {
						byte[] buf = new byte[1024];
						DatagramPacket receivePacket = new DatagramPacket(buf, buf.length);
						multicastSocket.receive(receivePacket);
						
						String s = new String(receivePacket.getData(), 0, receivePacket.getLength());
						
						InetAddress address = receivePacket.getAddress();
						int packetType = s.startsWith("M-SEARCH") ? M_SEARCH : s.startsWith("NOTIFY") ? NOTIFY : 0;
						
						boolean redundant = address.equals(lastAddress) && packetType == lastPacketType;
						
						if (packetType == M_SEARCH) {
							if (configuration.getIpFiltering().allowed(address)) {
								String remoteAddr = address.getHostAddress();
								int remotePort = receivePacket.getPort();
								if (!redundant) {
									LOGGER.trace("Receiving a M-SEARCH from [" + remoteAddr + ":" + remotePort + "]");
								}
								
								if (StringUtils.indexOf(s, "urn:schemas-upnp-org:service:ContentDirectory:1") > 0) {
									sendDiscover(remoteAddr, remotePort, "urn:schemas-upnp-org:service:ContentDirectory:1");
								}
								
								if (StringUtils.indexOf(s, "upnp:rootdevice") > 0) {
									sendDiscover(remoteAddr, remotePort, "upnp:rootdevice");
								}
								
								if (StringUtils.indexOf(s, "urn:schemas-upnp-org:device:MediaServer:1") > 0) {
									sendDiscover(remoteAddr, remotePort, "urn:schemas-upnp-org:device:MediaServer:1");
								}
								
								if (StringUtils.indexOf(s, "ssdp:all") > 0) {
									sendDiscover(remoteAddr, remotePort, "urn:schemas-upnp-org:device:MediaServer:1");
								}
								
								if (StringUtils.indexOf(s, PMS.get().usn()) > 0) {
									sendDiscover(remoteAddr, remotePort, PMS.get().usn());
								}
							}
							// Don't log redundant notify messages
						} else if (packetType == NOTIFY && !redundant && LOGGER.isTraceEnabled()) {
							LOGGER.trace("Receiving a NOTIFY from [{}:{}]", address.getHostAddress(), receivePacket.getPort());
						}
						lastAddress = address;
						lastPacketType = packetType;
					}
				} catch (BindException e) {
					if (!bindErrorReported) {
						LOGGER.error("Unable to bind to " + configuration.getUpnpPort()
							+ ", which means that PMS will not automatically appear on your renderer! "
							+ "This usually means that another program occupies the port. Please "
							+ "stop the other program and free up the port. "
							+ "UMS will keep trying to bind to it...[" + e.getMessage() + "]");
					}
					
					bindErrorReported = true;
					sleep(5000);
				} catch (IOException e) {
					LOGGER.error("UPNP network exception: ", e.getMessage());
					LOGGER.trace("", e);
					sleep(1000);
				} finally {
					if (multicastSocket != null) {
						// Clean up the multicast socket nicely
						try {
							InetAddress upnpAddress = getUPNPAddress();
							multicastSocket.leaveGroup(upnpAddress);
						} catch (IOException e) {
						}
						
						multicastSocket.disconnect();
						multicastSocket.close();
					}
				}
			}
		};

		listenerThread = new Thread(r, "UPNPHelper");
		listenerThread.start();
	}

	/**
	 * Shut down the threads that send ALIVE messages and listen to responses.
	 */
	public static void shutDownListener() {
		instance.shutdown();
		if (listenerThread != null) {
			listenerThread.interrupt();
		}
		if (aliveThread != null) {
			aliveThread.interrupt();
		}
	}

	/**
	 * Builds a UPnP message string based on a message.
	 *
	 * @param nt the nt
	 * @param message the message
	 * @return the string
	 */
	private static String buildMsg(String nt, String message) {
		StringBuilder sb = new StringBuilder();

		sb.append("NOTIFY * HTTP/1.1").append(CRLF);
		sb.append("HOST: ").append(IPV4_UPNP_HOST).append(':').append(UPNP_PORT).append(CRLF);
		sb.append("NT: ").append(nt).append(CRLF);
		sb.append("NTS: ").append(message).append(CRLF);

		if (message.equals(ALIVE)) {
			sb.append("LOCATION: http://").append(PMS.get().getServer().getHost()).append(':').append(PMS.get().getServer().getPort()).append("/description/fetch").append(CRLF);
		}

		sb.append("USN: ").append(PMS.get().usn());

		if (!nt.equals(PMS.get().usn())) {
			sb.append("::").append(nt);
		}

		sb.append(CRLF);

		if (message.equals(ALIVE)) {
			sb.append("CACHE-CONTROL: max-age=1800").append(CRLF);
			sb.append("SERVER: ").append(PMS.get().getServerName()).append(CRLF);
		}

		return sb.toString();
	}

	/**
	 * Gets the uPNP address.
	 *
	 * @return the uPNP address
	 * @throws IOException Signals that an I/O exception has occurred.
	 */
	private static InetAddress getUPNPAddress() throws IOException {
		return InetAddress.getByName(IPV4_UPNP_HOST);
	}

	public void addRenderer(DeviceConfiguration d) {
		if (d.uuid != null) {
			rendererMap.put(d.uuid, "0", d);
		}
	}

	public void removeRenderer(RendererConfiguration d) {
		if (d.uuid != null) {
			rendererMap.remove(d.uuid);
		}
	}

	public static boolean activate(String uuid) {
		if (! rendererMap.containsKey(uuid)) {
			LOGGER.debug("Activating upnp service for {}", uuid);
			return getInstance().addRenderer(uuid);
		}
		return true;
	}

	@Override
	protected boolean isBlocked(String uuid) {
		int mode = DeviceConfiguration.getDeviceUpnpMode(uuid, true);
		if (mode != RendererConfiguration.ALLOW) {
			LOGGER.debug("Upnp service is {} for {}", RendererConfiguration.getUpnpModeString(mode), uuid);
			return true;
		}
		return false;
	}

	@Override
	protected Renderer rendererFound(Device d, String uuid) {
		// Create or retrieve an instance
		try {
			InetAddress socket = InetAddress.getByName(getURL(d).getHost());
			DeviceConfiguration r = (DeviceConfiguration) RendererConfiguration.getRendererConfigurationBySocketAddress(socket);
			RendererConfiguration ref = configuration.isRendererForceDefault() ?
				null : RendererConfiguration.getRendererConfigurationByUPNPDetails(getDeviceDetailsString(d));

			if (r != null && ! r.isUpnpAllowed()) {
				LOGGER.debug("Upnp service is {} for \"{}\"", r.getUpnpModeString(), r);
				return null;
			} else if (r == null && ref != null && ! ref.isUpnpAllowed()) {
				LOGGER.debug("Upnp service is {} for {} devices", ref.getUpnpModeString(), ref);
				return null;
			}

			// FIXME: when UpnpDetailsSearch is missing from the conf a upnp-advertising
			// renderer could register twice if the http server sees it first

			boolean distinct = r != null && StringUtils.isNotBlank(r.getUUID()) && ! uuid.equals(r.getUUID());

			if (! distinct && r != null && (r.matchUPNPDetails(getDeviceDetailsString(d)) || ! r.loaded)) {
				// Already seen by the http server
				if (
					ref != null &&
					!ref.getUpnpDetailsString().equals(r.getUpnpDetailsString()) &&
					ref.getLoadingPriority() >= r.getLoadingPriority()
				) {
					// The upnp-matched reference conf is different from the previous
					// http-matched conf and has equal or higher priority, so update.
					LOGGER.debug("Switching to preferred renderer: " + ref);
					r.inherit(ref);
				}

				// Update if we have a custom configuration for this uuid
				r.setUUID(uuid);

				// Make sure it's mapped
				rendererMap.put(uuid, "0", r);
				r.details = getDeviceDetails(d);
				// Update gui
				PMS.get().updateRenderer(r);
				LOGGER.debug("Found upnp service for \"{}\" with dlna details: {}", r, r.details);
			} else {
				// It's brand new
				r = (DeviceConfiguration) rendererMap.get(uuid, "0");
				if (ref != null) {
					r.inherit(ref);
				} else {
					// It's unrecognized: temporarily assign the default renderer but mark it as unloaded
					// so actual recognition can happen later once the http server receives a request.
					// This is to allow initiation of upnp playback before http recognition has occurred.
					r.inherit(r.getDefaultConf());
					r.loaded = false;
					LOGGER.debug("Marking upnp renderer \"{}\" at {} as unrecognized", r, socket);
				}
				if (r.associateIP(socket)) {
					r.details = getDeviceDetails(d);
					PMS.get().setRendererFound(r);
					LOGGER.debug("New renderer found: \"{}\" with dlna details: {}", r, r.details);
				}
			}
			return r;
		} catch (Exception e) {
			LOGGER.debug("Error initializing device " + getFriendlyName(d) + ": " + e);
			e.printStackTrace();
		}
		return null;
	}

	public static InetAddress getAddress(String uuid) {
		try {
			return InetAddress.getByName(getURL(getDevice(uuid)).getHost());
		} catch (Exception e) {
		}
		return null;
	}

	public static boolean hasRenderer(int type) {
		for (Map<String, Renderer> item : (Collection<Map<String, Renderer>>) rendererMap.values()) {
			Renderer r = item.get("0");
			if ((r.controls & type) != 0) {
				return true;
			}
		}
		return false;
	}

	public static List<RendererConfiguration> getRenderers(int type) {
		ArrayList<RendererConfiguration> renderers = new ArrayList<>();
		for (Map<String, Renderer> item : (Collection<Map<String, Renderer>>) rendererMap.values()) {
			Renderer r = item.get("0");
			if (r.active && (r.controls & type) != 0) {
				renderers.add((RendererConfiguration) r);
			}
		}
		return renderers;
	}

	@Override
	protected void rendererReady(String uuid) {
		RendererConfiguration r = RendererConfiguration.getRendererConfigurationByUUID(uuid);
		if(r != null) {
			r.getPlayer();
		}
	}

	public static void play(String uri, String name, DeviceConfiguration r) {
		DLNAResource d = DLNAResource.getValidResource(uri, name, r);
		if (d != null) {
			play(d, r);
		}
	}

	public static void play(DLNAResource d, DeviceConfiguration r) {
		DLNAResource d1 = d.getParent() == null ? Temp.add(d) : d;
		if (d1 != null) {
			Device dev = getDevice(r.getUUID());
			String id = r.getInstanceID();
			setAVTransportURI(dev, id, d1.getURL(""), r.isPushMetadata() ? d1.getDidlString(r) : null);
			play(dev, id);
		}
	}

	// A logical player to manage upnp playback
	public static class Player extends BasicPlayer.Logical {
		protected Device dev;
		protected String uuid;
		protected String instanceID;
		protected Map<String, String> data;
		protected String lasturi;
		private boolean ignoreUpnpDuration;

		public Player(DeviceConfiguration renderer) {
			super(renderer);
			uuid = renderer.getUUID();
			instanceID = renderer.getInstanceID();
			dev = getDevice(uuid);
			data = rendererMap.get(uuid, instanceID).connect(this);
			lasturi = null;
			ignoreUpnpDuration = false;
			LOGGER.debug("Created upnp player for " + renderer.getRendererName());
			refresh();
		}

		@Override
		public void setURI(String uri, String metadata) {
			Playlist.Item item = resolveURI(uri, metadata);
			if (item != null) {
				if (item.name != null) {
					state.name = item.name;
				}
				UPNPControl.setAVTransportURI(dev, instanceID, item.uri, renderer.isPushMetadata() ? item.metadata : null);
			}
		}

		@Override
		public void play() {
			UPNPControl.play(dev, instanceID);
		}

		@Override
		public void pause() {
			UPNPControl.pause(dev, instanceID);
		}

		@Override
		public void stop() {
			UPNPControl.stop(dev, instanceID);
		}

		@Override
		public void forward() {
			UPNPControl.seek(dev, instanceID, REL_TIME, jump(60));
		}

		@Override
		public void rewind() {
			UPNPControl.seek(dev, instanceID, REL_TIME, jump(-60));
		}

		@Override
		public void mute() {
			UPNPControl.setMute(dev, instanceID, !state.mute);
		}

		@Override
		public void setVolume(int volume) {
			UPNPControl.setVolume(dev, instanceID, volume * maxVol / 100);
		}

		@Override
		public void actionPerformed(final ActionEvent e) {
			if (renderer.isUpnpConnected()) {
				refresh();
			} else if (state.playback != STOPPED) {
				reset();
			}
		}

		public void refresh() {
			String s = data.get("TransportState");
			state.playback = "STOPPED".equals(s) ? STOPPED :
				"PLAYING".equals(s) ? PLAYING :
				"PAUSED_PLAYBACK".equals(s) ? PAUSED: -1;
			state.mute = !"0".equals(data.get("Mute"));
			s = data.get("Volume");
			state.volume = s == null ? 0 : (Integer.valueOf(s) * 100 / maxVol);
			state.position = data.get("RelTime");
			if (!ignoreUpnpDuration) {
				state.duration = data.get("CurrentMediaDuration");
			}
			state.uri = data.get("AVTransportURI");
			state.metadata = data.get("AVTransportURIMetaData");

			// update playlist only if uri has changed
			if (!StringUtils.isBlank(state.uri) && !state.uri.equals(lasturi)) {
				playlist.set(state.uri, null, state.metadata);
			}
			lasturi = state.uri;
			alert();
		}

		@Override
		public void start() {
			DLNAResource d = renderer.getPlayingRes();
			state.name = d.getDisplayName();
			if (d.getMedia() != null) {
				String duration = d.getMedia().getDurationString();
				ignoreUpnpDuration = !StringUtil.isZeroTime(duration);
				if (ignoreUpnpDuration) {
					state.duration = StringUtil.shortTime(d.getMedia().getDurationString(), 4);
				}
			}
		}

		@Override
		public void close() {
			rendererMap.get(uuid, instanceID).disconnect(this);
			super.close();
		}

		public String jump(double seconds) {
			double t = StringUtil.convertStringToTime(state.position) + seconds;
			return t > 0 ? StringUtil.convertTimeToString(t, "%02d:%02d:%02.0f") : "00:00:00";
		}
	}

	public static String unescape(String s) throws UnsupportedEncodingException {
		return StringEscapeUtils.unescapeXml(StringEscapeUtils.unescapeHtml4(URLDecoder.decode(s, "UTF-8")));
	}
}<|MERGE_RESOLUTION|>--- conflicted
+++ resolved
@@ -350,11 +350,6 @@
 		//sleep(rand.nextInt(1800 / 2));
 	}
 
-<<<<<<< HEAD
-	private static int delay = 10000;
-
-=======
->>>>>>> 9c7d6d29
 	/**
 	 * Starts up two threads: one to broadcast UPnP ALIVE messages and another
 	 * to listen for responses.
@@ -362,8 +357,9 @@
 	 * @throws IOException Signals that an I/O exception has occurred.
 	 */
 	public static void listen() throws IOException {
-<<<<<<< HEAD
 		Runnable rAlive = () -> {
+			int delay = 10000;
+
 			while (true) {
 				sleep(delay);
 				sendAlive();
@@ -373,23 +369,6 @@
 					delay = 30000;
 				} else {
 					delay = 10000;
-=======
-		Runnable rAlive = new Runnable() {
-			@Override
-			public void run() {
-				int delay = 10000;
-
-				while (true) {
-					sleep(delay);
-					sendAlive();
-
-					// If a renderer is connected, broadcast every 30 seconds, otherwise every 10.
-					if (PMS.get().getFoundRenderers().size() > 0) {
-						delay = 30000;
-					} else {
-						delay = 10000;
-					}
->>>>>>> 9c7d6d29
 				}
 			}
 		};
