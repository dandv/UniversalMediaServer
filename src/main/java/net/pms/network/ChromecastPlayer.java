package net.pms.network;

import java.io.IOException;
import net.pms.configuration.DeviceConfiguration;
import net.pms.dlna.DLNAResource;
import net.pms.util.BasicPlayer;
import net.pms.util.StringUtil;
import org.slf4j.Logger;
import org.slf4j.LoggerFactory;
import su.litvak.chromecast.api.v2.ChromeCast;
import su.litvak.chromecast.api.v2.Media;
import su.litvak.chromecast.api.v2.MediaStatus;
import su.litvak.chromecast.api.v2.Status;

public class ChromecastPlayer extends BasicPlayer.Logical {
	private static final String MediaPlayer = "CC1AD845";
	private static final Logger LOGGER = LoggerFactory.getLogger(ChromecastPlayer.class);
	private ChromeCast api;
	private Thread poller;

	public ChromecastPlayer(DeviceConfiguration d, ChromeCast api) {
		super(d);
		this.api = api;
	}

	@Override
	public void setURI(String uri, String metadata) {
		Playlist.Item item = resolveURI(uri, metadata);
		if (item != null) {
			// this is a bit circular but what the heck
			DLNAResource r = DLNAResource.getValidResource(item.uri, item.name, renderer);
			if (r == null) {
				LOGGER.debug("Bad media in cc seturi: " + uri);
				return;
			}
			try {
				api.launchApp(MediaPlayer);
				api.load("", null, uri, r.mimeType());
			} catch (IOException e) {
				LOGGER.debug("Bad chromecast load: " + e);
			}
		}
	}

	@Override
	public void play() {
		try {
			api.play();
		} catch (IOException e) {
			LOGGER.debug("Bad chromecast play " + e);
		}
	}

	@Override
	public void pause() {
		try {
			api.pause();
		} catch (IOException e) {
			LOGGER.debug("Bad chromecast pause " + e);
		}
	}

	@Override
	public void stop() {
		try {
			api.stopApp();
		} catch (IOException e) {
			LOGGER.debug("Bad chromecast stop " + e);
		}
	}

	public void forward() {
		try {
			api.seek(60);
		} catch (IOException e) {
			LOGGER.debug("Bad chromecast fwd " + e);
		}
	}

	@Override
	public void rewind() {
		try {
			api.seek(-60);
		} catch (IOException e) {
			LOGGER.debug("Bad chromecast rwd " + e);
		}
	}

	@Override
	public void setVolume(int volume) {
		try {
			api.setVolume(volume);
		} catch (IOException e) {
			LOGGER.debug("Bad chromecast volume " + e);
		}
	}

	@Override
	public int getControls() {
		return PLAYCONTROL | VOLUMECONTROL;
	}

	private int translateState(MediaStatus.PlayerState s) {
		switch(s) {
			case IDLE: return STOPPED;
			case PLAYING: // buffering is a kind of playing
			case BUFFERING: return PLAYING;
			case PAUSED: return PAUSED;
			default: return -1;
		}
	}

	public void startPoll() {
		Runnable r = () -> {
			for(;;) {
				try {
					Thread.sleep(1000);
					Status s1 = api.getStatus();
					if (!s1.isAppRunning(MediaPlayer)) {
						continue;
					}
					MediaStatus status = api.getMediaStatus();
					if (status == null) {
						continue;
					}
					state.playback = translateState(status.playerState);
					Media m = status.media;
					if (m != null) {
						if (m.url != null) {
							state.uri = status.media.url;
						}
						if(m.duration != null) {
							state.duration = StringUtil.convertTimeToString(status.media.duration, "%02d:%02d:%02.0f");
						}
<<<<<<< HEAD
=======
						alert();
					} catch (InterruptedException | IOException e) {
						LOGGER.debug("Bad chromecast mediastate " + e);
>>>>>>> 34a10fd3
					}
					state.position = StringUtil.convertTimeToString(status.currentTime, "%02d:%02d:%02.0f");
					if (status.volume != null) {
						state.volume = status.volume.level.intValue();
						state.mute = status.volume.muted;
					}
					alert();
				} catch (Exception e) {
					LOGGER.debug("Bad chromecast mediastate " + e);
				}
			}
		};
		poller = new Thread(r);
		poller.start();
	}
}<|MERGE_RESOLUTION|>--- conflicted
+++ resolved
@@ -132,12 +132,6 @@
 						if(m.duration != null) {
 							state.duration = StringUtil.convertTimeToString(status.media.duration, "%02d:%02d:%02.0f");
 						}
-<<<<<<< HEAD
-=======
-						alert();
-					} catch (InterruptedException | IOException e) {
-						LOGGER.debug("Bad chromecast mediastate " + e);
->>>>>>> 34a10fd3
 					}
 					state.position = StringUtil.convertTimeToString(status.currentTime, "%02d:%02d:%02.0f");
 					if (status.volume != null) {
@@ -145,7 +139,7 @@
 						state.mute = status.volume.muted;
 					}
 					alert();
-				} catch (Exception e) {
+				} catch (InterruptedException | IOException e) {
 					LOGGER.debug("Bad chromecast mediastate " + e);
 				}
 			}
