package net.pms.configuration;

import java.util.*;
import java.util.regex.Pattern;
import java.util.regex.PatternSyntaxException;
import net.pms.dlna.DLNAMediaAudio;
import net.pms.dlna.DLNAMediaInfo;
import net.pms.dlna.InputFile;
import net.pms.dlna.LibMediaInfoParser;
import net.pms.formats.Format;
import org.apache.commons.lang3.StringUtils;
import org.slf4j.Logger;
import org.slf4j.LoggerFactory;

public class FormatConfiguration {
	private static final Logger LOGGER = LoggerFactory.getLogger(FormatConfiguration.class);
	private ArrayList<SupportSpec> supportSpecs;
	// Use old parser for JPEG files (MediaInfo does not support EXIF)
	private static final String[] PARSER_V1_EXTENSIONS = new String[]{".jpg", ".jpe", ".jpeg"};
	public static final String AAC = "aac";
	public static final String AC3 = "ac3";
	public static final String AIFF = "aiff";
	public static final String ALAC = "alac";
	public static final String APE = "ape";
	public static final String ATRAC = "atrac";
	public static final String AVI = "avi";
	public static final String BMP = "bmp";
	public static final String DIVX = "divx";
	public static final String DTS = "dts";
	public static final String DTSHD = "dtshd";
	public static final String DV = "dv";
	public static final String EAC3 = "eac3";
	public static final String FLAC = "flac";
	public static final String FLV = "flv";
	public static final String GIF = "gif";
	public static final String H264 = "h264";
	public static final String JPG = "jpg";
	public static final String LPCM = "lpcm";
	public static final String MATROSKA = "mkv";
	public static final String MI_GMC = "gmc";
	public static final String MI_GOP = "gop";
	public static final String MI_QPEL = "qpel";
	public static final String MJPEG = "mjpeg";
	public static final String MLP = "mlp";
	public static final String MOV = "mov";
	public static final String MP3 = "mp3";
	public static final String MP4 = "mp4";
	public static final String MPA = "mpa";
	public static final String MPC = "mpc";
	public static final String MPEG1 = "mpeg1";
	public static final String MPEG2 = "mpeg2";
	public static final String MPEGPS = "mpegps";
	public static final String MPEGTS = "mpegts";
	public static final String OGG = "ogg";
	public static final String PNG = "png";
	public static final String RA = "ra";
	public static final String RM = "rm";
	public static final String SHORTEN = "shn";
	public static final String TIFF = "tiff";
	public static final String TRUEHD = "truehd";
	public static final String VC1 = "vc1";
	public static final String WAVPACK = "wavpack";
	public static final String WAV = "wav";
	public static final String WEBM = "WebM";
	public static final String WMA = "wma";
	public static final String WMV = "wmv";
	public static final String MIMETYPE_AUTO = "MIMETYPE_AUTO";
	public static final String und = "und";

	private class SupportSpec {
		private int iMaxBitrate = Integer.MAX_VALUE;
		private int iMaxFrequency = Integer.MAX_VALUE;
		private int iMaxNbChannels = Integer.MAX_VALUE;
		private int iMaxVideoHeight = Integer.MAX_VALUE;
		private int iMaxVideoWidth = Integer.MAX_VALUE;
		private Map<String, Pattern> miExtras;
		private Pattern pAudioCodec;
		private Pattern pFormat;
		private Pattern pVideoCodec;
		private String audioCodec;
		private String format;
		private String maxBitrate;
		private String maxFrequency;
		private String maxNbChannels;
		private String maxVideoHeight;
		private String maxVideoWidth;
		private String mimeType;
		private String videoCodec;
		private String supportLine;

		SupportSpec() {
			this.mimeType = MIMETYPE_AUTO;
		}

		boolean isValid() {
			if (StringUtils.isBlank(format)) { // required
				LOGGER.warn("No format supplied");
				return false;
			} else {
				try {
					pFormat = Pattern.compile(format);
				} catch (PatternSyntaxException pse) {
					LOGGER.error("Error parsing format: " + format, pse);
					return false;
				}
			}

			if (videoCodec != null) {
				try {
					pVideoCodec = Pattern.compile(videoCodec);
				} catch (PatternSyntaxException pse) {
					LOGGER.error("Error parsing video codec: " + videoCodec, pse);
					return false;
				}
			}

			if (audioCodec != null) {
				try {
					pAudioCodec = Pattern.compile(audioCodec);
				} catch (PatternSyntaxException pse) {
					LOGGER.error("Error parsing audio codec: " + audioCodec, pse);
					return false;
				}
			}

			if (maxNbChannels != null) {
				try {
					iMaxNbChannels = Integer.parseInt(maxNbChannels);
				} catch (NumberFormatException nfe) {
					LOGGER.error("Error parsing number of channels: " + maxNbChannels, nfe);
					return false;
				}
			}

			if (maxFrequency != null) {
				try {
					iMaxFrequency = Integer.parseInt(maxFrequency);
				} catch (NumberFormatException nfe) {
					LOGGER.error("Error parsing maximum frequency: " + maxFrequency, nfe);
					return false;
				}
			}

			if (maxBitrate != null) {
				try {
					iMaxBitrate = Integer.parseInt(maxBitrate);
				} catch (NumberFormatException nfe) {
					LOGGER.error("Error parsing maximum bitrate: " + maxBitrate, nfe);
					return false;
				}
			}

			if (maxVideoWidth != null) {
				try {
					iMaxVideoWidth = Integer.parseInt(maxVideoWidth);
				} catch (NumberFormatException nfe) {
					LOGGER.error("Error parsing maximum video width: " + maxVideoWidth, nfe);
					return false;
				}
			}

			if (maxVideoHeight != null) {
				try {
					iMaxVideoHeight = Integer.parseInt(maxVideoHeight);
				} catch (NumberFormatException nfe) {
					LOGGER.error("Error parsing maximum video height: " + maxVideoHeight, nfe);
					return false;
				}
			}

			return true;
		}

		public boolean match(String container, String videoCodec, String audioCodec) {
			return match(container, videoCodec, audioCodec, 0, 0, 0, 0, 0, null);
		}

		/**
		 * Determine whether or not the provided parameters match the
		 * "Supported" lines for this configuration. If a parameter is null
		 * or 0, its value is skipped for making the match. If any of the
		 * non-null parameters does not match, false is returned. For example,
		 * assume a configuration that contains only the following line:
		 * 
		 * Supported = f:mp4 n:2
		 *  
		 * match("mp4", null, null, 2, 0, 0, 0, 0, null) = true
		 * match("mp4", null, null, 6, 0, 0, 0, 0, null) = false 
		 * match("wav", null, null, 2, 0, 0, 0, 0, null) = false 
		 *
		 * @param format
		 * @param videoCodec
		 * @param audioCodec
		 * @param nbAudioChannels
		 * @param frequency
		 * @param bitrate
		 * @param videoWidth
		 * @param videoHeight
		 * @param extras
		 * @return False if any of the provided non-null parameters is not a
		 * 			match, true otherwise.
		 */
		public boolean match(
			String format,
			String videoCodec,
			String audioCodec,
			int nbAudioChannels,
			int frequency,
			int bitrate,
			int videoWidth,
			int videoHeight,
			Map<String, String> extras
		) {
<<<<<<< HEAD
=======

			// Satisfy a minimum threshold
			if (format == null && videoCodec == null && audioCodec == null) {
				// We have no matchable info. This can happen with unparsed
				// mediainfo objects (e.g. from WEB.conf or plugins).
				return false;
			}

>>>>>>> 89f859f3
			// Assume a match, until proven otherwise
			if (format != null && !pFormat.matcher(format).matches()) {
				LOGGER.trace("Format \"{}\" failed to match supported line {}", format, supportLine);
				return false;
			}

			if (videoCodec != null && pVideoCodec != null && !pVideoCodec.matcher(videoCodec).matches()) {
				LOGGER.trace("Video codec \"{}\" failed to match support line {}", videoCodec, supportLine);
				return false;
			}

			if (audioCodec != null && pAudioCodec != null && !pAudioCodec.matcher(audioCodec).matches()) {
				LOGGER.trace("Audio codec \"{}\" failed to match support line {}", audioCodec, supportLine);
				return false;
			}

			if (nbAudioChannels > 0 && iMaxNbChannels > 0 && nbAudioChannels > iMaxNbChannels) {
				LOGGER.trace("Number of channels \"{}\" failed to match support line {}", nbAudioChannels, supportLine);
				return false;
			}

			if (frequency > 0 && iMaxFrequency > 0 && frequency > iMaxFrequency) {
				LOGGER.trace("Frequency \"{}\" failed to match support line {}", frequency, supportLine);
				return false;
			}

			if (bitrate > 0 && iMaxBitrate > 0 && bitrate > iMaxBitrate) {
				LOGGER.trace("Bit rate \"{}\" failed to match support line {}", bitrate, supportLine);
				return false;
			}

			if (videoWidth > 0 && iMaxVideoWidth > 0 && videoWidth > iMaxVideoWidth) {
				LOGGER.trace("Video width \"{}\" failed to match support line {}", videoWidth, supportLine);
				return false;
			}

			if (videoHeight > 0 && iMaxVideoHeight > 0 && videoHeight > iMaxVideoHeight) {
				LOGGER.trace("Video height \"{}\" failed to match support line {}", videoHeight, supportLine);
				return false;
			}

			if (extras != null && miExtras != null) {
				Iterator<String> keyIt = extras.keySet().iterator();
				while (keyIt.hasNext()) {
					String key = keyIt.next();
					String value = extras.get(key);

					if (key.equals(MI_QPEL) && miExtras.get(MI_QPEL) != null && !miExtras.get(MI_QPEL).matcher(value).matches()) {
						LOGGER.trace("Qpel value \"{}\" failed to match support line {}", miExtras.get(MI_QPEL), supportLine);
						return false;
					}

					if (key.equals(MI_GMC) && miExtras.get(MI_GMC) != null && !miExtras.get(MI_GMC).matcher(value).matches()) {
						LOGGER.trace("Gmc value \"{}\" failed to match support line {}", miExtras.get(MI_GMC), supportLine);
						return false;
					}
					
					if (key.equals(MI_GOP) && miExtras.get(MI_GOP) != null && miExtras.get(MI_GOP).matcher("static").matches() && value.equals("variable")) {
						LOGGER.trace("GOP value \"{}\" failed to match support line {}", value, supportLine);
						return false;
					}
				}
			}

			LOGGER.trace("Matched support line {}", supportLine);
			return true;
		}
	}

	public FormatConfiguration(List<?> lines) {
		supportSpecs = new ArrayList<SupportSpec>();

		for (Object line : lines) {
			if (line != null) {
				SupportSpec supportSpec = parseSupportLine(line.toString());

				if (supportSpec.isValid()) {
					supportSpecs.add(supportSpec);
				} else {
					LOGGER.warn("Invalid configuration line: " + line);
				}
			}
		}
	}

	public void parse(DLNAMediaInfo media, InputFile file, Format ext, int type) {
		boolean forceV1 = false;

		if (file.getFile() != null) {
			String fName = file.getFile().getName().toLowerCase();

			for (String e : PARSER_V1_EXTENSIONS) {
				if (fName.endsWith(e)) {
					forceV1 = true;
					break;
				}
			}

			if (forceV1) {
				// XXX this path generates thumbnails
				media.parse(file, ext, type, false);
			} else {
				// XXX this path doesn't generate thumbnails
				LibMediaInfoParser.parse(media, file, type);
			}
		} else {
			media.parse(file, ext, type, false);
		}
	}

	// XXX Unused
	@Deprecated
	public boolean isDVDVideoRemuxSupported() {
		return match(MPEGPS, MPEG2, null) != null;
	}

	public boolean isFormatSupported(String container) {
		return match(container, null, null) != null;
	}

	public boolean isDTSSupported() {
		return match(MPEGPS, null, DTS) != null || match(MPEGTS, null, DTS) != null;
	}

	public boolean isLPCMSupported() {
		return match(MPEGPS, null, LPCM) != null || match(MPEGTS, null, LPCM) != null;
	}

	public boolean isMpeg2Supported() {
		return match(MPEGPS, MPEG2, null) != null || match(MPEGTS, MPEG2, null) != null;
	}

	// XXX Unused
	@Deprecated
	public boolean isHiFiMusicFileSupported() {
		return match(WAV, null, null, 0, 96000, 0, 0, 0, null) != null || match(MP3, null, null, 0, 96000, 0, 0, 0, null) != null;
	}

	public String getPrimaryVideoTranscoder() {
		for (SupportSpec supportSpec : supportSpecs) {
			if (supportSpec.match(MPEGPS, MPEG2, AC3)) {
				return MPEGPS;
			}

			if (supportSpec.match(MPEGTS, MPEG2, AC3)) {
				return MPEGTS;
			}

			if (supportSpec.match(WMV, WMV, WMA)) {
				return WMV;
			}
		}

		return null;
	}

	// XXX Unused
	@Deprecated
	public String getPrimaryAudioTranscoder() {
		for (SupportSpec supportSpec : supportSpecs) {
			if (supportSpec.match(WAV, null, null)) {
				return WAV;
			}

			if (supportSpec.match(MP3, null, null)) {
				return MP3;
			}

			// FIXME LPCM?
		}

		return null;
	}

	/**
	 * Match media information to audio codecs supported by the renderer and
	 * return its MIME-type if the match is successful. Returns null if the
	 * media is not natively supported by the renderer, which means it has
	 * to be transcoded.
	 *
	 * @param media The MediaInfo metadata
	 * @return The MIME type or null if no match was found.
	 */
	public String match(DLNAMediaInfo media) {
		if (media.getFirstAudioTrack() == null) {
			// no sound
			return match(
				media.getContainer(),
				media.getCodecV(),
				null,
				0,
				0,
				media.getBitrate(),
				media.getWidth(),
				media.getHeight(),
				media.getExtras()
			);
		} else {
			String finalMimeType = null;

			for (DLNAMediaAudio audio : media.getAudioTracksList()) {
				String mimeType = match(
					media.getContainer(),
					media.getCodecV(),
					audio.getCodecA(),
					audio.getAudioProperties().getNumberOfChannels(),
					audio.getSampleRate(),
					media.getBitrate(),
					media.getWidth(),
					media.getHeight(),
					media.getExtras()
				);

				finalMimeType = mimeType;

				if (mimeType == null) { // if at least one audio track is not compatible, the file must be transcoded.
					return null;
				}
			}

			return finalMimeType;
		}
	}

	public String match(String container, String videoCodec, String audioCodec) {
		return match(
			container,
			videoCodec,
			audioCodec,
			0,
			0,
			0,
			0,
			0,
			null
		);
	}

	public String match(
		String container,
		String videoCodec,
		String audioCodec,
		int nbAudioChannels,
		int frequency,
		int bitrate,
		int videoWidth,
		int videoHeight,
		Map<String, String> extras
	) {
		String matchedMimeType = null;

		for (SupportSpec supportSpec : supportSpecs) {
			if (supportSpec.match(
				container,
				videoCodec,
				audioCodec,
				nbAudioChannels,
				frequency,
				bitrate,
				videoWidth,
				videoHeight,
				extras
			)) {
				matchedMimeType = supportSpec.mimeType;
				break;
			}
		}

		return matchedMimeType;
	}

	private SupportSpec parseSupportLine(String line) {
		StringTokenizer st = new StringTokenizer(line, "\t ");
		SupportSpec supportSpec = new SupportSpec();

		supportSpec.supportLine = line;

		while (st.hasMoreTokens()) {
			String token = st.nextToken();

			if (token.startsWith("f:")) {
				supportSpec.format = token.substring(2).trim();
			} else if (token.startsWith("v:")) {
				supportSpec.videoCodec = token.substring(2).trim();
			} else if (token.startsWith("a:")) {
				supportSpec.audioCodec = token.substring(2).trim();
			} else if (token.startsWith("n:")) {
				supportSpec.maxNbChannels = token.substring(2).trim();
			} else if (token.startsWith("s:")) {
				supportSpec.maxFrequency = token.substring(2).trim();
			} else if (token.startsWith("w:")) {
				supportSpec.maxVideoWidth = token.substring(2).trim();
			} else if (token.startsWith("h:")) {
				supportSpec.maxVideoHeight = token.substring(2).trim();
			} else if (token.startsWith("m:")) {
				supportSpec.mimeType = token.substring(2).trim();
			} else if (token.startsWith("b:")) {
				supportSpec.maxBitrate = token.substring(2).trim();
			} else if (token.contains(":")) {
				// Extra MediaInfo stuff
				if (supportSpec.miExtras == null) {
					supportSpec.miExtras = new HashMap<String, Pattern>();
				}

				String key = token.substring(0, token.indexOf(':'));
				String value = token.substring(token.indexOf(':') + 1);
				supportSpec.miExtras.put(key, Pattern.compile(value));
			}
		}

		return supportSpec;
	}
}<|MERGE_RESOLUTION|>--- conflicted
+++ resolved
@@ -211,8 +211,6 @@
 			int videoHeight,
 			Map<String, String> extras
 		) {
-<<<<<<< HEAD
-=======
 
 			// Satisfy a minimum threshold
 			if (format == null && videoCodec == null && audioCodec == null) {
@@ -221,7 +219,6 @@
 				return false;
 			}
 
->>>>>>> 89f859f3
 			// Assume a match, until proven otherwise
 			if (format != null && !pFormat.matcher(format).matches()) {
 				LOGGER.trace("Format \"{}\" failed to match supported line {}", format, supportLine);
