/*
 * PS3 Media Server, for streaming any medias to your PS3.
 * Copyright (C) 2008  A.Brochard
 *
 * This program is free software; you can redistribute it and/or
 * modify it under the terms of the GNU General Public License
 * as published by the Free Software Foundation; version 2
 * of the License only.
 *
 * This program is distributed in the hope that it will be useful,
 * but WITHOUT ANY WARRANTY; without even the implied warranty of
 * MERCHANTABILITY or FITNESS FOR A PARTICULAR PURPOSE.  See the
 * GNU General Public License for more details.
 *
 * You should have received a copy of the GNU General Public License
 * along with this program; if not, write to the Free Software
 * Foundation, Inc., 51 Franklin Street, Fifth Floor, Boston, MA  02110-1301, USA.
 */
package net.pms.configuration;

import com.sun.jna.Platform;
import java.io.File;
import java.io.FileOutputStream;
import java.io.IOException;
import java.net.InetAddress;
import java.net.UnknownHostException;
import java.util.*;
import net.pms.Messages;
import net.pms.io.SystemUtils;
import net.pms.util.FileUtil;
import net.pms.util.PropertiesUtil;
import org.apache.commons.configuration.Configuration;
import org.apache.commons.configuration.ConfigurationException;
import org.apache.commons.configuration.ConversionException;
import org.apache.commons.configuration.PropertiesConfiguration;
import org.apache.commons.configuration.event.ConfigurationListener;
import org.apache.commons.io.FilenameUtils;
import org.apache.commons.lang.StringUtils;
import org.slf4j.Logger;
import org.slf4j.LoggerFactory;

/**
 * Container for all configurable PMS settings. Settings are typically defined by three things:
 * a unique key for use in the configuration file "UMS.conf", a getter (and setter) method and
 * a default value. When a key cannot be found in the current configuration, the getter will
 * return a default value. Setters only store a value, they do not permanently save it to
 * file.
 */
public class PmsConfiguration {
	private static final Logger LOGGER = LoggerFactory.getLogger(PmsConfiguration.class);
	private static final int DEFAULT_PROXY_SERVER_PORT = -1;
	private static final int DEFAULT_SERVER_PORT = 5001;

	/*
	 * MEncoder has a hardwired maximum of 8 threads for -lavcopts and 16
	 * for -lavdopts.
	 * The Windows SubJunk Builds can take 16 for both, but we keep it at 8
	 * for compatibility with other operating systems.
	 */
	private static final int MENCODER_MAX_THREADS = 8;

	// TODO: Get this out of here
	private static boolean avsHackLogged = false;

	private static final String KEY_ALTERNATE_SUBS_FOLDER = "alternate_subs_folder";
	private static final String KEY_ALTERNATE_THUMB_FOLDER = "alternate_thumb_folder";
	private static final String KEY_APERTURE_ENABLED = "aperture";
	private static final String KEY_AUDIO_BITRATE = "audiobitrate";
	private static final String KEY_AUDIO_CHANNEL_COUNT = "audiochannels";
	private static final String KEY_AUDIO_RESAMPLE = "audio_resample";
	private static final String KEY_AUDIO_THUMBNAILS_METHOD = "audio_thumbnails_method";
	private static final String KEY_AUTO_UPDATE = "auto_update";
	private static final String KEY_AUTOLOAD_SUBTITLES = "autoloadsrt"; // TODO (breaking change): rename to e.g. autoload_subtitles or autoload_external_subtitles
	private static final String KEY_AVISYNTH_CONVERT_FPS = "avisynth_convertfps";
	private static final String KEY_AVISYNTH_INTERFRAME = "avisynth_interframe";
	private static final String KEY_AVISYNTH_INTERFRAME_GPU = "avisynth_interframegpu";
	private static final String KEY_AVISYNTH_MULTITHREADING = "avisynth_multithreading";
	private static final String KEY_AVISYNTH_SCRIPT = "avisynth_script";
	private static final String KEY_BUFFER_MAX = "buffer_max";
	private static final String KEY_BUFFER_TYPE = "buffertype";
	private static final String KEY_CHAPTER_INTERVAL = "chapter_interval";
	private static final String KEY_CHAPTER_SUPPORT = "chapter_support";
	private static final String KEY_CHARSET_ENCODING = "charsetencoding";
	private static final String KEY_CODEC_SPEC_SCRIPT = "codec_spec_script";
	private static final String KEY_DISABLE_FAKESIZE = "disable_fakesize";
	private static final String KEY_DVDISO_THUMBNAILS = "dvd_isos_thumbnails";
	private static final String KEY_EMBED_DTS_IN_PCM = "embed_dts_in_pcm";
	private static final String KEY_ENGINES = "engines";
	private static final String KEY_FFMPEG_ALTERNATIVE_PATH = "alternativeffmpegpath";
	private static final String KEY_FFMPEG_MULTITHREADING = "ffmpeg_multithreading";
	private static final String KEY_FFMPEG_AVISYNTH_MULTITHREADING = "ffmpeg_avisynth_multithreading";
	private static final String KEY_FIX_25FPS_AV_MISMATCH = "fix_25fps_av_mismatch";
	private static final String KEY_FORCETRANSCODE = "forcetranscode";
	private static final String KEY_FOLDER_LIMIT="folder_limit";
	private static final String KEY_HIDE_EMPTY_FOLDERS = "hide_empty_folders";
	private static final String KEY_HIDE_ENGINENAMES = "hide_enginenames";
	private static final String KEY_HIDE_EXTENSIONS = "hide_extensions";
	private static final String KEY_HIDE_MEDIA_LIBRARY_FOLDER = "hide_media_library_folder";
	private static final String KEY_HIDE_TRANSCODE_FOLDER = "hide_transcode_folder";
	private static final String KEY_HIDE_VIDEO_SETTINGS = "hidevideosettings";
	private static final String KEY_HTTP_ENGINE_V2 = "http_engine_v2";
	private static final String KEY_IMAGE_THUMBNAILS_ENABLED = "image_thumbnails";
	private static final String KEY_IP_FILTER = "ip_filter";
	private static final String KEY_IPHOTO_ENABLED = "iphoto";
	private static final String KEY_ITUNES_ENABLED = "itunes";
	private static final String KEY_LANGUAGE = "language";
	private static final String KEY_MAX_AUDIO_BUFFER = "maxaudiobuffer";
	private static final String KEY_MAX_BITRATE = "maximumbitrate";
	private static final String KEY_MAX_MEMORY_BUFFER_SIZE = "maxvideobuffer";
	private static final String KEY_MENCODER_ASS = "mencoder_ass";
	private static final String KEY_MENCODER_AC3_FIXED = "mencoder_ac3_fixed";
	private static final String KEY_MENCODER_ASS_DEFAULTSTYLE = "mencoder_ass_defaultstyle";
	private static final String KEY_MENCODER_ASS_MARGIN = "mencoder_ass_margin";
	private static final String KEY_MENCODER_ASS_OUTLINE = "mencoder_ass_outline";
	private static final String KEY_MENCODER_ASS_SCALE = "mencoder_ass_scale";
	private static final String KEY_MENCODER_ASS_SHADOW = "mencoder_ass_shadow";
	private static final String KEY_MENCODER_AUDIO_LANGS = "mencoder_audiolangs";
	private static final String KEY_MENCODER_AUDIO_SUB_LANGS = "mencoder_audiosublangs";
	private static final String KEY_MENCODER_CUSTOM_OPTIONS = "mencoder_decode"; // TODO (breaking change): should be renamed to e.g. mencoder_custom_options
	private static final String KEY_MENCODER_DISABLE_SUBS = "mencoder_disablesubs";
	private static final String KEY_MENCODER_FONT = "mencoder_font";
	private static final String KEY_MENCODER_FONT_CONFIG = "mencoder_fontconfig";
	private static final String KEY_MENCODER_FORCED_SUB_LANG = "forced_sub_lang";
	private static final String KEY_MENCODER_FORCED_SUB_TAGS = "forced_sub_tags";
	private static final String KEY_MENCODER_FORCE_FPS = "mencoder_forcefps";
	private static final String KEY_MENCODER_INTELLIGENT_SYNC = "mencoder_intelligent_sync";
	private static final String KEY_MENCODER_MAIN_SETTINGS = "mencoder_encode";
	private static final String KEY_MENCODER_MAX_THREADS = "mencoder_max_threads";
	private static final String KEY_MENCODER_MT = "mencoder_mt";
	private static final String KEY_MENCODER_MUX_COMPATIBLE = "mencoder_mux_compatible";
	private static final String KEY_MENCODER_NOASS_BLUR = "mencoder_noass_blur";
	private static final String KEY_MENCODER_NOASS_OUTLINE = "mencoder_noass_outline";
	private static final String KEY_MENCODER_NOASS_SCALE = "mencoder_noass_scale";
	private static final String KEY_MENCODER_NOASS_SUBPOS = "mencoder_noass_subpos";
	private static final String KEY_MENCODER_NO_OUT_OF_SYNC = "mencoder_nooutofsync";
	private static final String KEY_MENCODER_OVERSCAN_COMPENSATION_HEIGHT = "mencoder_overscan_compensation_height";
	private static final String KEY_MENCODER_OVERSCAN_COMPENSATION_WIDTH = "mencoder_overscan_compensation_width";
	private static final String KEY_MENCODER_REMUX_AC3 = "mencoder_remux_ac3";
	private static final String KEY_MENCODER_REMUX_MPEG2 = "mencoder_remux_mpeg2";
	private static final String KEY_MENCODER_SCALER = "mencoder_scaler";
	private static final String KEY_MENCODER_SCALEX = "mencoder_scalex";
	private static final String KEY_MENCODER_SCALEY = "mencoder_scaley";
	private static final String KEY_MENCODER_SUB_CP = "mencoder_subcp";
	private static final String KEY_MENCODER_SUB_FRIBIDI = "mencoder_subfribidi";
	private static final String KEY_MENCODER_SUB_LANGS = "mencoder_sublangs";
	private static final String KEY_MENCODER_USE_PCM = "mencoder_usepcm";
	private static final String KEY_MENCODER_USE_PCM_FOR_HQ_AUDIO_ONLY = "mencoder_usepcm_for_hq_audio_only";
	private static final String KEY_MENCODER_VOBSUB_SUBTITLE_QUALITY = "mencoder_vobsub_subtitle_quality";
	private static final String KEY_MENCODER_YADIF = "mencoder_yadif";
	private static final String KEY_MINIMIZED = "minimized";
	private static final String KEY_MIN_MEMORY_BUFFER_SIZE = "minvideobuffer";
	private static final String KEY_MIN_STREAM_BUFFER = "minwebbuffer";
	private static final String KEY_MUX_ALLAUDIOTRACKS = "tsmuxer_mux_all_audiotracks";
	private static final String KEY_NETWORK_INTERFACE = "network_interface";
	private static final String KEY_NOTRANSCODE = "notranscode";
	private static final String KEY_NUMBER_OF_CPU_CORES = "nbcores";
	private static final String KEY_OPEN_ARCHIVES = "enable_archive_browsing";
	private static final String KEY_OVERSCAN = "mencoder_overscan";
	private static final String KEY_PLUGIN_DIRECTORY = "plugins";
	private static final String KEY_PLUGIN_PURGE_ACTION = "plugin_purge";
	private static final String KEY_PREVENTS_SLEEP = "prevents_sleep_mode";
	private static final String KEY_PROFILE_NAME = "name";
	private static final String KEY_PROXY_SERVER_PORT = "proxy";
	private static final String KEY_RENDERER_DEFAULT = "renderer_default";
	private static final String KEY_RENDERER_FORCE_DEFAULT = "renderer_force_default";
	private static final String KEY_SEARCH_FOLDER = "search_folder";
	private static final String KEY_SEARCH_RECURSE = "search_recurse";
	private static final String KEY_SERVER_HOSTNAME = "hostname";
	private static final String KEY_SERVER_PORT = "port";
	private static final String KEY_SHARES = "shares";
	private static final String KEY_SKIP_LOOP_FILTER_ENABLED = "skiploopfilter";
	private static final String KEY_SKIP_NETWORK_INTERFACES = "skip_network_interfaces";
	private static final String KEY_SORT_METHOD = "key_sort_method"; // TODO (breaking change): should be renamed to e.g. sort_method
	private static final String KEY_SUBS_COLOR = "subs_color";
	private static final String KEY_TEMP_FOLDER_PATH = "temp";
	private static final String KEY_THUMBNAIL_GENERATION_ENABLED = "thumbnails"; // TODO (breaking change): should be renamed to e.g. generate_thumbnails
	private static final String KEY_THUMBNAIL_SEEK_POS = "thumbnail_seek_pos";
	private static final String KEY_TRANSCODE_BLOCKS_MULTIPLE_CONNECTIONS = "transcode_block_multiple_connections";
	private static final String KEY_TRANSCODE_FOLDER_NAME = "transcode_folder_name";
	private static final String KEY_TRANSCODE_KEEP_FIRST_CONNECTION = "transcode_keep_first_connection";
	private static final String KEY_TSMUXER_FORCEFPS = "tsmuxer_forcefps";
	private static final String KEY_TSMUXER_PREREMIX_AC3 = "tsmuxer_preremix_ac3";
	private static final String KEY_TURBO_MODE_ENABLED = "turbomode";
	private static final String KEY_UPNP_PORT = "upnp_port";
	private static final String KEY_USE_CACHE = "usecache";
	private static final String KEY_USE_MPLAYER_FOR_THUMBS = "use_mplayer_for_video_thumbs";
	private static final String KEY_UUID = "uuid";
	private static final String KEY_VIDEOTRANSCODE_START_DELAY = "key_videotranscode_start_delay"; // TODO (breaking change): should be renamed to e.g. videotranscode_start_delay
	private static final String KEY_VIRTUAL_FOLDERS = "vfolders";

	// the name of the subdirectory under which PMS config files are stored for this build (default: PMS).
	// see Build for more details
	private static final String PROFILE_DIRECTORY_NAME = Build.getProfileDirectoryName();

	// the default profile name displayed on the renderer
	private static String HOSTNAME;

	private static String DEFAULT_AVI_SYNTH_SCRIPT;
	private static final String BUFFER_TYPE_FILE = "file";
	private static final int MAX_MAX_MEMORY_DEFAULT_SIZE = 400;
	private static final int BUFFER_MEMORY_FACTOR = 368;
	private static int MAX_MAX_MEMORY_BUFFER_SIZE = MAX_MAX_MEMORY_DEFAULT_SIZE;
	private static final char LIST_SEPARATOR = ',';
	private static final String KEY_FOLDERS = "folders";
	private final PropertiesConfiguration configuration;
	private final TempFolder tempFolder;
	private final ProgramPathDisabler programPaths;

	private final IpFilter filter = new IpFilter();

	/**
	 * The set of the keys defining when the HTTP server has to restarted due to a configuration change
	 */
	public static final Set<String> NEED_RELOAD_FLAGS = new HashSet<String>(
		Arrays.asList(
			KEY_ALTERNATE_THUMB_FOLDER,
			KEY_NETWORK_INTERFACE,
			KEY_IP_FILTER,
			KEY_SORT_METHOD,
			KEY_HIDE_EMPTY_FOLDERS,
			KEY_HIDE_TRANSCODE_FOLDER,
			KEY_HIDE_MEDIA_LIBRARY_FOLDER,
			KEY_OPEN_ARCHIVES,
			KEY_USE_CACHE,
			KEY_HIDE_ENGINENAMES,
			KEY_ITUNES_ENABLED,
			KEY_IPHOTO_ENABLED,
			KEY_APERTURE_ENABLED,
			KEY_ENGINES,
			KEY_FOLDERS,
			KEY_HIDE_VIDEO_SETTINGS,
			KEY_AUDIO_THUMBNAILS_METHOD,
			KEY_NOTRANSCODE,
			KEY_FORCETRANSCODE,
			KEY_SERVER_PORT,
			KEY_SERVER_HOSTNAME,
			KEY_CHAPTER_SUPPORT,
			KEY_HIDE_EXTENSIONS
		)
	);

	/*
		The following code enables a single setting - UMS_PROFILE - to be used to
		initialize PROFILE_PATH i.e. the path to the current session's profile (AKA UMS.conf).
		It also initializes PROFILE_DIRECTORY - i.e. the directory the profile is located in -
		which is needed for configuration-by-convention detection of WEB.conf (anything else?).

		While this convention - and therefore PROFILE_DIRECTORY - will remain,
		adding more configurables - e.g. web_conf = ... - is on the TODO list.

		UMS_PROFILE is read (in this order) from the property ums.profile.path or the
		environment variable UMS_PROFILE. If UMS is launched with the command-line option
		"profiles" (e.g. from a shortcut), it displays a file chooser dialog that
		allows the ums.profile.path property to be set. This makes it easy to run UMS
		under multiple profiles without fiddling with environment variables, properties or
		command-line arguments.

		1) if UMS_PROFILE is not set, UMS.conf is located in: 

			Windows:             %ALLUSERSPROFILE%\$build
			Mac OS X:            $HOME/Library/Application Support/$build
			Everything else:     $HOME/.config/$build

		- where $build is a subdirectory that ensures incompatible UMS builds don't target/clobber
		the same configuration files. The default value for $build is "UMS". Other builds might use e.g.
		"UMS Rendr Edition" or "ums-mlx".

		2) if a relative or absolute *directory path* is supplied (the directory must exist),
		it is used as the profile directory and the profile is located there under the default profile name (UMS.conf):

			UMS_PROFILE = /absolute/path/to/dir
			UMS_PROFILE = relative/path/to/dir # relative to the working directory

		Amongst other things, this can be used to restore the legacy behaviour of locating UMS.conf in the current
		working directory e.g.:

			UMS_PROFILE=. ./UMS.sh

		3) if a relative or absolute *file path* is supplied (the file doesn't have to exist),
		it is taken to be the profile, and its parent dir is taken to be the profile (i.e. config file) dir:

			UMS_PROFILE = UMS.conf            # profile dir = .
			UMS_PROFILE = folder/dev.conf     # profile dir = folder
			UMS_PROFILE = /path/to/some.file  # profile dir = /path/to/
	 */
	private static final String DEFAULT_PROFILE_FILENAME = "UMS.conf";
	private static final String ENV_PROFILE_PATH = "UMS_PROFILE";
	private static final String PROFILE_DIRECTORY; // path to directory containing UMS config files
	private static final String PROFILE_PATH; // abs path to profile file e.g. /path/to/UMS.conf
	private static final String SKEL_PROFILE_PATH ; // abs path to skel (default) profile file e.g. /etc/skel/.config/universalmediaserver/UMS.conf
	                                                // "project.skelprofile.dir" project property
	private static final String PROPERTY_PROFILE_PATH = "ums.profile.path";

	static {
        // first try the system property, typically set via the profile chooser
		String profile = System.getProperty(PROPERTY_PROFILE_PATH);

		// failing that, try the environment variable
		if (profile == null) {
			profile = System.getenv(ENV_PROFILE_PATH);
		}

		if (profile != null) {
			File f = new File(profile);

			// if it exists, we know whether it's a file or directory
			// otherwise, it must be a file since we don't autovivify directories
			if (f.isDirectory()) {
				PROFILE_DIRECTORY = FilenameUtils.normalize(f.getAbsolutePath());
				PROFILE_PATH = FilenameUtils.normalize(new File(f, DEFAULT_PROFILE_FILENAME).getAbsolutePath());
			} else { // doesn't exist or is a file (i.e. not a directory)
				PROFILE_PATH = FilenameUtils.normalize(f.getAbsolutePath());
				PROFILE_DIRECTORY = FilenameUtils.normalize(f.getParentFile().getAbsolutePath());
			}
		} else {
			String profileDir = null;

			if (Platform.isWindows()) {
				String programData = System.getenv("ALLUSERSPROFILE");
				if (programData != null) {
					profileDir = String.format("%s\\%s", programData, PROFILE_DIRECTORY_NAME);
				} else {
					profileDir = ""; // i.e. current (working) directory
				}
			} else if (Platform.isMac()) {
				profileDir = String.format(
					"%s/%s/%s",
					System.getProperty("user.home"),
					"/Library/Application Support",
					PROFILE_DIRECTORY_NAME
				);
			} else {
				String xdgConfigHome = System.getenv("XDG_CONFIG_HOME");

				if (xdgConfigHome == null) {
					profileDir = String.format("%s/.config/%s", System.getProperty("user.home"), PROFILE_DIRECTORY_NAME);
				} else {
					profileDir = String.format("%s/%s", xdgConfigHome, PROFILE_DIRECTORY_NAME);
				}
			}

			File f = new File(profileDir);

			if ((f.exists() || f.mkdir()) && f.isDirectory()) {
				PROFILE_DIRECTORY = FilenameUtils.normalize(f.getAbsolutePath());
			} else {
				PROFILE_DIRECTORY = FilenameUtils.normalize(new File("").getAbsolutePath());
			}

			PROFILE_PATH = FilenameUtils.normalize(new File(PROFILE_DIRECTORY, DEFAULT_PROFILE_FILENAME).getAbsolutePath());
		}
        // set SKEL_PROFILE_PATH for Linux systems
        String skelDir = PropertiesUtil.getProjectProperties().get("project.skelprofile.dir");
        if (Platform.isLinux() && StringUtils.isNotBlank(skelDir)) {
            SKEL_PROFILE_PATH = FilenameUtils.normalize(new File(new File(skelDir, PROFILE_DIRECTORY_NAME).getAbsolutePath(), DEFAULT_PROFILE_FILENAME).getAbsolutePath());
        } else {
            SKEL_PROFILE_PATH = null;
        }
	}

	/**
	 * Default constructor that will attempt to load the PMS configuration file
	 * from the profile path.
	 *
	 * @throws org.apache.commons.configuration.ConfigurationException
	 * @throws java.io.IOException
	 */
	public PmsConfiguration() throws ConfigurationException, IOException {
		this(true);
	}

	/**
	 * Constructor that will initialize the PMS configuration.
	 *
	 * @param loadFile Set to true to attempt to load the PMS configuration
	 * 					file from the profile path. Set to false to skip
	 * 					loading.
	 * @throws org.apache.commons.configuration.ConfigurationException
	 * @throws java.io.IOException
	 */
	public PmsConfiguration(boolean loadFile) throws ConfigurationException, IOException {
		configuration = new PropertiesConfiguration();
		configuration.setListDelimiter((char) 0);

		if (loadFile) {
			File pmsConfFile = new File(PROFILE_PATH);

			if (pmsConfFile.isFile()) {
				if (FileUtil.isFileReadable(pmsConfFile)) {
					configuration.load(PROFILE_PATH);
				} else {
					LOGGER.warn("Can't load {}", PROFILE_PATH);
				}
			} else if (SKEL_PROFILE_PATH != null) {
				File pmsSkelConfFile = new File(SKEL_PROFILE_PATH);

				if (pmsSkelConfFile.isFile()) {
					if (FileUtil.isFileReadable(pmsSkelConfFile)) {
						// Load defaults from skel file, save them later to PROFILE_PATH
						configuration.load(pmsSkelConfFile);
						LOGGER.info("Default configuration loaded from " + SKEL_PROFILE_PATH);
					} else {
						LOGGER.warn("Can't load {}", SKEL_PROFILE_PATH);
					}
				}
			}
		}

        configuration.setPath(PROFILE_PATH);

        tempFolder = new TempFolder(getString(KEY_TEMP_FOLDER_PATH, null));
		programPaths = createProgramPathsChain(configuration);
		Locale.setDefault(new Locale(getLanguage()));

		// Set DEFAULT_AVI_SYNTH_SCRIPT according to language
		DEFAULT_AVI_SYNTH_SCRIPT = "<movie>\n<sub>\n";

		long usableMemory = (Runtime.getRuntime().maxMemory() / 1048576) - BUFFER_MEMORY_FACTOR;
		if (usableMemory > MAX_MAX_MEMORY_DEFAULT_SIZE) {
			MAX_MAX_MEMORY_BUFFER_SIZE = (int) usableMemory;
		}
	}

	/**
	 * Check if we have disabled something first, then check the config file,
	 * then the Windows registry, then check for a platform-specific
	 * default.
	 */
	private static ProgramPathDisabler createProgramPathsChain(Configuration configuration) {
		return new ProgramPathDisabler(
			new ConfigurationProgramPaths(configuration,
			new WindowsRegistryProgramPaths(
			new PlatformSpecificDefaultPathsFactory().get())));
	}

	public File getTempFolder() throws IOException {
		return tempFolder.getTempFolder();
	}

	public String getVlcPath() {
		return programPaths.getVlcPath();
	}

	public void disableVlc() {
		programPaths.disableVlc();
	}

	public String getEac3toPath() {
		return programPaths.getEac3toPath();
	}

	public String getMencoderPath() {
		return programPaths.getMencoderPath();
	}

	public int getMencoderMaxThreads() {
		return Math.min(getInt(KEY_MENCODER_MAX_THREADS, getNumberOfCpuCores()), MENCODER_MAX_THREADS);
	}

	public String getDCRawPath() {
		return programPaths.getDCRaw();
	}

	public void disableMEncoder() {
		programPaths.disableMencoder();
	}

	public String getFfmpegPath() {
		return programPaths.getFfmpegPath();
	}

	public void disableFfmpeg() {
		programPaths.disableFfmpeg();
	}

	public String getMplayerPath() {
		return programPaths.getMplayerPath();
	}

	public void disableMplayer() {
		programPaths.disableMplayer();
	}

	public String getTsmuxerPath() {
		return programPaths.getTsmuxerPath();
	}

	public String getFlacPath() {
		return programPaths.getFlacPath();
	}

	public String getInterFramePath() {
		return programPaths.getInterFramePath();
	}

	/**
	 * If the framerate is not recognized correctly and the video runs too fast or too
	 * slow, tsMuxeR can be forced to parse the fps from FFmpeg. Default value is true.
	 * @return True if tsMuxeR should parse fps from FFmpeg.
	 */
	public boolean isTsmuxerForceFps() {
		return getBoolean(KEY_TSMUXER_FORCEFPS, true);
	}

	/**
	 * Force tsMuxeR to mux all audio tracks.
	 * TODO: Remove this redundant code.
	 * @return True
	 */
	public boolean isTsmuxerPreremuxAc3() {
		return true;
	}

	/**
	 * The AC3 audio bitrate determines the quality of digital audio sound. An AV-receiver
	 * or amplifier has to be capable of playing this quality. Default value is 640.
	 * @return The AC3 audio bitrate.
	 */
	public int getAudioBitrate() {
		return getInt(KEY_AUDIO_BITRATE, 640);
	}

	/**
	 * Force tsMuxeR to mux all audio tracks.
	 * TODO: Remove this redundant code; getter always returns true.
	 */
	public void setTsmuxerPreremuxAc3(boolean value) {
		configuration.setProperty(KEY_TSMUXER_PREREMIX_AC3, value);
	}

	/**
	 * If the framerate is not recognized correctly and the video runs too fast or too
	 * slow, tsMuxeR can be forced to parse the fps from FFmpeg.
	 * @param value Set to true if tsMuxeR should parse fps from FFmpeg.
	 */
	public void setTsmuxerForceFps(boolean value) {
		configuration.setProperty(KEY_TSMUXER_FORCEFPS, value);
	}

	/**
	 * The server port where PMS listens for TCP/IP traffic. Default value is 5001.
	 * @return The port number.
	 */
	public int getServerPort() {
		return getInt(KEY_SERVER_PORT, DEFAULT_SERVER_PORT);
	}

	/**
	 * Set the server port where PMS must listen for TCP/IP traffic.
	 * @param value The TCP/IP port number.
	 */
	public void setServerPort(int value) {
		configuration.setProperty(KEY_SERVER_PORT, value);
	}

	/**
	 * The hostname of the server.
	 * @return The hostname if it is defined, otherwise <code>null</code>.
	 */
	public String getServerHostname() {
		return getString(KEY_SERVER_HOSTNAME, null);
	}

	/**
	 * Set the hostname of the server.
	 * @param value The hostname.
	 */
	public void setHostname(String value) {
		configuration.setProperty(KEY_SERVER_HOSTNAME, value);
	}

	/**
	 * The TCP/IP port number for a proxy server. Default value is -1.
	 * TODO: Is this still used?
	 * @return The proxy port number.
	 */
	public int getProxyServerPort() {
		return getInt(KEY_PROXY_SERVER_PORT, DEFAULT_PROXY_SERVER_PORT);
	}

	/**
	 * Get the code of the preferred language for the PMS user interface. Default
	 * is based on the locale.
	 * @return The ISO 639 language code.
	 */
	public String getLanguage() {
		String def = Locale.getDefault().getLanguage();

		if (def == null) {
			def = "en";
		}

		return getString(KEY_LANGUAGE, def);
	}

	/**
	 * Return the <code>int</code> value for a given configuration key. First, the key
	 * is looked up in the current configuration settings. If it exists and contains a
	 * valid value, that value is returned. If the key contains an invalid value or
	 * cannot be found, the specified default value is returned.
	 * @param key The key to look up.
	 * @param def The default value to return when no valid key value can be found.
	 * @return The value configured for the key.
	 */
	private int getInt(String key, int def) {
		try {
			return configuration.getInt(key, def);
		} catch (ConversionException e) {
			return def;
		}
	}

	/**
	 * Return the <code>boolean</code> value for a given configuration key. First, the
	 * key is looked up in the current configuration settings. If it exists and contains
	 * a valid value, that value is returned. If the key contains an invalid value or
	 * cannot be found, the specified default value is returned.
	 * @param key The key to look up.
	 * @param def The default value to return when no valid key value can be found.
	 * @return The value configured for the key.
	 */
	private boolean getBoolean(String key, boolean def) {
		try {
			return configuration.getBoolean(key, def);
		} catch (ConversionException e) {
			return def;
		}
	}

	/**
	 * Return the <code>String</code> value for a given configuration key if the
	 * value is non-blank (i.e. not null, not an empty string, not all whitespace).
	 * Otherwise return the supplied default value.
	 * The value is returned with leading and trailing whitespace removed in both cases.
	 * @param key The key to look up.
	 * @param def The default value to return when no valid key value can be found.
	 * @return The value configured for the key.
	 */
	private String getString(String key, String def) {
		return ConfigurationUtil.getNonBlankConfigurationString(configuration, key, def);
	}

	/**
	 * Return a <code>List</code> of <code>String</code> values for a given configuration
	 * key. First, the key is looked up in the current configuration settings. If it
	 * exists and contains a valid value, that value is returned. If the key contains an
	 * invalid value or cannot be found, a list with the specified default values is
	 * returned.
	 * @param key The key to look up.
	 * @param def The default values to return when no valid key value can be found.
	 *            These values should be entered as a comma-separated string, whitespace
	 *            will be trimmed. For example: <code>"gnu,    gnat  ,moo "</code> will be
	 *            returned as <code>{ "gnu", "gnat", "moo" }</code>.
	 * @return The list of value strings configured for the key.
	 */
	private List<String> getStringList(String key, String def) {
		String value = getString(key, def);
		if (value != null) {
			String[] arr = value.split(",");
			List<String> result = new ArrayList<String>(arr.length);
			for (String str : arr) {
				if (str.trim().length() > 0) {
					result.add(str.trim());
				}
			}
			return result;
		} else {
			return Collections.emptyList();
		}
	}

	/**
	 * Returns the preferred minimum size for the transcoding memory buffer in megabytes.
	 * Default value is 12.
	 * @return The minimum memory buffer size.
	 */
	public int getMinMemoryBufferSize() {
		return getInt(KEY_MIN_MEMORY_BUFFER_SIZE, 12);
	}

	/**
	 * Returns the preferred maximum size for the transcoding memory buffer in megabytes.
	 * The value returned has a top limit of {@link #MAX_MAX_MEMORY_BUFFER_SIZE}. Default
	 * value is 400.
	 *
	 * @return The maximum memory buffer size.
	 */
	public int getMaxMemoryBufferSize() {
		return Math.max(0, Math.min(MAX_MAX_MEMORY_BUFFER_SIZE, getInt(KEY_MAX_MEMORY_BUFFER_SIZE, 400)));
	}

	/**
	 * Returns the top limit that can be set for the maximum memory buffer size.
	 * @return The top limit.
	 */
	public String getMaxMemoryBufferSizeStr() {
		return String.valueOf(MAX_MAX_MEMORY_BUFFER_SIZE);
	}

	/**
	 * Set the preferred maximum for the transcoding memory buffer in megabytes. The top
	 * limit for the value is {@link #MAX_MAX_MEMORY_BUFFER_SIZE}.
	 *
	 * @param value The maximum buffer size.
	 */
	public void setMaxMemoryBufferSize(int value) {
		configuration.setProperty(KEY_MAX_MEMORY_BUFFER_SIZE, Math.max(0, Math.min(MAX_MAX_MEMORY_BUFFER_SIZE, value)));
	}

	/**
	 * Returns the font scale used for ASS subtitling. Default value is 1.4.
	 * @return The ASS font scale.
	 */
	public String getMencoderAssScale() {
		return getString(KEY_MENCODER_ASS_SCALE, "1.4");
	}

	/**
	 * Some versions of MEncoder produce garbled audio because the "ac3" codec is used
	 * instead of the "ac3_fixed" codec. Returns true if "ac3_fixed" should be used.
	 * Default is false.
	 * See https://code.google.com/p/ps3mediaserver/issues/detail?id=1092#c1
	 * @return True if "ac3_fixed" should be used.
	 */
	public boolean isMencoderAc3Fixed() {
		return getBoolean(KEY_MENCODER_AC3_FIXED, false);
	}

	/**
	 * Returns the margin used for ASS subtitling. Default value is 10.
	 * @return The ASS margin.
	 */
	public String getMencoderAssMargin() {
		return getString(KEY_MENCODER_ASS_MARGIN, "10");
	}

	/**
	 * Returns the outline parameter used for ASS subtitling. Default value is 1.
	 * @return The ASS outline parameter.
	 */
	public String getMencoderAssOutline() {
		return getString(KEY_MENCODER_ASS_OUTLINE, "1");
	}

	/**
	 * Returns the shadow parameter used for ASS subtitling. Default value is 1.
	 * @return The ASS shadow parameter.
	 */
	public String getMencoderAssShadow() {
		return getString(KEY_MENCODER_ASS_SHADOW, "1");
	}

	/**
	 * Returns the subfont text scale parameter used for subtitling without ASS.
	 * Default value is 3.
	 * @return The subfont text scale parameter.
	 */
	public String getMencoderNoAssScale() {
		return getString(KEY_MENCODER_NOASS_SCALE, "3");
	}

	/**
	 * Returns the subpos parameter used for subtitling without ASS.
	 * Default value is 2.
	 * @return The subpos parameter.
	 */
	public String getMencoderNoAssSubPos() {
		return getString(KEY_MENCODER_NOASS_SUBPOS, "2");
	}

	/**
	 * Returns the subfont blur parameter used for subtitling without ASS.
	 * Default value is 1.
	 * @return The subfont blur parameter.
	 */
	public String getMencoderNoAssBlur() {
		return getString(KEY_MENCODER_NOASS_BLUR, "1");
	}

	/**
	 * Returns the subfont outline parameter used for subtitling without ASS.
	 * Default value is 1.
	 * @return The subfont outline parameter.
	 */
	public String getMencoderNoAssOutline() {
		return getString(KEY_MENCODER_NOASS_OUTLINE, "1");
	}

	/**
	 * Set the subfont outline parameter used for subtitling without ASS.
	 * @param value The subfont outline parameter value to set.
	 */
	public void setMencoderNoAssOutline(String value) {
		configuration.setProperty(KEY_MENCODER_NOASS_OUTLINE, value);
	}

	/**
	 * Some versions of MEncoder produce garbled audio because the "ac3" codec is used
	 * instead of the "ac3_fixed" codec.
	 * See https://code.google.com/p/ps3mediaserver/issues/detail?id=1092#c1
	 * @param value Set to true if "ac3_fixed" should be used.
	 */
	public void setMencoderAc3Fixed(boolean value) {
		configuration.setProperty(KEY_MENCODER_AC3_FIXED, value);
	}

	/**
	 * Set the margin used for ASS subtitling.
	 * @param value The ASS margin value to set.
	 */
	public void setMencoderAssMargin(String value) {
		configuration.setProperty(KEY_MENCODER_ASS_MARGIN, value);
	}

	/**
	 * Set the outline parameter used for ASS subtitling.
	 * @param value The ASS outline parameter value to set.
	 */
	public void setMencoderAssOutline(String value) {
		configuration.setProperty(KEY_MENCODER_ASS_OUTLINE, value);
	}

	/**
	 * Set the shadow parameter used for ASS subtitling.
	 * @param value The ASS shadow parameter value to set.
	 */
	public void setMencoderAssShadow(String value) {
		configuration.setProperty(KEY_MENCODER_ASS_SHADOW, value);
	}

	/**
	 * Set the font scale used for ASS subtitling.
	 * @param value The ASS font scale value to set.
	 */
	public void setMencoderAssScale(String value) {
		configuration.setProperty(KEY_MENCODER_ASS_SCALE, value);
	}

	/**
	 * Set the subfont text scale parameter used for subtitling without ASS.
	 * @param value The subfont text scale parameter value to set.
	 */
	public void setMencoderNoAssScale(String value) {
		configuration.setProperty(KEY_MENCODER_NOASS_SCALE, value);
	}

	/**
	 * Set the subfont blur parameter used for subtitling without ASS.
	 * @param value The subfont blur parameter value to set.
	 */
	public void setMencoderNoAssBlur(String value) {
		configuration.setProperty(KEY_MENCODER_NOASS_BLUR, value);
	}

	/**
	 * Set the subpos parameter used for subtitling without ASS.
	 * @param value The subpos parameter value to set.
	 */
	public void setMencoderNoAssSubPos(String value) {
		configuration.setProperty(KEY_MENCODER_NOASS_SUBPOS, value);
	}

	/**
	 * Set the maximum number of concurrent MEncoder threads.
	 * XXX Currently unused.
	 * @param value The maximum number of concurrent threads.
	 */
	public void setMencoderMaxThreads(int value) {
		configuration.setProperty(KEY_MENCODER_MAX_THREADS, value);
	}

	/**
	 * Set the preferred language for the PMS user interface.
	 * @param value The ISO 639 language code.
	 */
	public void setLanguage(String value) {
		configuration.setProperty(KEY_LANGUAGE, value);
		Locale.setDefault(new Locale(getLanguage()));
	}

	/**
	 * Returns the number of seconds from the start of a video file (the seek
	 * position) where the thumbnail image for the movie should be extracted
	 * from. Default is 2 seconds.
	 * @return The seek position in seconds.
	 */
	public int getThumbnailSeekPos() {
		return getInt(KEY_THUMBNAIL_SEEK_POS, 2);
	}

	/**
	 * Sets the number of seconds from the start of a video file (the seek
	 * position) where the thumbnail image for the movie should be extracted
	 * from.
	 * @param value The seek position in seconds.
	 */
	public void setThumbnailSeekPos(int value) {
		configuration.setProperty(KEY_THUMBNAIL_SEEK_POS, value);
	}

	/**
	 * Older versions of MEncoder do not support ASS/SSA subtitles on all
	 * platforms. Returns true if MEncoder supports them. Default is true
	 * on Windows and OS X, false otherwise.
	 * See https://code.google.com/p/ps3mediaserver/issues/detail?id=1097
	 * @return True if MEncoder supports ASS/SSA subtitles.
	 */
	public boolean isMencoderAss() {
		return getBoolean(KEY_MENCODER_ASS, Platform.isWindows() || Platform.isMac());
	}

	/**
	 * Returns whether or not subtitles should be disabled when using MEncoder
	 * as transcoding engine. Default is false, meaning subtitles should not
	 * be disabled.
	 * @return True if subtitles should be disabled, false otherwise.
	 */
	public boolean isMencoderDisableSubs() {
		return getBoolean(KEY_MENCODER_DISABLE_SUBS, false);
	}

	/**
	 * Returns whether or not the Pulse Code Modulation audio format should be
	 * forced when using MEncoder as transcoding engine. The default is false.
	 * @return True if PCM should be forced, false otherwise.
	 */
	public boolean isMencoderUsePcm() {
		return getBoolean(KEY_MENCODER_USE_PCM, false);
	}

	/**
	 * Returns whether or not the Pulse Code Modulation audio format should be
	 * used only for HQ audio codecs. The default is false.
	 * @return True if PCM should be used only for HQ audio codecs, false otherwise.
	 */
	public boolean isMencoderUsePcmForHQAudioOnly() {
		return getBoolean(KEY_MENCODER_USE_PCM_FOR_HQ_AUDIO_ONLY, false);
	}

	/**
	 * Returns the name of a TrueType font to use for MEncoder subtitles.
	 * Default is <code>""</code>.
	 * @return The font name.
	 */
	public String getMencoderFont() {
		return getString(KEY_MENCODER_FONT, "");
	}

	/**
	 * Returns the audio language priority for MEncoder as a comma-separated
	 * string. For example: <code>"eng,fre,jpn,ger,und"</code>, where "und"
	 * stands for "undefined".
	 * Default value is a localized list (e.g. "eng,fre,jpn,ger,und").
	 *
	 * @return The audio language priority string.
	 */
	public String getMencoderAudioLanguages() {
		return ConfigurationUtil.getPossiblyBlankConfigurationString(
			configuration,
			KEY_MENCODER_AUDIO_LANGS,
			Messages.getString("MEncoderVideo.126")
		);
	}

	/**
	 * Returns a string of comma separated audio or subtitle languages,
	 * ordered by priority.
	 * @return The string of languages.
	 */
	private String getDefaultLanguages() {
		if ("fr".equals(getLanguage())) {
			return "fre,jpn,ger,eng,und";
		} else {
			return "eng,fre,jpn,ger,und";
		}
	}

	/**
	 * Returns the subtitle language priority for MEncoder as a comma-separated
	 * string. For example: <code>"eng,fre,jpn,ger,und"</code>, where "und"
	 * stands for "undefined".
	 * Can be a blank string.
	 * Default value is a localized list (e.g. "eng,fre,jpn,ger,und").
	 *
	 * @return The subtitle language priority string.
	 */
	public String getMencoderSubLanguages() {
		return ConfigurationUtil.getPossiblyBlankConfigurationString(
			configuration,
			KEY_MENCODER_SUB_LANGS,
			Messages.getString("MEncoderVideo.127")
		);
	}

	/**
	 * Returns the ISO 639 language code for the subtitle language that should
	 * be forced upon MEncoder.
	 * @return The subtitle language code.
	 */
	public String getMencoderForcedSubLanguage() {
		return ConfigurationUtil.getPossiblyBlankConfigurationString(
			configuration,
			KEY_MENCODER_FORCED_SUB_LANG,
			getLanguage()
		);
	}

	/**
	 * Returns the tag string that identifies the subtitle language that
	 * should be forced upon MEncoder.
	 * @return The tag string.
	 */
	public String getMencoderForcedSubTags() {
  		return getString(KEY_MENCODER_FORCED_SUB_TAGS, "forced");
  	}

	/**
	 * Returns a string of audio language and subtitle language pairs
	 * ordered by priority for MEncoder to try to match. Audio language
	 * and subtitle language should be comma separated as a pair,
	 * individual pairs should be semicolon separated. "*" can be used to
	 * match any language. Subtitle language can be defined as "off".
	 * Default value is <code>"*,*"</code>.
	 *
	 * @return The audio and subtitle languages priority string.
	 */
	public String getMencoderAudioSubLanguages() {
		return ConfigurationUtil.getPossiblyBlankConfigurationString(
			configuration,
			KEY_MENCODER_AUDIO_SUB_LANGS,
			Messages.getString("MEncoderVideo.128")
		);
	}

	/**
	 * Returns whether or not MEncoder should use FriBiDi mode, which
	 * is needed to display subtitles in languages that read from right to
	 * left, like Arabic, Farsi, Hebrew, Urdu, etc. Default value is false.
	 * @return True if FriBiDi mode should be used, false otherwise.
	 */
	public boolean isMencoderSubFribidi() {
		return getBoolean(KEY_MENCODER_SUB_FRIBIDI, false);
	}

	/**
	 * Returns the character encoding (or code page) that MEncoder should use
	 * for displaying non-Unicode external subtitles. Default is empty string
	 * (do not force encoding with -subcp key).
	 * @return The character encoding.
	 */
	public String getMencoderSubCp() {
		return getString(KEY_MENCODER_SUB_CP, "");
	}

	/**
	 * Returns whether or not MEncoder should use fontconfig for displaying
	 * subtitles. Default is false.
	 * @return True if fontconfig should be used, false otherwise.
	 */
	public boolean isMencoderFontConfig() {
		return getBoolean(KEY_MENCODER_FONT_CONFIG, true);
	}

	/**
	 * Set to true if MEncoder should be forced to use the framerate that is
	 * parsed by FFmpeg.
	 * @param value Set to true if the framerate should be forced, false
	 * 			otherwise.
	 */
	public void setMencoderForceFps(boolean value) {
		configuration.setProperty(KEY_MENCODER_FORCE_FPS, value);
	}

	/**
	 * Returns true if MEncoder should be forced to use the framerate that is
	 * parsed by FFmpeg.
	 * @return True if the framerate should be forced, false otherwise.
	 */
	public boolean isMencoderForceFps() {
		return getBoolean(KEY_MENCODER_FORCE_FPS, false);
	}

	/**
	 * Sets the audio language priority for MEncoder as a comma-separated
	 * string. For example: <code>"eng,fre,jpn,ger,und"</code>, where "und"
	 * stands for "undefined".
	 * @param value The audio language priority string.
	 */
	public void setMencoderAudioLanguages(String value) {
		configuration.setProperty(KEY_MENCODER_AUDIO_LANGS, value);
	}

	/**
	 * Sets the subtitle language priority for MEncoder as a comma
	 * separated string. For example: <code>"eng,fre,jpn,ger,und"</code>,
	 * where "und" stands for "undefined".
	 * @param value The subtitle language priority string.
	 */
	public void setMencoderSubLanguages(String value) {
		configuration.setProperty(KEY_MENCODER_SUB_LANGS, value);
	}

	/**
	 * Sets the ISO 639 language code for the subtitle language that should
	 * be forced upon MEncoder.
	 * @param value The subtitle language code.
	 */
	public void setMencoderForcedSubLanguage(String value) {
		configuration.setProperty(KEY_MENCODER_FORCED_SUB_LANG, value);
	}

	/**
	 * Sets the tag string that identifies the subtitle language that
	 * should be forced upon MEncoder.
	 * @param value The tag string.
	 */
	public void setMencoderForcedSubTags(String value) {
		configuration.setProperty(KEY_MENCODER_FORCED_SUB_TAGS, value);
	}

	/**
	 * Sets a string of audio language and subtitle language pairs
	 * ordered by priority for MEncoder to try to match. Audio language
	 * and subtitle language should be comma separated as a pair,
	 * individual pairs should be semicolon separated. "*" can be used to
	 * match any language. Subtitle language can be defined as "off". For
	 * example: <code>"en,off;jpn,eng;*,eng;*;*"</code>.
	 * @param value The audio and subtitle languages priority string.
	 */
	public void setMencoderAudioSubLanguages(String value) {
		configuration.setProperty(KEY_MENCODER_AUDIO_SUB_LANGS, value);
	}

	/**
	 * @deprecated Use {@link #getMencoderCustomOptions()} instead.
	 * <p>
	 * Returns custom commandline options to pass on to MEncoder.
	 * @return The custom options string.
	 */
	@Deprecated
	public String getMencoderDecode() {
		return getMencoderCustomOptions();
	}

	/**
	 * Returns custom commandline options to pass on to MEncoder.
	 * @return The custom options string.
	 */
	public String getMencoderCustomOptions() {
		return getString(KEY_MENCODER_CUSTOM_OPTIONS, "");
	}

	/**
	 * @deprecated Use {@link #setMencoderCustomOptions(String)} instead.
	 * <p>
	 * Sets custom commandline options to pass on to MEncoder.
	 * @param value The custom options string.
	 */
	@Deprecated
	public void setMencoderDecode(String value) {
		setMencoderCustomOptions(value);
	}

	/**
	 * Sets custom commandline options to pass on to MEncoder.
	 * @param value The custom options string.
	 */
	public void setMencoderCustomOptions(String value) {
		configuration.setProperty(KEY_MENCODER_CUSTOM_OPTIONS, value);
	}

	/**
	 * Sets the character encoding (or code page) that MEncoder should use
	 * for displaying non-Unicode external subtitles. Default is empty (autodetect).
	 * @param value The character encoding.
	 */
	public void setMencoderSubCp(String value) {
		configuration.setProperty(KEY_MENCODER_SUB_CP, value);
	}

	/**
	 * Sets whether or not MEncoder should use FriBiDi mode, which
	 * is needed to display subtitles in languages that read from right to
	 * left, like Arabic, Farsi, Hebrew, Urdu, etc. Default value is false.
	 * @param value Set to true if FriBiDi mode should be used.
	 */
	public void setMencoderSubFribidi(boolean value) {
		configuration.setProperty(KEY_MENCODER_SUB_FRIBIDI, value);
	}

	/**
	 * Sets the name of a TrueType font to use for MEncoder subtitles.
	 * @param value The font name.
	 */
	public void setMencoderFont(String value) {
		configuration.setProperty(KEY_MENCODER_FONT, value);
	}

	/**
	 * Older versions of MEncoder do not support ASS/SSA subtitles on all
	 * platforms. Set to true if MEncoder supports them. Default should be
	 * true on Windows and OS X, false otherwise.
	 * See https://code.google.com/p/ps3mediaserver/issues/detail?id=1097
	 * @param value Set to true if MEncoder supports ASS/SSA subtitles.
	 */
	public void setMencoderAss(boolean value) {
		configuration.setProperty(KEY_MENCODER_ASS, value);
	}

	/**
	 * Sets whether or not MEncoder should use fontconfig for displaying
	 * subtitles.
	 * @param value Set to true if fontconfig should be used.
	 */
	public void setMencoderFontConfig(boolean value) {
		configuration.setProperty(KEY_MENCODER_FONT_CONFIG, value);
	}

	/**
	 * Set whether or not subtitles should be disabled when using MEncoder
	 * as transcoding engine.
	 * @param value Set to true if subtitles should be disabled.
	 */
	public void setMencoderDisableSubs(boolean value) {
		configuration.setProperty(KEY_MENCODER_DISABLE_SUBS, value);
	}

	/**
	 * Sets whether or not the Pulse Code Modulation audio format should be
	 * forced when using MEncoder as transcoding engine.
	 * @param value Set to true if PCM should be forced.
	 */
	public void setMencoderUsePcm(boolean value) {
		configuration.setProperty(KEY_MENCODER_USE_PCM, value);
	}

	/**
	 * Sets whether or not the Pulse Code Modulation audio format should be
	 * used only for HQ audio codecs.
	 * @param value Set to true if PCM should be used only for HQ audio.
	 */
	public void setMencoderUsePcmForHQAudioOnly(boolean value) {
		configuration.setProperty(KEY_MENCODER_USE_PCM_FOR_HQ_AUDIO_ONLY, value);
	}

	/**
	 * Returns true if archives (e.g. .zip or .rar) should be browsable by
	 * PMS, false otherwise.
	 * @return True if archives should be browsable.
	 */
	public boolean isArchiveBrowsing() {
		return getBoolean(KEY_OPEN_ARCHIVES, false);
	}

	/**
	 * Set to true if archives (e.g. .zip or .rar) should be browsable by
	 * PMS, false otherwise.
	 * @param value Set to true if archives should be browsable.
	 */
	public void setArchiveBrowsing(boolean value) {
		configuration.setProperty(KEY_OPEN_ARCHIVES, value);
	}

	/**
	 * Returns true if MEncoder should use the deinterlace filter, false
	 * otherwise.
	 * @return True if the deinterlace filter should be used.
	 */
	public boolean isMencoderYadif() {
		return getBoolean(KEY_MENCODER_YADIF, false);
	}

	/**
	 * Set to true if MEncoder should use the deinterlace filter, false
	 * otherwise.
	 * @param value Set ot true if the deinterlace filter should be used.
	 */
	public void setMencoderYadif(boolean value) {
		configuration.setProperty(KEY_MENCODER_YADIF, value);
	}

	/**
	 * Returns true if MEncoder should be used to upscale the video to an
	 * optimal resolution. Default value is false, meaning the renderer will
	 * upscale the video itself.
	 *
	 * @return True if MEncoder should be used, false otherwise.
	 * @see {@link #getMencoderScaleX(int)}, {@link #getMencoderScaleY(int)}
	 */
	public boolean isMencoderScaler() {
		return getBoolean(KEY_MENCODER_SCALER, false);
	}

	/**
	 * Set to true if MEncoder should be used to upscale the video to an
	 * optimal resolution. Set to false to leave upscaling to the renderer.
	 *
	 * @param value Set to true if MEncoder should be used to upscale.
	 * @see {@link #setMencoderScaleX(int)}, {@link #setMencoderScaleY(int)}
	 */
	public void setMencoderScaler(boolean value) {
		configuration.setProperty(KEY_MENCODER_SCALER, value);
	}

	/**
	 * Returns the width in pixels to which a video should be scaled when
	 * {@link #isMencoderScaler()} returns true.
	 *
	 * @return The width in pixels.
	 */
	public int getMencoderScaleX() {
		return getInt(KEY_MENCODER_SCALEX, 0);
	}

	/**
	 * Sets the width in pixels to which a video should be scaled when
	 * {@link #isMencoderScaler()} returns true.
	 *
	 * @param value The width in pixels.
	 */
	public void setMencoderScaleX(int value) {
		configuration.setProperty(KEY_MENCODER_SCALEX, value);
	}

	/**
	 * Returns the height in pixels to which a video should be scaled when
	 * {@link #isMencoderScaler()} returns true.
	 *
	 * @return The height in pixels.
	 */
	public int getMencoderScaleY() {
		return getInt(KEY_MENCODER_SCALEY, 0);
	}

	/**
	 * Sets the height in pixels to which a video should be scaled when
	 * {@link #isMencoderScaler()} returns true.
	 *
	 * @param value The height in pixels.
	 */
	public void setMencoderScaleY(int value) {
		configuration.setProperty(KEY_MENCODER_SCALEY, value);
	}

	/**
	 * Returns the number of audio channels that MEncoder should use for
	 * transcoding. Default value is 6 (for 5.1 audio).
	 *
	 * @return The number of audio channels.
	 */
	public int getAudioChannelCount() {
		return getInt(KEY_AUDIO_CHANNEL_COUNT, 6);
	}

	/**
	 * Sets the number of audio channels that MEncoder should use for
	 * transcoding.
	 *
	 * @param value The number of audio channels.
	 */
	public void setAudioChannelCount(int value) {
		configuration.setProperty(KEY_AUDIO_CHANNEL_COUNT, value);
	}

	/**
	 * Sets the AC3 audio bitrate, which determines the quality of digital
	 * audio sound. An AV-receiver or amplifier has to be capable of playing
	 * this quality.
	 *
	 * @param value The AC3 audio bitrate.
	 */
	public void setAudioBitrate(int value) {
		configuration.setProperty(KEY_AUDIO_BITRATE, value);
	}

	/**
	 * Returns the maximum video bitrate to be used by MEncoder. The default
	 * value is 110.
	 *
	 * @return The maximum video bitrate.
	 */
	public String getMaximumBitrate() {
		return getString(KEY_MAX_BITRATE, "110");
	}

	/**
	 * Sets the maximum video bitrate to be used by MEncoder.
	 *
	 * @param value The maximum video bitrate.
	 */
	public void setMaximumBitrate(String value) {
		configuration.setProperty(KEY_MAX_BITRATE, value);
	}

	/**
	 * @deprecated Use {@link #isThumbnailGenerationEnabled()} instead.
	 * <p>
	 * Returns true if thumbnail generation is enabled, false otherwise.
	 * This only determines whether a thumbnailer (e.g. dcraw, MPlayer)
	 * is used to generate thumbnails. It does not reflect whether
	 * thumbnails should be displayed or not.
	 *
	 * @return boolean indicating whether thumbnail generation is enabled.
	 */
	@Deprecated
	public boolean getThumbnailsEnabled() {
		return isThumbnailGenerationEnabled();
	}

	/**
	 * Returns true if thumbnail generation is enabled, false otherwise.
	 *
	 * @return boolean indicating whether thumbnail generation is enabled.
	 */
	public boolean isThumbnailGenerationEnabled() {
		return getBoolean(KEY_THUMBNAIL_GENERATION_ENABLED, true);
	}

	/**
	 * @deprecated Use {@link #setThumbnailGenerationEnabled(boolean)} instead.
	 * <p>
	 * Sets the thumbnail generation option.
	 * This only determines whether a thumbnailer (e.g. dcraw, MPlayer)
	 * is used to generate thumbnails. It does not reflect whether
	 * thumbnails should be displayed or not.
	 *
	 * @return boolean indicating whether thumbnail generation is enabled.
	 */
	@Deprecated
	public void setThumbnailsEnabled(boolean value) {
		setThumbnailGenerationEnabled(value);
	}

	/**
	 * Sets the thumbnail generation option.
	 */
	public void setThumbnailGenerationEnabled(boolean value) {
		configuration.setProperty(KEY_THUMBNAIL_GENERATION_ENABLED, value);
	}

	/**
	 * Returns true if PMS should generate thumbnails for images. Default value
	 * is true.
	 *
	 * @return True if image thumbnails should be generated.
	 */
	public boolean getImageThumbnailsEnabled() {
		return getBoolean(KEY_IMAGE_THUMBNAILS_ENABLED, true);
	}

	/**
	 * Set to true if PMS should generate thumbnails for images.
	 *
	 * @param value True if image thumbnails should be generated.
	 */
	public void setImageThumbnailsEnabled(boolean value) {
		configuration.setProperty(KEY_IMAGE_THUMBNAILS_ENABLED, value);
	}

	/**
	 * Returns the number of CPU cores that should be used for transcoding.
	 *
	 * @return The number of CPU cores.
	 */
	public int getNumberOfCpuCores() {
		int nbcores = Runtime.getRuntime().availableProcessors();
		if (nbcores < 1) {
			nbcores = 1;
		}
		return getInt(KEY_NUMBER_OF_CPU_CORES, nbcores);
	}

	/**
	 * Sets the number of CPU cores that should be used for transcoding. The
	 * maximum value depends on the physical available count of "real processor
	 * cores". That means hyperthreading virtual CPU cores do not count! If you
	 * are not sure, analyze your CPU with the free tool CPU-z on Windows
	 * systems. On Linux have a look at the virtual proc-filesystem: in the
	 * file "/proc/cpuinfo" you will find more details about your CPU. You also
	 * get much information about CPUs from AMD and Intel from their Wikipedia
	 * articles.
	 * <p>
	 * PMS will detect and set the correct amount of cores as the default value.
	 *
	 * @param value The number of CPU cores.
	 */
	public void setNumberOfCpuCores(int value) {
		configuration.setProperty(KEY_NUMBER_OF_CPU_CORES, value);
	}

	/**
	 * @deprecated This method is not used anywhere.
	 */
	@Deprecated
	public boolean isTurboModeEnabled() {
		return getBoolean(KEY_TURBO_MODE_ENABLED, false);
	}

	/**
	 * @deprecated This method is not used anywhere.
	 */
	@Deprecated
	public void setTurboModeEnabled(boolean value) {
		configuration.setProperty(KEY_TURBO_MODE_ENABLED, value);
	}

	/**
	 * Returns true if PMS should start minimized, i.e. without its window
	 * opened. Default value false: to start with a window.
	 *
	 * @return True if PMS should start minimized, false otherwise.
	 */
	public boolean isMinimized() {
		return getBoolean(KEY_MINIMIZED, false);
	}

	/**
	 * Set to true if PMS should start minimized, i.e. without its window
	 * opened.
	 *
	 * @param value True if PMS should start minimized, false otherwise.
	 */
	public void setMinimized(boolean value) {
		configuration.setProperty(KEY_MINIMIZED, value);
	}

	/**
	 * @deprecated use {@link #isAutoloadSubtitles()} instead.
	 */
	@Deprecated
	public boolean getUseSubtitles() {
		return isAutoloadSubtitles();
	}

	/**
	 * Returns true when PMS should check for external subtitle files with the
	 * same name as the media (*.srt, *.sub, *.ass, etc.). The default value is
	 * true.
	 *
	 * @return True if PMS should check for external subtitle files, false if
	 * 		they should be ignored.
	 */
	public boolean isAutoloadSubtitles() {
		return getBoolean(KEY_AUTOLOAD_SUBTITLES, true);
	}

	/**
	 * @deprecated use {@link #setAutoloadSubtitles(boolean)} instead.
	 */
	@Deprecated
	public void setUseSubtitles(boolean value) {
		setAutoloadSubtitles(value);
	}

	/**
	 * Set to true if PMS should check for external subtitle files with the
	 * same name as the media (*.srt, *.sub, *.ass etc.).
	 *
	 * @param value True if PMS should check for external subtitle files.
	 */
	public void setAutoloadSubtitles(boolean value) {
		configuration.setProperty(KEY_AUTOLOAD_SUBTITLES, value);
	}

	/**
	 * Returns true if PMS should hide the "# Videosettings #" folder on the
	 * DLNA device. The default value is false: PMS will display the folder.
	 *
	 * @return True if PMS should hide the folder, false othewise.
	 */
	public boolean getHideVideoSettings() {
		return getBoolean(KEY_HIDE_VIDEO_SETTINGS, true);
	}

	/**
	 * Set to true if PMS should hide the "# Videosettings #" folder on the
	 * DLNA device, or set to false to make PMS display the folder.
	 *
	 * @param value True if PMS should hide the folder.
	 */
	public void setHideVideoSettings(boolean value) {
		configuration.setProperty(KEY_HIDE_VIDEO_SETTINGS, value);
	}

	/**
	 * Returns true if PMS should cache scanned media in its internal database,
	 * speeding up later retrieval. When false is returned, PMS will not use
	 * cache and media will have to be rescanned.
	 *
	 * @return True if PMS should cache media.
	 */
	public boolean getUseCache() {
		return getBoolean(KEY_USE_CACHE, false);
	}

	/**
	 * Set to true if PMS should cache scanned media in its internal database,
	 * speeding up later retrieval.
	 *
	 * @param value True if PMS should cache media.
	 */
	public void setUseCache(boolean value) {
		configuration.setProperty(KEY_USE_CACHE, value);
	}

	/**
	 * Set to true if PMS should pass the flag "convertfps=true" to AviSynth.
	 *
	 * @param value True if PMS should pass the flag.
	 */
	public void setAvisynthConvertFps(boolean value) {
		configuration.setProperty(KEY_AVISYNTH_CONVERT_FPS, value);
	}

	/**
	 * Returns true if PMS should pass the flag "convertfps=true" to AviSynth.
	 *
	 * @return True if PMS should pass the flag.
	 */
	public boolean getAvisynthConvertFps() {
		return getBoolean(KEY_AVISYNTH_CONVERT_FPS, true);
	}

	public void setAvisynthInterFrame(boolean value) {
		configuration.setProperty(KEY_AVISYNTH_INTERFRAME, value);
	}

	public boolean getAvisynthInterFrame() {
		return getBoolean(KEY_AVISYNTH_INTERFRAME, false);
	}

	public void setAvisynthInterFrameGPU(boolean value) {
		configuration.setProperty(KEY_AVISYNTH_INTERFRAME_GPU, value);
	}

	public boolean getAvisynthInterFrameGPU() {
		return getBoolean(KEY_AVISYNTH_INTERFRAME_GPU, false);
	}

	public void setAvisynthMultiThreading(boolean value) {
		configuration.setProperty(KEY_AVISYNTH_MULTITHREADING, value);
	}

	public boolean getAvisynthMultiThreading() {
		return getBoolean(KEY_AVISYNTH_MULTITHREADING, false);
	}

	/**
	 * Returns the template for the AviSynth script. The script string can
	 * contain the character "\u0001", which should be treated as the newline
	 * separator character.
	 *
	 * @return The AviSynth script template.
	 */
	public String getAvisynthScript() {
		return getString(KEY_AVISYNTH_SCRIPT, DEFAULT_AVI_SYNTH_SCRIPT);
	}

	/**
	 * Sets the template for the AviSynth script. The script string may contain
	 * the character "\u0001", which will be treated as newline character.
	 *
	 * @param value The AviSynth script template.
	 */
	public void setAvisynthScript(String value) {
		configuration.setProperty(KEY_AVISYNTH_SCRIPT, value);
	}

	/**
	 * Returns additional codec specific configuration options for MEncoder.
	 *
	 * @return The configuration options.
	 */
	public String getCodecSpecificConfig() {
		return getString(KEY_CODEC_SPEC_SCRIPT, "");
	}

	/**
	 * Sets additional codec specific configuration options for MEncoder.
	 *
	 * @param value The additional configuration options.
	 */
	public void setCodecSpecificConfig(String value) {
		configuration.setProperty(KEY_CODEC_SPEC_SCRIPT, value);
	}

	/**
	 * Returns the maximum size (in MB) that PMS should use for buffering
	 * audio.
	 *
	 * @return The maximum buffer size.
	 */
	public int getMaxAudioBuffer() {
		return getInt(KEY_MAX_AUDIO_BUFFER, 100);
	}

	/**
	 * Returns the minimum size (in MB) that PMS should use for the buffer used
	 * for streaming media.
	 *
	 * @return The minimum buffer size.
	 */
	public int getMinStreamBuffer() {
		return getInt(KEY_MIN_STREAM_BUFFER, 1);
	}

	public boolean isFileBuffer() {
		String bufferType = getString(KEY_BUFFER_TYPE, "").trim();
		return bufferType.equals(BUFFER_TYPE_FILE);
	}

	/*
	 * Converts the getMencoderMainSettings() result, which should
	 * probably be renamed to something like getMPEG2MainSettings(),
	 * from MEncoder's format to FFmpeg's.
	 *
	 * @return MPEG-2 settings formatted for FFmpeg.
	 */
	public String getFfmpegSettings() {
		String mpegSettings = getMencoderMainSettings();
		mpegSettings = mpegSettings.replaceAll("[^\\d=]", "");
		String mpegSettingsArray[] = mpegSettings.split("=");
		return "-g " + mpegSettingsArray[1] + " -q:v " + mpegSettingsArray[2] + " -qmin " + mpegSettingsArray[3];
	}

	public void setFfmpegMultithreading(boolean value) {
		configuration.setProperty(KEY_FFMPEG_MULTITHREADING, value);
	}

	public boolean isFfmpegMultithreading() {
		boolean isMultiCore = getNumberOfCpuCores() > 1;
		return getBoolean(KEY_FFMPEG_MULTITHREADING, isMultiCore);
	}

	public void setFfmpegAviSynthMultithreading(boolean value) {
		configuration.setProperty(KEY_FFMPEG_AVISYNTH_MULTITHREADING, value);
	}

	public boolean isFfmpegAviSynthMultithreading() {
		boolean isMultiCore = getNumberOfCpuCores() > 1;
		return getBoolean(KEY_FFMPEG_AVISYNTH_MULTITHREADING, isMultiCore);
	}

	public boolean isMencoderNoOutOfSync() {
		return getBoolean(KEY_MENCODER_NO_OUT_OF_SYNC, true);
	}

	public void setMencoderNoOutOfSync(boolean value) {
		configuration.setProperty(KEY_MENCODER_NO_OUT_OF_SYNC, value);
	}

	public boolean getTrancodeBlocksMultipleConnections() {
		return getBoolean(KEY_TRANSCODE_BLOCKS_MULTIPLE_CONNECTIONS, false);
	}

	public void setTranscodeBlocksMultipleConnections(boolean value) {
		configuration.setProperty(KEY_TRANSCODE_BLOCKS_MULTIPLE_CONNECTIONS, value);
	}

	public boolean getTrancodeKeepFirstConnections() {
		return getBoolean(KEY_TRANSCODE_KEEP_FIRST_CONNECTION, true);
	}

	public void setTrancodeKeepFirstConnections(boolean value) {
		configuration.setProperty(KEY_TRANSCODE_KEEP_FIRST_CONNECTION, value);
	}

	public String getCharsetEncoding() {
		return getString(KEY_CHARSET_ENCODING, "850");
	}

	public void setCharsetEncoding(String value) {
		configuration.setProperty(KEY_CHARSET_ENCODING, value);
	}

	public boolean isMencoderIntelligentSync() {
		return getBoolean(KEY_MENCODER_INTELLIGENT_SYNC, true);
	}

	public void setMencoderIntelligentSync(boolean value) {
		configuration.setProperty(KEY_MENCODER_INTELLIGENT_SYNC, value);
	}

	public String getFfmpegAlternativePath() {
		return getString(KEY_FFMPEG_ALTERNATIVE_PATH, null);
	}

	public void setFfmpegAlternativePath(String value) {
		configuration.setProperty(KEY_FFMPEG_ALTERNATIVE_PATH, value);
	}

	public boolean getSkipLoopFilterEnabled() {
		return getBoolean(KEY_SKIP_LOOP_FILTER_ENABLED, false);
	}

	/**
	 * The list of network interfaces that should be skipped when checking
	 * for an available network interface. Entries should be comma separated
	 * and typically exclude the number at the end of the interface name.
	 * <p>
	 * Default is to skip the interfaces created by Virtualbox, OpenVPN and
	 * Parallels: "tap,vmnet,vnic".
	 * @return The string of network interface names to skip.
	 */
	public List<String> getSkipNetworkInterfaces() {
		return getStringList(KEY_SKIP_NETWORK_INTERFACES, "tap,vmnet,vnic");
	}

	public void setSkipLoopFilterEnabled(boolean value) {
		configuration.setProperty(KEY_SKIP_LOOP_FILTER_ENABLED, value);
	}

	public String getMencoderMainSettings() {
		return getString(KEY_MENCODER_MAIN_SETTINGS, "keyint=5:vqscale=1:vqmin=2");
	}

	public void setMencoderMainSettings(String value) {
		configuration.setProperty(KEY_MENCODER_MAIN_SETTINGS, value);
	}

	public String getMencoderVobsubSubtitleQuality() {
		return getString(KEY_MENCODER_VOBSUB_SUBTITLE_QUALITY, "3");
	}

	public void setMencoderVobsubSubtitleQuality(String value) {
		configuration.setProperty(KEY_MENCODER_VOBSUB_SUBTITLE_QUALITY, value);
	}

	public String getMencoderOverscanCompensationWidth() {
		return getString(KEY_MENCODER_OVERSCAN_COMPENSATION_WIDTH, "0");
	}

	public void setMencoderOverscanCompensationWidth(String value) {
		if (value.trim().length() == 0) {
			value = "0";
		}
		configuration.setProperty(KEY_MENCODER_OVERSCAN_COMPENSATION_WIDTH, value);
	}

	public String getMencoderOverscanCompensationHeight() {
		return getString(KEY_MENCODER_OVERSCAN_COMPENSATION_HEIGHT, "0");
	}

	public void setMencoderOverscanCompensationHeight(String value) {
		if (value.trim().length() == 0) {
			value = "0";
		}
		configuration.setProperty(KEY_MENCODER_OVERSCAN_COMPENSATION_HEIGHT, value);
	}

	public void setEnginesAsList(ArrayList<String> enginesAsList) {
		configuration.setProperty(KEY_ENGINES, listToString(enginesAsList));
	}

	public List<String> getEnginesAsList(SystemUtils registry) {
		List<String> engines = stringToList(getString(KEY_ENGINES, "mencoder,avsmencoder,tsmuxer,ffmpegvideo,ffmpegaudio,mplayeraudio,tsmuxeraudio,ffmpegwebvideo,vlcvideo,mencoderwebvideo,mplayervideodump,mplayerwebaudio,vlcaudio,ffmpegdvrmsremux,rawthumbs"));
		engines = hackAvs(registry, engines);
		return engines;
	}

	private static String listToString(List<String> enginesAsList) {
		return StringUtils.join(enginesAsList, LIST_SEPARATOR);
	}

	private static List<String> stringToList(String input) {
		List<String> output = new ArrayList<String>();
		Collections.addAll(output, StringUtils.split(input, LIST_SEPARATOR));
		return output;
	}

	// TODO: Get this out of here
	private static List<String> hackAvs(SystemUtils registry, List<String> input) {
		List<String> toBeRemoved = new ArrayList<String>();
		for (String engineId : input) {
			if (engineId.startsWith("avs") && !registry.isAvis() && Platform.isWindows()) {
				if (!avsHackLogged) {
					LOGGER.info("AviSynth is not installed. You cannot use " + engineId + " as a transcoding engine.");
					avsHackLogged = true;
				}

				toBeRemoved.add(engineId);
			}
		}

		List<String> output = new ArrayList<String>();
		output.addAll(input);
		output.removeAll(toBeRemoved);
		return output;
	}

	public void save() throws ConfigurationException {
		configuration.save();
		LOGGER.info("Configuration saved to: " + PROFILE_PATH);
	}

	public String getFolders() {
		return getString(KEY_FOLDERS, "");
	}

	public void setFolders(String value) {
		configuration.setProperty(KEY_FOLDERS, value);
	}

	public String getNetworkInterface() {
		return getString(KEY_NETWORK_INTERFACE, "");
	}

	public void setNetworkInterface(String value) {
		configuration.setProperty(KEY_NETWORK_INTERFACE, value);
	}

	public boolean isHideEngineNames() {
		return getBoolean(KEY_HIDE_ENGINENAMES, true);
	}

	public void setHideEngineNames(boolean value) {
		configuration.setProperty(KEY_HIDE_ENGINENAMES, value);
	}

	public boolean isHideExtensions() {
		return getBoolean(KEY_HIDE_EXTENSIONS, true);
	}

	public void setHideExtensions(boolean value) {
		configuration.setProperty(KEY_HIDE_EXTENSIONS, value);
	}

	public String getShares() {
		return getString(KEY_SHARES, "");
	}

	public void setShares(String value) {
		configuration.setProperty(KEY_SHARES, value);
	}

	public String getNoTranscode() {
		return getString(KEY_NOTRANSCODE, "");
	}

	public void setNoTranscode(String value) {
		configuration.setProperty(KEY_NOTRANSCODE, value);
	}

	public String getForceTranscode() {
		return getString(KEY_FORCETRANSCODE, "");
	}

	public void setForceTranscode(String value) {
		configuration.setProperty(KEY_FORCETRANSCODE, value);
	}

	public void setMencoderMT(boolean value) {
		configuration.setProperty(KEY_MENCODER_MT, value);
	}

	public boolean getMencoderMT() {
		boolean isMultiCore = getNumberOfCpuCores() > 1;
		return getBoolean(KEY_MENCODER_MT, isMultiCore);
	}

	public void setRemuxAC3(boolean value) {
		configuration.setProperty(KEY_MENCODER_REMUX_AC3, value);
	}

	public boolean isRemuxAC3() {
		return getBoolean(KEY_MENCODER_REMUX_AC3, true);
	}

	public void setMencoderRemuxMPEG2(boolean value) {
		configuration.setProperty(KEY_MENCODER_REMUX_MPEG2, value);
	}

	public boolean isMencoderRemuxMPEG2() {
		return getBoolean(KEY_MENCODER_REMUX_MPEG2, true);
	}

	public void setDisableFakeSize(boolean value) {
		configuration.setProperty(KEY_DISABLE_FAKESIZE, value);
	}

	public boolean isDisableFakeSize() {
		return getBoolean(KEY_DISABLE_FAKESIZE, false);
	}

	public void setMencoderAssDefaultStyle(boolean value) {
		configuration.setProperty(KEY_MENCODER_ASS_DEFAULTSTYLE, value);
	}

	public boolean isMencoderAssDefaultStyle() {
		return getBoolean(KEY_MENCODER_ASS_DEFAULTSTYLE, true);
	}

	public int getMEncoderOverscan() {
		return getInt(KEY_OVERSCAN, 0);
	}

	public void setMEncoderOverscan(int value) {
		configuration.setProperty(KEY_OVERSCAN, value);
	}

	/**
	 * Returns sort method to use for ordering lists of files. One of the
	 * following values is returned:
	 * <ul>
	 * <li>0: Locale-sensitive A-Z</li>
	 * <li>1: Sort by modified date, newest first</li>
	 * <li>2: Sort by modified date, oldest first</li>
	 * <li>3: Case-insensitive ASCIIbetical sort</li>
	 * <li>4: Locale-sensitive natural sort</li>
	 * </ul>
	 * Default value is 4.
	 * @return The sort method
	 */
	public int getSortMethod() {
		return getInt(KEY_SORT_METHOD, 4);
	}

	/**
	 * Set the sort method to use for ordering lists of files. The following
	 * values are recognized:
	 * <ul>
	 * <li>0: Locale-sensitive A-Z</li>
	 * <li>1: Sort by modified date, newest first</li>
	 * <li>2: Sort by modified date, oldest first</li>
	 * <li>3: Case-insensitive ASCIIbetical sort</li>
	 * <li>4: Locale-sensitive natural sort</li>
	 * </ul>
	 * @param value The sort method to use
	 */
	public void setSortMethod(int value) {
		configuration.setProperty(KEY_SORT_METHOD, value);
	}

	public int getAudioThumbnailMethod() {
		return getInt(KEY_AUDIO_THUMBNAILS_METHOD, 0);
	}

	public void setAudioThumbnailMethod(int value) {
		configuration.setProperty(KEY_AUDIO_THUMBNAILS_METHOD, value);
	}

	public String getAlternateThumbFolder() {
		return getString(KEY_ALTERNATE_THUMB_FOLDER, "");
	}

	public void setAlternateThumbFolder(String value) {
		configuration.setProperty(KEY_ALTERNATE_THUMB_FOLDER, value);
	}

	public String getAlternateSubsFolder() {
		return getString(KEY_ALTERNATE_SUBS_FOLDER, "");
	}

	public void setAlternateSubsFolder(String value) {
		configuration.setProperty(KEY_ALTERNATE_SUBS_FOLDER, value);
	}

	public void setDTSEmbedInPCM(boolean value) {
		configuration.setProperty(KEY_EMBED_DTS_IN_PCM, value);
	}

	public boolean isDTSEmbedInPCM() {
		return getBoolean(KEY_EMBED_DTS_IN_PCM, false);
	}

	public void setMencoderMuxWhenCompatible(boolean value) {
		configuration.setProperty(KEY_MENCODER_MUX_COMPATIBLE, value);
	}

	public boolean isMencoderMuxWhenCompatible() {
		return getBoolean(KEY_MENCODER_MUX_COMPATIBLE, true);
	}

	public void setMuxAllAudioTracks(boolean value) {
		configuration.setProperty(KEY_MUX_ALLAUDIOTRACKS, value);
	}

	public boolean isMuxAllAudioTracks() {
		return getBoolean(KEY_MUX_ALLAUDIOTRACKS, false);
	}

	public void setUseMplayerForVideoThumbs(boolean value) {
		configuration.setProperty(KEY_USE_MPLAYER_FOR_THUMBS, value);
	}

	public boolean isUseMplayerForVideoThumbs() {
		return getBoolean(KEY_USE_MPLAYER_FOR_THUMBS, false);
	}

	public String getIpFilter() {
		return getString(KEY_IP_FILTER, "");
	}

	public synchronized IpFilter getIpFiltering() {
	    filter.setRawFilter(getIpFilter());
	    return filter;
	}

	public void setIpFilter(String value) {
		configuration.setProperty(KEY_IP_FILTER, value);
	}

	public void setPreventsSleep(boolean value) {
		configuration.setProperty(KEY_PREVENTS_SLEEP, value);
	}

	public boolean isPreventsSleep() {
		return getBoolean(KEY_PREVENTS_SLEEP, false);
	}

	public void setHTTPEngineV2(boolean value) {
		configuration.setProperty(KEY_HTTP_ENGINE_V2, value);
	}

	public boolean isHTTPEngineV2() {
		return getBoolean(KEY_HTTP_ENGINE_V2, true);
	}

	public boolean getIphotoEnabled() {
		return getBoolean(KEY_IPHOTO_ENABLED, false);
	}

	public void setIphotoEnabled(boolean value) {
		configuration.setProperty(KEY_IPHOTO_ENABLED, value);
	}

	public boolean getApertureEnabled() {
		return getBoolean(KEY_APERTURE_ENABLED, false);
	}

	public void setApertureEnabled(boolean value) {
		configuration.setProperty(KEY_APERTURE_ENABLED, value);
	}

	public boolean getItunesEnabled() {
		return getBoolean(KEY_ITUNES_ENABLED, false);
	}

	public void setItunesEnabled(boolean value) {
		configuration.setProperty(KEY_ITUNES_ENABLED, value);
	}

	public boolean isHideEmptyFolders() {
		return getBoolean(PmsConfiguration.KEY_HIDE_EMPTY_FOLDERS, false);
	}

	public void setHideEmptyFolders(final boolean value) {
		this.configuration.setProperty(PmsConfiguration.KEY_HIDE_EMPTY_FOLDERS, value);
	}

	public boolean isHideMediaLibraryFolder() {
		return getBoolean(PmsConfiguration.KEY_HIDE_MEDIA_LIBRARY_FOLDER, false);
	}

	public void setHideMediaLibraryFolder(final boolean value) {
		this.configuration.setProperty(PmsConfiguration.KEY_HIDE_MEDIA_LIBRARY_FOLDER, value);
	}

	public boolean getHideTranscodeEnabled() {
		return getBoolean(KEY_HIDE_TRANSCODE_FOLDER, false);
	}

	public void setHideTranscodeEnabled(boolean value) {
		configuration.setProperty(KEY_HIDE_TRANSCODE_FOLDER, value);
	}

	public boolean isDvdIsoThumbnails() {
		return getBoolean(KEY_DVDISO_THUMBNAILS, false);
	}

	public void setDvdIsoThumbnails(boolean value) {
		configuration.setProperty(KEY_DVDISO_THUMBNAILS, value);
	}

	public Object getCustomProperty(String property) {
		return configuration.getProperty(property);
	}

	public void setCustomProperty(String property, Object value) {
		configuration.setProperty(property, value);
	}

	public boolean isChapterSupport() {
		return getBoolean(KEY_CHAPTER_SUPPORT, false);
	}

	public void setChapterSupport(boolean value) {
		configuration.setProperty(KEY_CHAPTER_SUPPORT, value);
	}

	public int getChapterInterval() {
		return getInt(KEY_CHAPTER_INTERVAL, 5);
	}

	public void setChapterInterval(int value) {
		configuration.setProperty(KEY_CHAPTER_INTERVAL, value);
	}

	public int getSubsColor() {
		return getInt(KEY_SUBS_COLOR, 0xffffffff);
	}

	public void setSubsColor(int value) {
		configuration.setProperty(KEY_SUBS_COLOR, value);
	}

	public boolean isFix25FPSAvMismatch() {
		return getBoolean(KEY_FIX_25FPS_AV_MISMATCH, false);
	}

	public void setFix25FPSAvMismatch(boolean value) {
		configuration.setProperty(KEY_FIX_25FPS_AV_MISMATCH, value);
	}

	public int getVideoTranscodeStartDelay() {
		return getInt(KEY_VIDEOTRANSCODE_START_DELAY, 6);
	}

	public void setVideoTranscodeStartDelay(int value) {
		configuration.setProperty(KEY_VIDEOTRANSCODE_START_DELAY, value);
	}

	public boolean isAudioResample() {
		return getBoolean(KEY_AUDIO_RESAMPLE, true);
	}

	public void setAudioResample(boolean value) {
		configuration.setProperty(KEY_AUDIO_RESAMPLE, value);
	}

	/**
	 * Returns the name of the renderer to fall back on when header matching
	 * fails. PMS will recognize the configured renderer instead of "Unknown
	 * renderer". Default value is "", which means PMS will return the unknown
	 * renderer when no match can be made.
	 *
	 * @return The name of the renderer PMS should fall back on when header
	 * 			matching fails.
	 * @see #isRendererForceDefault()
	 */
	public String getRendererDefault() {
		return getString(KEY_RENDERER_DEFAULT, "");
	}

	/**
	 * Sets the name of the renderer to fall back on when header matching
	 * fails. PMS will recognize the configured renderer instead of "Unknown
	 * renderer". Set to "" to make PMS return the unknown renderer when no
	 * match can be made.
	 *
	 * @param value The name of the renderer to fall back on. This has to be
	 * 				<code>""</code> or a case insensitive match with the name
	 * 				used in any render configuration file.
	 * @see #setRendererForceDefault(boolean)
	 */
	public void setRendererDefault(String value) {
		configuration.setProperty(KEY_RENDERER_DEFAULT, value);
	}

	/**
	 * Returns true when PMS should not try to guess connecting renderers
	 * and instead force picking the defined fallback renderer. Default
	 * value is false, which means PMS will attempt to recognize connecting
	 * renderers by their headers.
	 *
	 * @return True when the fallback renderer should always be picked.
	 * @see #getRendererDefault()
	 */
	public boolean isRendererForceDefault() {
		return getBoolean(KEY_RENDERER_FORCE_DEFAULT, false);
	}

	/**
	 * Set to true when PMS should not try to guess connecting renderers
	 * and instead force picking the defined fallback renderer. Set to false
	 * to make PMS attempt to recognize connecting renderers by their headers.
	 *
	 * @param value True when the fallback renderer should always be picked.
	 * @see #setRendererDefault(String)
	 */
	public void setRendererForceDefault(boolean value) {
		configuration.setProperty(KEY_RENDERER_FORCE_DEFAULT, value);
	}

	public String getVirtualFolders() {
		return getString(KEY_VIRTUAL_FOLDERS, "");
	}

	public String getProfilePath() {
		return PROFILE_PATH;
	}

	public String getProfileDirectory() {
		return PROFILE_DIRECTORY;
	}

	public String getPluginDirectory() {
		return getString(KEY_PLUGIN_DIRECTORY, "plugins");
	}

	public void setPluginDirectory(String value) {
		configuration.setProperty(KEY_PLUGIN_DIRECTORY, value);
	}

	public String getProfileName() {
		if (HOSTNAME == null) { // calculate this lazily
			try {
				HOSTNAME = InetAddress.getLocalHost().getHostName();
			} catch (UnknownHostException e) {
				LOGGER.info("Can't determine hostname");
				HOSTNAME = "unknown host";
			}
		}

		return getString(KEY_PROFILE_NAME, HOSTNAME);
	}

	public boolean isAutoUpdate() {
		return Build.isUpdatable() && getBoolean(KEY_AUTO_UPDATE, false);
	}

	public void setAutoUpdate(boolean value) {
		configuration.setProperty(KEY_AUTO_UPDATE, value);
	}

	public String getIMConvertPath() {
		return programPaths.getIMConvertPath();
	}

	public int getUpnpPort() {
		return getInt(KEY_UPNP_PORT, 1900);
	}

	public String getUuid() {
		return getString(KEY_UUID, null);
	}

	public void setUuid(String value){
		configuration.setProperty(KEY_UUID, value);
	}

	public void addConfigurationListener(ConfigurationListener l) {
		configuration.addConfigurationListener(l);
	}

	public void removeConfigurationListener(ConfigurationListener l) {
		configuration.removeConfigurationListener(l);
	}

	public boolean getFolderLimit() {
		return getBoolean(KEY_FOLDER_LIMIT, false);
	}

	// FIXME this is undocumented and misnamed
	@Deprecated
	public boolean initBufferMax() {
		return getBoolean(KEY_BUFFER_MAX, false);
	}

	public String getPluginPurgeAction() {
		return getString(KEY_PLUGIN_PURGE_ACTION, "delete");
	}

	public boolean getSearchFolder() {
		return getBoolean(KEY_SEARCH_FOLDER, false);
	}

	public int getSearchRecurse() {
		if (getBoolean(KEY_SEARCH_RECURSE, true)) {
			return 100;
		}
		else {
			return 0;
		}
	}

	public void reload() {
		try {
			configuration.refresh();
		} catch (ConfigurationException e) {
		}
	}

	/**
	 * Retrieve the name of the folder used to select subtitles, audio channels, chapters, engines &amp;c.
	 * Defaults to the localized version of <pre>#--TRANSCODE--#</pre>.
	 * @return The folder name.
	 */
	public String getTranscodeFolderName() {
		return getString(KEY_TRANSCODE_FOLDER_NAME, Messages.getString("TranscodeVirtualFolder.0"));
	}

	/**
	 * Set a custom name for the <pre>#--TRANSCODE--#</pre> folder.
	 * @param name The folder name.
	 */
	public void setTranscodeFolderName(String name) {
		configuration.setProperty(KEY_TRANSCODE_FOLDER_NAME, name);
	}

	/**
	 * Finds out whether the program has admin rights.
	 * It only checks on Windows and returns true if on a non-Windows OS.
	 *
	 * Note: Detection of Windows 8 depends on the user having a version of
	 * JRE newer than 1.6.0_31 installed.
	 *
	 * TODO: We should make it check for rights on other operating systems.
	 */
	public boolean isAdmin() {
		if (
			"Windows 8".equals(System.getProperty("os.name")) ||
			"Windows 7".equals(System.getProperty("os.name")) ||
			"Windows Vista".equals(System.getProperty("os.name"))
		) {
			try {
				String command = "reg query \"HKU\\S-1-5-19\"";
				Process p = Runtime.getRuntime().exec(command);
				p.waitFor();
				int exitValue = p.exitValue();

				if (0 == exitValue) {
					return true;
				}

				return false;
			} catch (Exception e) {
				LOGGER.error("Something prevented UMS from checking Windows permissions", e);
			}
		}

		return true;
	}

	/* Start without external netowrk (increase startup speed) */
	public static final String KEY_EXTERNAL_NETWORK = "external_network";

	public boolean getExternalNetwork() {
		return getBoolean(KEY_EXTERNAL_NETWORK, true);
	}

	public void setExternalNetwork(boolean b) {
		configuration.setProperty(KEY_EXTERNAL_NETWORK, b);
	}
<<<<<<< HEAD
	
	// ATZ limit
	private static final String KEY_ATZ_LIMIT = "atz_limit";
	private static final int DEFAULT_ATZ_LIMIT = 10000;
	
	public int getATZLimit() {
		int tmp = getInt(KEY_ATZ_LIMIT, DEFAULT_ATZ_LIMIT);
		if (tmp <= 2) {
			// this is silly,ignore
			tmp = DEFAULT_ATZ_LIMIT;
		}
		return tmp;
	}
	
=======

	/* Credential path handling */
	public static final String KEY_CRED_PATH = "cred.path";

	public void initCred() throws IOException {
		String cp = getCredPath();
		if (StringUtils.isEmpty(cp)) {
			// need to make sure we got a cred path here
			cp = new File(getProfileDirectory() + File.separator + "UMS.cred").getAbsolutePath();
			configuration.setProperty(KEY_CRED_PATH, cp);
			try {
				configuration.save();
			} catch (ConfigurationException e) {
			}
		}

		// Now we know cred path is set
		File f = new File(cp);
		if (!f.exists()) {
			// cred path is set but file isn't there
			// create empty file with some comments
			FileOutputStream fos = new FileOutputStream(f);
			StringBuilder sb = new StringBuilder();
			sb.append("# Add credentials to the file");
			sb.append("\n");
			sb.append("# on the format tag=user,pwd");
			sb.append("\n");
			sb.append("# For example:");
			sb.append("\n");
			sb.append("# channels.xxx=name,secret");
			sb.append("\n");
			fos.write(sb.toString().getBytes());
			fos.flush();
			fos.close();
		}
	}

	public String getCredPath() {
		return getString(KEY_CRED_PATH, "");
	}

	public File getCredFile() {
		return new File(getCredPath());
	}
>>>>>>> e7a2580f
}<|MERGE_RESOLUTION|>--- conflicted
+++ resolved
@@ -2442,22 +2442,6 @@
 	public void setExternalNetwork(boolean b) {
 		configuration.setProperty(KEY_EXTERNAL_NETWORK, b);
 	}
-<<<<<<< HEAD
-	
-	// ATZ limit
-	private static final String KEY_ATZ_LIMIT = "atz_limit";
-	private static final int DEFAULT_ATZ_LIMIT = 10000;
-	
-	public int getATZLimit() {
-		int tmp = getInt(KEY_ATZ_LIMIT, DEFAULT_ATZ_LIMIT);
-		if (tmp <= 2) {
-			// this is silly,ignore
-			tmp = DEFAULT_ATZ_LIMIT;
-		}
-		return tmp;
-	}
-	
-=======
 
 	/* Credential path handling */
 	public static final String KEY_CRED_PATH = "cred.path";
@@ -2502,5 +2486,18 @@
 	public File getCredFile() {
 		return new File(getCredPath());
 	}
->>>>>>> e7a2580f
+	
+	// ATZ limit
+	private static final String KEY_ATZ_LIMIT = "atz_limit";
+	private static final int DEFAULT_ATZ_LIMIT = 10000;
+	
+	public int getATZLimit() {
+		int tmp = getInt(KEY_ATZ_LIMIT, DEFAULT_ATZ_LIMIT);
+		if (tmp <= 2) {
+			// this is silly,ignore
+			tmp = DEFAULT_ATZ_LIMIT;
+		}
+		return tmp;
+	}
+	
 }