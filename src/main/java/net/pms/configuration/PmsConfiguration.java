--- conflicted
+++ resolved
@@ -181,14 +181,11 @@
 	private static final String KEY_PROXY_SERVER_PORT = "proxy";
 	private static final String KEY_RENDERER_DEFAULT = "renderer_default";
 	private static final String KEY_RENDERER_FORCE_DEFAULT = "renderer_force_default";
-<<<<<<< HEAD
 	private static final String KEY_RESUMABLE = "resume";
 	private static final String KEY_MIN_PLAY_TIME = "min_playtime";
 	private static final String KEY_MIN_PLAY_TIME_WEB = "min_playtime_web";
 	private static final String KEY_MIN_PLAY_TIME_FILE = "min_playtime_file";
-=======
 	private static final String KEY_RUN_WIZARD = "run_wizard";
->>>>>>> 151e8780
 	private static final String KEY_SEARCH_FOLDER = "search_folder";
 	private static final String KEY_SEARCH_RECURSE = "search_recurse";
 	private static final String KEY_SERVER_HOSTNAME = "hostname";
