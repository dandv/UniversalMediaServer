<<<<<<< HEAD
=======
4.0.0-a1 - 2014-06-02 - Changes since 3.6.2

	General:
		Added a web interface, available at localhost:9001
		Added a new transcoding option to allow H.264 video with AAC audio
		Added documentation for more renderer options to PS3.conf (CustomFFmpegOptions and OverrideVideoFilter)
		Added support for configuring whether UMS can run just one or multiple instances
		Changed the names of transcoding options in renderer config files for clarity
		Output surround audio (AC-3) instead of stereo (MP2) when using VLC (needs testing)
		Enabled subtitles in VLC (thanks, tdcosta100!)
		Made FFmpeg the default transcoding engine
		Improved the TextWrap function, which makes filenames fit better on certain renderers
		Fixed padding in FFmpeg for DVD video resolution
	Renderers:
		Added support for Google Chromecast
		Added support for nPlayer, skifta and TwonkyBeam on portable Apple devices (thanks, MattDetroit!)
		Added support for LG LM620 TVs (thanks, michal-sapsa!)
		Added support for Sony Bravia W7 series TVs (thanks, shtirlic!)
		Improved support for OPPO devices
		Improved support for Panasonic TX-L32V10E TVs
	Languages:
		Updated Spanish translation (thanks, AlfredoRamos!)
	External Components:
		Updated Apache commons-lang to 3.3.2, which:
			Fixes bugs
		Updated Logback to 1.1.2, which:
			Fixes bugs
		Updated Maven Git Commit ID Plugin to 2.1.9
		Updated Netty to 3.9.1, which:
			Fixes bugs
		Updated slf4j to 1.7.7

3.6.3 - 2014-06-??

	General:
		Added documentation for more renderer options to PS3.conf (CustomFFmpegOptions and OverrideVideoFilter)
	Renderers:
		Added support for nPlayer, skifta and TwonkyBeam on portable Apple devices (thanks, MattDetroit!)
		Added support for LG LM620 TVs (thanks, michal-sapsa!)
		Improved support for OPPO devices
		Improved support for Panasonic TX-L32V10E TVs
	External Components:
		Updated Apache commons-lang to 3.3.2, which:
			Fixes bugs
		Updated Logback to 1.1.2, which:
			Fixes bugs
		Updated Maven FindBugs Plugin to 2.5.4
		Updated Maven Git Commit ID Plugin to 2.1.9
		Updated Netty to 3.9.1, which:
			Fixes bugs
		Updated slf4j to 1.7.7

>>>>>>> 38318285
3.6.2 - 2014-05-26

	General:
		Tweaked the default Wi-Fi settings for smoother playback on slower networks
		Fixed automatic updating on Windows
		Fixed a memory leak
		Fixed several bugs on OS X
		Optimized code
		Improved logging
	Renderers:
		Improved support for Apple mobile devices (iPad, iPhone, iPod)
		Improved support for DirecTV HR
		Improved support for LG LA644V Smart TV
		Improved support for Nokia N900
		Improved support for Pioneer Kuro
		Improved support for Samsung mobile devices
		Improved support for Sony Bravia 4500
		Improved support for Sony Bravia EX620
		Improved support for Telstra T-Box
	Languages:
		Updated Spanish translation (thanks, AlfredoRamos!)

3.6.1 - 2014-05-15

	General:
		Made resuming more intuitive
		Fixed the aspect ratio of thumbnails by default (thanks, tdcosta100!)
		Fixed the buffer going nuts after automatic subtitle conversion (thanks, tdcosta100!)
		Fixed support for URLs in playlists
		Fixed error with thumbnails of resume files (thanks, tdcosta100!)
		Fixed the user interface when hiding advanced options
	Languages:
		Made more strings translatable
		Updated Czech translation
		Updated Russian translation (thanks, Tianuchka!)
	External Components:
		Updated FFmpeg to builds from 2014-05-05, which:
			Improves support for many containers and codecs
			Fixes bugs
		Updated h2database to 1.3.176, which:
			Improves stability
		Updated MPlayer/MEncoder for Windows to SB57, which:
			Adds AAC encoding support
			Improves H.265 support
			Improves support for many containers and codecs
			Improves speed
			Fixes bugs

3.6.0 - 2014-04-28

	General:
		Use the Entertainment application category on OS X instead of Other
		MPlayer thumbnail generation is disabled in the GUI if "Generate thumbnails" is unticked
		Made Matroska container detection more reliable
		Message dialogs display in the center of the program instead of the screen
		The FFmpegAudio engine supports web audio
		Valid MIME types are always sent to the renderer
		Thumbnails of resume files are taken from the correct time (thanks, tdcosta100!)
		The "Hide empty folders" option works for New Media folders (thanks, jpeyper!)
		Improved support for transcoding to H.264 (thanks, tdcosta100!)
		Improved detection of H.264 (thanks, tdcosta100!)
		Improved speed
		Fixed FFmpeg subtitles conversion (thanks, tdcosta100!)
		Fixed the ability to stop scanning the library
		Fixed the ability to resume videos with external subtitles
		Fixed LPCM transcoding
		Fixed renderer selection
		Fixed timeseek detection (thanks, tdcosta100!)
	Renderers:
		Added support for Cambridge Audio Azur BD players (thanks, Triplefun!)
		Added support for LG LA6200 TVs (thanks, douglasanpa!)
		Added support for Sony Bravia BX305 TVs (thanks, douglasanpa!)
		Added support for more sizes of LG LA644V TVs
		Allow muxing of non-mod4 videos to Bravia TVs (thanks, tdcosta100!)
	Languages:
		Updated Czech translation
		Updated Spanish translation (thanks, AlfredoRamos!)
	External Components:
		Updated Java Runtime Environment automatic downloader for Windows to 7u55, which:
			Improves security

3.5.0 - 2014-03-19

	General:
		Added a reminder at the end of the configuration wizard about optionally setting shared folders
		Added an option to run the configuration wizard on the next program start
		Added the ability to specify folders to ignore (folders_ignored in UMS.conf)
		Made the program icon look better in some situations (added more resolutions)
		Expanded filename prettifying
		Fixed OpenSubtitles support
		Improved stability of packing debug files
		Improved readme file
		Improved speed
		Cleaned some renderer configs
		Increased the safety of using -ac, -ab and -c:a in the CustomFFmpegOptions string in renderer configs
	Renderers:
		Improved support for DirecTV and Samsung phones when using FFmpeg
	Languages:
		Updated English
	External Components:
		Updated h2database to 1.3.175, which:
			Improves stability
		Updated Logback to 1.1.1
		Updated MPlayer/MEncoder for Windows to SB56, which:
			Improves DVD support
			Fixes encoding sometimes finishing too soon
			Improves stability
			Improves support for the following video codecs: MPEG-1, MPEG-2, H.264, H.265, VP8, VP9
			Improves support for the following audio codecs: DTS
			Improves support for the following containers: Matroska, MOV, OGG
			Adds x265 encoding support
			Improves audio sync
			MPEG-4 adheres more strictly to spec limits
		Updated Netty to 3.9.0, which:
			Improves speed
			Fixes bugs
		Updated slf4j to 1.7.6, which:
			Improves stability

3.4.2 - 2014-02-25

	General:
		Improved fontconfig cache creation
		The shared directory setting in the config is read more safely
		Fixed video playback on some renderers including OPPO devices
		Fixed a crash with certain files
		Fixed a buffer display error
	Languages:
		Updated Spanish translation (thanks, AlfredoRamos!)
	External Components:
		Updated FFmpeg to builds from 2014-02-12, which:
			Improves support for the following video codecs: H.264, H.265, MPEG-1, MPEG-2, VC-1, VP8, VP9
			Improves support for the following audio codecs: AC-3, DTS, WMA
			Improves support for the following containers: AVI, Matroska, MPEG-TS
			Fixes memory leaks
			Improves detection of 60FPS
			Improves audio sync
		Updated MediaInfo for Windows to 0.7.64, which:
			Fixes crashes
		Updated Netty to 3.7.0

3.4.1 - 2014-02-14

	General:
		Fixed MPlayer thumbnail generation
		Fixed support for the MovieInfo and LastFMScrobbler plugins
		Improved math accuracy
		Improved thread-safety
		Improved code speed
		Minor GUI improvements
	External Components:
		Updated JGoodies Forms to 1.6.0
		Updated Maven Checkstyle plugin to 2.11
		Updated Maven Doxia Docbook Simple plugin to 1.5
		Updated Maven FindBugs Plugin to 2.5.3
		Updated Maven Site plugin to 3.3
		Updated Maven Surefire Report plugin to 2.16

3.4.0 - 2014-02-06

	General:
		Added "Encoded Audio Passthrough" option for DTS and AC-3 audio
		Added support for 3D MKV files (mk3d)
		Made font cache creation over 50% faster on Windows
		Font cache creation is done in the background
		Expanded filename prettifying
		Clicking "Check for updates" tells you when there are no updates
		Image thumbnails are generated faster
		Fixed FLAC support on some players
		Removed broken entry from WEB.conf
		Minor English language improvements
	Renderers:
		Improved support for the Vizio renderer
	External Components:
		Updated Commons Codec to 1.9
		Updated Commons Configuration to 1.10
		Updated FFmpeg to builds from 2014-01-05+, which:
			Adds support for reading and setting stereoscopic (3D) metadata for MPEG-2, H.264 and H.265 streams
			Improves AV sync, especially when outputting MPEG-TS
			Improves support for the following audio codecs: AC-3, DTS
			Improves support for the following video codecs: VP9, H.264, H.265
			Improves AviSynth support
			Improves Matroska support
		Updated InterFrame to 2.5.1, which:
			Improves quality
			Improves GPU support
			Fixes bugs
		Updated JGoodies Forms to 1.7.2
		Updated JGoodies Looks to 2.5.3
		Updated JNA to 4.0.0, which:
			Fixes bugs
		Updated MPlayer/MEncoder for Windows to SB55, which:
			Adds Google VP9 support
			Improves support for some DVDs
			Speed improvements
			Fixes memory leaks
			Fixes a fontconfig bug
			Improves support for the following containers: AVI, Matroska, MPEG-TS
			Improves support for the following video codecs: H.264, H.265, MPEG-1, MPEG-2, VC-1, VP8
			Improves support for the following audio codecs: AAC, AC-3
			Improves detection of 60FPS
		Updated MediaInfo for Windows to 0.7.67, which:
			Fixes bugs
		Updated Netty to 3.9.0, which:
			Improves speed
			Fixes bugs
		Updated Thumbnailator to 0.4.7

3.3.0 - 2013-12-08

	General:
		Added the option to toggle the display of the profile name after the server name on the renderer
		Added a warning on the Status tab if the UMS port is being blocked
		Added some missing entries to UMS.conf
		Added automatic video scaling to renderer resolution limits in FFmpeg
		Added the ability to use asterisks for the "Force transcoding" and "Skip transcoding" options
		Added config option "itunes_library_path"
		Improved detection of which videos should be muxed automatically when using MEncoder or FFmpeg
		Fixed files with compatible video but incompatible audio not muxing video
		Fixed support for outputting 24-bit FLAC files as 24-bit by muxing them with video
		Fixed audio playback if VLC is enabled
		Made server restarts more reliable
		Made sure FFmpeg outputs a compatible colorspace when transcoding to H.264
		Made sure the transcode folder appears before files instead of after (below)
		Renamed config setting "ffmpeg_font_config" to "ffmpeg_fontconfig"
		Renamed config setting "hide_new_media" to "hide_new_media_folder"
	Renderers:
		Improved video compatibility on Panasonic TVs
		Updated the PS3 image
		Updated the XBMC logo
	Languages:
		Minor language tweaks
		Renamed "Advanced Monitoring" to "Include in New Media folder"

3.2.0 - 2013-12-01

	General:
		Added font cache generation for FFmpeg on startup
		Added the ability for users to set their own server name
		Added example virtual folders file in the profile directory
		The virtual folders file is now loaded from the profile directory instead of the installation directory
		Made seeking more accurate with FFmpeg
		When FFmpeg muxes, it always uses tsMuxeR
		Improved compatibility with videos with unusual colorspaces
		Improved compatibility when transcoding to H.264 via FFmpeg
		Improved compatibility with video with HE-AAC audio
		Improved compatibility when using tsMuxeR via FFmpeg
		Improved compatibility with high-resolution videos such as 3D-SBS and 3D-OU
		Fixed resume files causing a startup crash
		Fixed some settings causing a crash
		Fixed bug with FFmpeg subtitles
	Languages:
		Updated Spanish translation (thanks, AlfredoRamos!)
	External Components:
		Updated FFmpeg to builds from 2013-11-27, which:
			Adds support for HEVC (H.265)
			Improves seeking accuracy
			Improves AV sync
			Fixes memory leaks
			Optimizes AC-3 decoding
			Improves support for 60FPS videos
			Improves AVI support
			Silences meaningless errors
			Improves DTS support
			Supports seeking to non-keyframes in Matroska files
			Improves AC-3 support
			Fixes support for rare MP4 videos

3.1.2.1 - 2013-11-26

	General:
		Fixed a video compatibility bug affecting some users

3.1.2 - 2013-11-25

	General:
		Added tooltips to more options
		Changed the appearance of tooltips
		Removed the ability to set both FFmpeg muxing options at the same time in the GUI
		Minor GUI improvements
		Made the resume feature more stable
		Fixed video compatibility bugs
		Fixed FFmpeg on Linux systems which do not have FFmpeg installed

3.1.1 - 2013-11-24

	General:
		Sort renderers by name in the "Default renderer" option
		Fixed a bug that caused unnecessary transcoding/muxing
		Fixed subtitles not being transcoded when they should be
		Fixed parsing of FFmpeg protocols
		Fixed memory leaks
		Optimized code
	Renderers:
		Improved video support on Panasonic TX-L32V10E TVs
		Improved video support on PS3
	Languages:
		Updated Dutch translation (thanks, leroy!)
		Updated Spanish translation (thanks, AlfredoRamos!)
	External Components:
		Updated h2database to 1.3.174, which:
			Improves speed
			Improves stability
		Updated MediaInfo for Windows to 0.7.65, which:
			Improves stability

3.1.0 - 2013-11-18

	General:
		Added new "Random" sorting option (thanks, etrunko!)
		Added support for sending subtitles (losslessly) to renderers via closed captioning
		Added option to clear all monitored files
		Added support for picture-based subtitles (like VobSub) in FFmpeg
		Added whitelist option for advanced users
		Added support for automatically muxing WEB-DL files on all operating systems by default
		Added automatic tsMuxeR muxing via FFmpeg
		Added tooltips to more settings
		Improved video compatibility when transcoding to H.264 via MEncoder or FFmpeg
		Increased speed of FFmpeg transcoding by default by ~25% in some cases
		Disabled AviSynth/MEncoder by default
		Fixed subtitle character conversion in FFmpeg
		Fixed the configuration option to disable multithreading with FFmpeg engines
		Fixed the New Media folder not adhering to the empty folder setting
		Fixed the broken FFmpeg binary on Linux
	Renderers:
		Added support for Sony STR-DA5800ES (thanks, AYColumbia!)
		Added support for sending SubRip and MicroDVD subtitles to Panasonic TVs
		Added support for sending SubRip subtitles to WD TV Live
		Added support for sending SubRip subtitles to Xbox Media Center
		Improved thumbnail support on Sony Bravia TVs
	Languages:
		Updated Italian translation (thanks, nocciola82!)
		Updated Spanish translation (thanks, AlfredoRamos!)
	External Components:
		Updated MPlayer/MEncoder for Windows to SB53, which:
			Adds support for HEVC (H.265)
			Adds support for 4k AVC (H.264)
			Supports seeking to non-keyframes in Matroska files
			Improves seeking accuracy
			Improves H.264 encoding quality in fade-heavy clips
			Improves bitrate calculation
			Improves ASS/SSA subtitle support
			Improves support for some DVDs
			Improves support for 60FPS videos
			Improves DTS support
			Improves AVI support
			Increases speed
			Fixes a crash when trying to play a DVD from different region than currently set in the DVD drive
			Fixes memory leaks
			Fixes multithreaded decoding
			Fixes bugs
		Updated tsMuxeR for Linux and OS X to 2.2.3b, which:
			Adds support for DTS-HD elementary stream with extra DTSHD headers
			Improves muxing speed
			Improves stream standards compatibility
			Fixes E-AC3 support
			Adds support for DTS-express audio
			Reduces bandwidth
		Updated tsMuxeR for Windows to 2.2.3b, which:
			Adds support for DTS-HD elementary stream with extra DTSHD headers
			Reduces bandwidth

3.0.0 - 2013-11-01 - Changes since 2.6.5

	General:
		Transcoding quality automatically adjusts for content and network speed by default, allowing wireless users an easier experience
		Added the New Media folder, which contains unwatched media
		Added the Recently Played folder, which contains watched media
		Added the ability to resume videos after closing the program, for details on its use see the tooltip on the Navigation tab
		Added support for muxing (losslessly streaming) more files with tsMuxeR by default
		Added support for sending subtitle streams (without transcoding) to more devices
		Added more information to our debug logs
		Added internal subtitle support to FFmpeg
		Added subtitle seeking support to FFmpeg
		Added subtitle styling (fontconfig) support to FFmpeg
		Added "Prettify filenames" feature, for details on its use see the tooltip on the Navigation tab
		Added configuration wizard to simplify common things like network configuration
		Added an option to hide/show advanced options, hopefully making things less confusing/daunting for most users
		Added VLC video transcoding (thanks, LordQuackstar!)
		Added new options to iTunes library browsing: Browse by Artist, Album and Genre
		Added manual configuration option (hide_subs_info) to hide subtitle info from filenames while browsing
		Added checkboxes to enable/disable renderers
		Added tooltips to several options to make them clearer
		Added H.264 transcoding quality option
		Enabled support for cover files in virtual folders (thanks, D-Kalck!)
		Improved video transcoding quality by default
		Improved audio transcoding quality in FFmpeg by default
		A more helpful error is displayed when something is using the UMS HTTP port
		Made some custom MEncoder options safer to use
		Improved file compatibility for mod2 videos
		Improved support for iTunes compilations
		Made video playback more stable
		FFmpeg starts faster
		Improved speed of list population
		Audio files are added to the transcode folder
		Chapter folders are hidden if the video duration is less than the chapter length
		Improved file compatibility detection for H.264 muxing
		Renamed a lot of configuration variables
		Removed the obsolete MPlayerAudio, MPlayerWebAudio and MPlayerWebVideoDump engines
		Improved memory defaults on Windows
		The "Clean Install" option on Windows removes the program directory
		The server logo displays on more renderers
		A status message is displayed while UMS is checking the MPlayer font cache
		MPlayer/MEncoder is no longer included in the Linux builds
		Added renderer config option DisableMencoderNoskip
		Made the use of acodec in CustomMencoderOptions safer
		Videos work when tsMuxeR is the only engine enabled
		Code optimizations to run faster
		Fixed duplicate entries in DVD/playlist/feed folders
		Fixed FFmpeg web videos on Linux and OS X
		Fixed external ASS/SSA support (Thanks, skeptical!)
		Fixed FFmpeg muxing on non-PS3 renderers
		Fixed use of custom Java Heapsize (Thanks, OptimusPrime!)
		Fixed streaming radio timing out after 1:45:32
		Fixed MEncoder subtitle support when the font name contains a space
		Fixed startup issue on OS X
		Fixed RAW image transcoding and support 28 additional RAW file extensions
		Fixed incorrect server IP address when starting UMS by launching UMS.exe or UMS.bat
		Fixed and improved support for virtual folders
		Fixed conflicts between some renderer config options
		Fixed tsMuxeR video detection bug
		Fixed x264 transcoding with MEncoder
		Fixed a rare startup bug
		Fixed layout issues
		Fixed memory leaks
		Fixed various bugs
	Renderers:
		Added support for LG 42LA644V TVs (thanks, khmelnov.roman)
		Added profile for Samsung D7000 TVs
		Added support for Samsung mobiles (Galaxy S3, S4, Note, Note 2, and Note 3)
		Added support for Panasonic TX-L32V10E TVs
		Added thumbnail support to Samsung 2012 ES and EH models (thanks, dmitche3!)
		Added support for Bravia W series TVs
		Improved support for KalemSoft Media Player on BlackBerry PlayBook
		Updated support for Bravia W series TVs (thanks, flux131)
		Updated Samsung AllShare logo
		Updated notes on Philips PFL (thanks, ler0y!)
		Xbox 360 supports 5.1 audio
		Faster transcoding on Xbox 360
		Improved DirecTV support
		Updated DirecTV image
		Improved PS3 support
		Enabled text-wrapping for long names on Sony Blu-ray players
	Languages:
		Added English (UK) to the list of languages
		Updated Czech translation
		Updated Dutch translation (thanks, Leroy!)
		Updated French translation
		Updated Spanish translation (thanks, AlfredoRamos and uman2k!)
	External Components:
		Updated Apache Commons Codec to 1.8
		Updated Checkstyle to 2.10
		Updated Cobertura Maven Plugin to 2.5.2
		Updated FFmpeg on all operating systems, which:
			Improves ASS/SSA subtitle support
			Improves handling of aspect ratios, even when muxing
			Fixes multithreaded MPEG-4 decoding
			Added multithreading to ALAC decoding
			Speeds up JPEG decoding
			Fixes and improves MP3, AAC and DTS decoding stability
			Fixes memory leaks
			Fixes channel mapping with surround AAC audio
			Improves H.264 and VC-1 support
			Improves Vorbis support
			Improves Matroska support
			Improves MPEG-TS muxing
		Updated FindBugs Maven Plugin to 2.5.2
		Updated Gson to 2.2.4
		Updated H2 Database Engine to 1.3.173
		Updated Java Runtime Environment automatic downloader for Windows to 7u45, which:
			Improves security
		Updated JBoss APIviz to 1.3.2
		Updated jgoodies-forms to 1.6.0
		Updated jgoodies-looks to 2.5.2
		Updated JUnit to 4.11
		Updated Logback to 1.0.13
		Updated Maven Cobertura Plugin to 2.6
		Updated Maven Doxia Docbook Simple Plugin to 1.4
		Updated Maven Git Commit ID Plugin to 2.1.5, which:
			Improves stability
		Updated Maven IDEA Plugin to 2.2.1
		Updated Maven Javadoc Plugin to 2.9.1, which:
			Makes it more threadsafe
			Improves security
		Updated Maven Project Info Reports to 2.7
		Updated Maven Source Plugin to 2.2.1
		Updated Maven Surefire to 2.16
			Fixes problems with character encodings
		Updated MediaInfo for Windows to 0.7.64, which:
			Adds H.265 (HEVC) support
			Fixed some crashes with .mov files
			Improved AVI support
			Added HEVC/H.265 in MKV support
			Added Dolby E support
			Improved AVI, MKV, MPEG-TS, QuickTime, RMVB, MPEG-4, AAC, AVC, AC-3 and DTS support
			Faster MPEG-TS analysis
		Updated Netty to 3.6.6
		Updated PMD Maven Plugin to 3.0.1
		Updated slf4j to 1.7.5
		Updated Thumbnailator to 0.4.5, which:
			Fixes memory errors with the latest Java Runtimes
			Fixes use of Exif orientation
		Updated tsMuxeR for Windows to 2.0.6b, which:
			Improves muxing speed
			Improves stream standards compatibility
			Fixes E-AC3 support
			Adds support for DTS-express audio
		Updated xmlwise to 1.2.11

3.0.0 - 2013-11-01 - Changes since 3.0.0-b1

	General:
		Added support for muxing (losslessly streaming) more files with tsMuxeR by default
		Added support for sending subtitle streams (without transcoding) to more devices
		Added more information to our debug logs
		The "Clean Install" option on Windows removes the program directory
		The server logo displays on more renderers
		The wizard defaults to "no" for DTS streaming by default for compatibility
		A status message is displayed while UMS is checking the MPlayer font cache
		MPlayer/MEncoder is no longer included in the Linux builds
		Fixed FFmpeg web videos on Linux and OS X
		Added renderer config option DisableMencoderNoskip
		Made the use of acodec in CustomMencoderOptions safer
		Videos work when tsMuxeR is the only engine enabled
		Fixed a bug where VLC would include unwanted subtitles
		Fixed MIME types in some situations
		Fixed (hopefully) a duration/seeking bug
		Fixed the video resuming feature
		Code optimizations to run faster
	Renderers:
		Added support for LG 42LA644V TVs (thanks, khmelnov.roman)
		Added support for Samsung mobiles (Galaxy S3, S4, Note, Note 2, and Note 3)
		Added support for Panasonic TX-L32V10E TVs
		Updated notes on Philips PFL (thanks, ler0y!)
		Updated support for Bravia W series TVs (thanks, flux131)
		Updated Samsung AllShare logo
	Languages:
		Updated Czech translation
		Updated Spanish translation (thanks, AlfredoRamos!)
	External Components:
		Updated Java Runtime Environment automatic downloader for Windows to 7u45, which:
			Improves security
		Updated tsMuxeR for Windows to 2.0.6b, which:
			Improves muxing speed
			Improves stream standards compatibility
			Fixes E-AC3 support
			Adds support for DTS-express audio

3.0.0-b1 - 2013-10-17 - Changes since 3.0.0-a5

	General:
		Added the New Media folder, which contains unwatched media
		Added the Recently Played folder, which contains watched media
		Added checkboxes to enable/disable renderers
		Enabled support for cover files in virtual folders (thanks, D-Kalck!)
		A more helpful error is displayed when something is using the UMS HTTP port
		Improved calculation of subtitle font size in FFmpeg
		Expanded filename prettifying
		Made some custom MEncoder options safer to use
		Improved file compatibility for mod2 videos
		Fixed and improved support for virtual folders
		Fixed conflicts between some renderer config options
		Fixed tsMuxeR video detection bug
		Fixed x264 transcoding with MEncoder
		Fixed a rare startup bug
		Fixed FFmpeg subtitles bug
		Fixed a general subtitles bug (thanks, Skeptical!)
		Fixed several minor bugs
		Fixed plugin compatibility problems
	Renderers:
		Improved DirecTV support
		Updated DirecTV image
		Improved PS3 support
		Enabled text-wrapping for long names on Sony Blu-ray players
	External Components:
		Updated H2 Database Engine to 1.3.173
		Updated Maven Cobertura Plugin to 2.6
		Updated Maven Doxia Docbook Simple Plugin to 1.4
		Updated Maven Git Commit ID Plugin to 2.1.5, which:
			Improves stability
		Updated Maven IDEA Plugin to 2.2.1
		Updated Maven Javadoc Plugin to 2.9.1, which:
			Makes it more threadsafe
			Improves security
		Updated Maven Surefire Plugin to 2.16, which:
			Fixes problems with character encodings

3.0.0-a5 - 2013-09-02 - Changes since 3.0.0-a4

	General:
		Fixed a startup problem affecting some users

3.0.0-a4 - 2013-09-01 - Changes since 3.0.0-a3

	General:
		Improved support for iTunes compilations
		Added support for external subtitles in VLC
		Expanded and fixed filename prettifying
		Made video playback more stable
		Fixed support for non-English iTunes libraries
		Fixed external ASS/SSA support (Thanks, skeptical!)
		Fixed FFmpeg muxing on non-PS3 renderers
		Fixed use of custom Java Heapsize (Thanks, OptimusPrime!)
		Fixed VLC audio/subtitle language selection
		Fixed streaming radio timing out after 1:45:32
		Fixed MEncoder subtitle support when the font name contains a space
		Run the program in Java's server mode when using 64-bit JRE
	Renderers:
		Added support for Bravia W series TVs
		Improved support for KalemSoft Media Player on BlackBerry PlayBook
	Languages:
		Updated French translation
		Updated Spanish translation (thanks, AlfredoRamos!)
	External Components:
		Updated Apache Commons Codec to 1.8
		Updated Checkstyle to 2.10
		Updated Cobertura Maven Plugin to 2.5.2
		Updated FindBugs Maven Plugin to 2.5.2
		Updated Gson to 2.2.4
		Updated H2 Database Engine to 1.3.172
		Updated JBoss APIviz to 1.3.2
		Updated jgoodies-forms to 1.6.0
		Updated jgoodies-looks to 2.5.2
		Updated JUnit to 4.11
		Updated Logback to 1.0.13
		Updated Maven Project Info Reports to 2.7
		Updated Maven Source Plugin to 2.2.1
		Updated Maven Surefire to 2.15
		Updated PMD Maven Plugin to 3.0.1
		Updated slf4j to 1.7.5
		Updated Thumbnailator to 0.4.5, which:
			Fixes use of Exif orientation
		Updated xmlwise to 1.2.11

3.0.0-a3 - 2013-07-12 - Changes since 3.0.0-a2

	General:
		Fixed folder browsing in 32-bit mode
	External Components:
		Updated MediaInfo for Windows to 0.7.64, which:
			Added HEVC/H.265 in MKV support
			Added Dolby E support
			Improved AVI, MKV, MPEG-TS, QuickTime, RMVB, MPEG-4, AAC, AVC, AC-3 and DTS support
			Faster MPEG-TS analysis

3.0.0-a2 - 2013-07-05 - Changes since 3.0.0-a1

	General:
		Added manual configuration option (hide_subs_info) to hide subtitle info from filenames while browsing
		FFmpeg starts faster
		Improved quality of H.264 transcoding by default
		Added H.264 transcoding quality option
		Improved speed of list population
		VLC video no longer loops
		Added multithreading support to VLC
		Audio files are added to the transcode folder
		Chapter folders are hidden if the video duration is less than the chapter length
		Improved file compatibility detection for H.264 muxing
		Renamed a lot of configuration variables
		Added thumbnail support to Samsung 2012 ES and EH models (thanks, dmitche3!)
		Removed the obsolete MPlayerAudio, MPlayerWebAudio and MPlayerWebVideoDump engines
		Fixed duplicate entries in DVD/playlist/feed folders
		Fixed startup issue on OS X
		Fixed RAW image transcoding and support 28 additional RAW file extensions
		Fixed incorrect server IP address when starting UMS by launching UMS.exe or UMS.bat
		Fixed layout issues
		Fixed various bugs
	Languages:
		Updated Dutch translation (thanks, Leroy!)
	External Components:
		Updated FFmpeg on all operating systems, which:
			Improves ASS/SSA subtitle support
			Improves handling of aspect ratios, even when muxing
			Fixes multithreaded MPEG-4 decoding
			Added multithreading to ALAC decoding
			Speeds up JPEG decoding
			Fixes and improves MP3, AAC and DTS decoding stability
			Fixes memory leaks
			Fixes channel mapping with surround AAC audio
			Improves H.264 and VC-1 support
			Improves Vorbis support
			Improves Matroska support
			Improves MPEG-TS muxing
		Updated MediaInfo for Windows to 0.7.63, which:
			Adds H.265 (HEVC) support
			Fixed some crashes with .mov files
			Improved AVI support
		Updated Netty to 3.6.6
		Updated Thumbnailator to 0.4.4, which:
			Fixes memory errors with the latest Java Runtimes

2.6.5 - 2013-06-06 - Changes since 2.6.4

	General:
		Made sure it is possible to override thumbnails
		Fixed RAW image transcoding and support 28 additional RAW file extensions
	Languages:
		Updated Czech translation
		Updated Dutch translation (thanks, leroy!)
		Updated Spanish translation (thanks, Alfredo Ramos and uman2k!)
	External Components:
		Updated MediaInfo for Windows to 0.7.63, which:
			Adds H.265 (HEVC) support
			Fixed some crashes with .mov files
			Improved AVI support
		Updated Netty to 3.6.6
		Updated Thumbnailator to 0.4.4, which:
			Fixes memory errors with the latest Java Runtimes

3.0.0-a1 - 2013-05-15

	General:
		Added internal subtitle support to FFmpeg
		Added subtitle seeking support to FFmpeg
		Added subtitle styling (fontconfig) support to FFmpeg
		Added "Prettify filenames" feature, for details on its use see the tooltip on the Navigation tab
		Added configuration wizard to simplify common things like network configuration
		Added an option to hide/show advanced options, hopefully making things less confusing/daunting for most users
		Added VLC video transcoding (thanks, LordQuackstar!)
		Added new options to iTunes library browsing: Browse by Artist, Album and Genre
		Added the ability to resume videos after closing the program, for details on its use see the tooltip on the Navigation tab
		Transcoding quality automatically adjusts for content and network speed by default, allowing wireless users an easier experience
		Improved memory defaults on Windows
		Improved video transcoding quality by default
		Improved audio transcoding quality in FFmpeg by default
		Fixed memory leaks
		Added tooltips to several options to make them clearer
		OS X build runs optimized Java 7 code
	Renderers:
		Xbox 360 supports 5.1 audio
		Faster transcoding on Xbox 360
		Added profile for Samsung D7000 TVs
	Languages:
		Added English (UK) to the list of languages
		Updated Czech translation
		Updated Spanish translation (thanks, Alfredo Ramos and uman2k!)

2.6.4 - 2013-05-10

	General:
		Made the menu icon on OS X grayscale to fit with most other programs (thanks, Kefran!)
		Made file list population faster
		Added option to ignore certain renderer configurations
		Improved file compatibility on all renderers
	Renderers:
		Improved file compatibility on Sony Bravia TVs
		Improved file compatibility on Samsung TVs
	Languages:
		Updated English settings
		Updated all language flags
		Corrected Slovak language flag
		Added language flags for Icelandic, Lithuanian and Slovenian

2.6.3 - 2013-05-01

	General:
		Improved detection of renderers
		Improved AAC/M4A support
	External Components:
		Updated Apache commons-lang to 3.1
		Updated thumbnailator to 0.4.3

2.6.2 - 2013-04-22

	General:
		Fixed audio sync when muxing DTS via FFmpeg
		Improved descriptions in GUI
		Added support for the file:// protocol in WEB.conf
		Protocols are matched before extensions in WEB.conf
		Fixed "Can't assign requested address" bug after update to Java 1.6.0.45 on Mac OS X
		Added installation instructions to the Linux distribution
		Fixed incorrect server IP address when starting via UMS.exe or UMS.bat
	External Components:
		Updated FFmpeg for all operating systems, which:
			Fixes RTMP bugs
			Improves support for the following codecs/containers: WMV, MPEG, H.264, Matroska, AVI, AAC, AC-3, WMA, MP3, FLV, OGG
			Improves 60FPS video support
			Supports more audio channel layouts
			Improves pthread support
			Fixes memory leaks
			Improves subtitle decoding support
			Adds support for subtitles character encoding conversion
			Makes duration estimation more reliable
			Adds support for .ape files
			Improves memory use when using hardware acceleration
			Fixes multithreaded MPEG-4 decoding
		Updated Java Runtime Environment automatic downloader for Windows to 7u21, which:
			Has lots of security fixes and improvements

2.6.1 - 2013-04-16

	General:
		Added option to toggle H.264 remuxing in FFmpeg
		Improved stability of Live Subtitles
		Re-enabled WMP detection
		Speed improvements
		Fixed transcoding to Xbox via FFmpeg
		Added support for WTV files
		A-to-Z virtual folders support sorting options
		Fixed a crash with rare MP3 files
		Allow subtitles to be disabled on Samsung TVs
	Renderers:
		Improved Sony Blu-ray Player support (thanks, skeptical!)
		Fixed exception on Android
		Fixed stuttering issues with Bravia HX TVs
	Languages:
		Updated Dutch translation (thanks, leroy!)
		Updated Italian language (thanks, nocciola82!)
	External Components:
		Updated FFmpeg for Linux to burek's 2013-04-04 build, which:
			Is compiled statically

2.6.0 - 2013-03-29

	General:
		Added "Live Subtitles" which means you can select subtitles from the Internet via your device. It can be enabled on the Navigation/Share Settings page.
		Improved layout of the Navigation/Share Settings page
		Implemented default subtitle preferences, to use them:
			Either use the "Clean Install" option on Windows or put "eng,off;*,eng;*,und" into the "Audio/subtitles language priority" box in the "Subtitles settings" tab on the Transcoding Settings page
		Fixed DTS muxing with FFmpeg
		Added new "precoder" functionality, useful for plugin developers
		Added H.264 encoding support to MEncoder (when renderers specify it)
	Languages:
		Updated Czech translation
		Updated English settings labels
		Updated Simplified Chinese translation (thanks, lovenemesis!)
	External Components:
		Updated h2 database to 1.3.171, which:
			Increases speed
			Improves JDK 7 compatibility
		Updated MPlayer/MEncoder for Windows to SB52, which:
			Improves audio sync
			Improves DVD support
			Supports filenames with uncommon characters
			Fixes memory leaks
			Improves sync with Real videos
			Fixes a crash
		Updated Netty to 3.6.3, which:
			Makes browsing more stable

2.5.2.2 - 2013-03-19

	General:
		Reverted maximum memory increase

2.5.2.1 - 2013-03-18

	General:
		Fixed the startup error introduced in 2.5.2

2.5.2 - 2013-03-18

	General:
		Offer to automatically update Java on Windows from 6 to 7
		Fixed library updating with cache enabled
		Made detection of network speed more accurate (thanks, ExSport!)
		Library scanning interface improvements
		Set a higher maximum memory by default via the Windows installer for computers with 4GB+ of RAM

2.5.1 - 2013-03-15

	General:
		Improved subtitle support on non-PS3 renderers
		Made library/file loading faster
		Fixed 24-bit flac support with tsMuxeR
		Stopped using 2 database locations for media caching on Windows
		Allow library scanning to be stopped
		Library scanning interface improvements
	Renderers:
		Added support for Sony Home Theatre systems
		Added support for Onkyo TX-NR717
		Improved Samsung AllShare compatibility

2.5.0 - 2013-03-05

	General:
		Updated layout on the Transcoding Settings tab
		Improved aspect ratio handling on Panasonic and Sony TVs
		Enabled ASS/SSA subtitle support on Linux by default
		Now compiled with Java 7
		Optimized code for Java 7
		The installer only tells Windows to run UMS at startup on new installs or if the user has specified it in UMS
		Added RTMP support to FFmpeg Web Video engine
		Fixed fontconfig support on OS X
		FFmpeg can transcode to x264 with the renderer option TranscodeVideo=H264TSAC3
		FFmpeg supports video muxing
		Made muxing more reliable
		Improved audio sync in FFmpeg
		Improved FFmpeg buffering
		Bandwidth limit is more accurate with FFmpeg
	Renderers:
		Added support for KalemSoft Media Player on BlackBerry PlayBook devices
		Added support for Netgear NeoTV
		Added support for Telstra T-Box
		Added support for Yamaha RX-3900
		Improved support for Sony Blu-ray players
	Languages:
		Made languages more consistent with eachother
		Updated Russian translation (thanks, Tianuchka!)
		Changed default audio/subtitles language priority for English users, which:
			Disables subtitles when audio is English, otherwise look for English subtitles, prioritizing external before internal subtitles
		Added language flags for Arabic, Croatian, Estonian, Latvian, Serbian and Vietnamese
	External Components:
		Updated FFmpeg for Windows and Linux to SB8, which:
			Increases x264 encoding speed
		Updated InterFrame to 2.5.0, which:
			Improves scene-change detection
			Minimizes artifacts
		Updated Java Runtime Environment automatic downloader for Windows to 7u17, which:
			Fixes serious security holes
		Updated MediaInfo for Windows to 0.7.62

2.4.2 - 2013-02-17

	General:
		Fixed bug on some renderers where no files/folders were showing
		The Clean Install option on Windows deletes the MPlayer Contconfig cache
	External Components:
		Updated FFmpeg for OS X to 1.1.2, which:
			Adds automatic multithreading
			Improves QuickTime format support
			Supports decoding WMA Lossless
			Supports decoding RealAudio Lossless
			Fixes security issues
			Fixes over 150 bugs
			Supports RTMP
			Supports Opus
			Supports encoding external subtitles
			Supports decoding DTS-HD

2.4.1 - 2013-02-15

	General:
		Improved autostart support
	Renderers:
		Added support for Sharp Aquos TVs
		Added support for Showtime 4
	External Components:
		Updated MPlayer/MEncoder for Windows and Linux to SB50, which:
			Silences meaningless errors
			Supports 32-bit Linux installations
		Updated FFmpeg for Windows and Linux to SB7, which:
			Adds RTMP support
			Supports 32-bit Linux installations

2.4.0 - 2013-02-10

	General:
		FFmpeg supports external subtitles
		Linux build includes MPlayer, MEncoder and FFmpeg binaries like the other versions always have
		Fixed user setting to automatically load external subtitles
		Audio/subtitle language priority is now blank by default
		Improved RealVideo file support
		Added log level selector to the Logs tab
		Improved MP4 compatibility on PS3
		The word "the" at the start of filenames is ignored while sorting by default
		Program runs on Windows startup by default, can be changed on the General Configuration tab
		Fixed support for the Channels plugin
	Languages:
		Updated Czech translation
		Updated Russian translation (thanks, Tianuchka!)
		Made more things translatable
	External Components:
		Added MPlayer/MEncoder SB49 for Linux
		Added FFmpeg SB6 for Linux
		Updated Java Runtime Environment automatic downloader for Windows to 7u13, which:
			Fixes serious security holes
		Updated FFmpeg for Windows to SB6, which:
			Enables external subtitles

2.3.0 - 2013-01-27

	General:
		FFmpeg supports audio selection
		Improved MKV/MP4 support on PS3
		Fixed rare bug where files stop half way through
		Support streaming mp4 to WD TV Live
		Added initial support for Vizio Smart TVs
		Fixed playback on unknown renderers
		Fixed several FFmpeg-related bugs
		Improved support for videos whose containers change aspect ratios
		Tried to fix headless mode detection on Ubuntu
		Fixed various bugs
	External Components:
		Updated FFmpeg for Windows to SB5, which:
			Improves AC-3 audio buffering
			Fixes memory leaks
			Fixes a bug which detected transport streams as finished when they weren't
			Improved MPEG-PS encoding
			Made error codes more meaningful
			Improves Matroska (MKV) support
			Improves threading
			Optimized AC-3 decoding
		Updated InterFrame to 2.4.0, which:
			Improves scene-change detection

2.2.6 - 2013-01-21

	General:
		Some renderers (like Philips HTS) can connect more quickly with the server
		Improved support for Sony Bravia HX series TVs
		Improved design on OS X
		Fixed FFmpeg video transcoding on Xbox
		Fixed file permissions on Linux
		Plugins can use custom icons for files (thanks, skeptical!)
	Languages:
		Updated Korean translation (thanks, sunghyuk!)
	External Components:
		Updated MPlayer/MEncoder for Windows to SB49, which:
			Improves MP3 encoding speed
			Improves MKV support
			Improves threading
			Fixes memory leaks

2.2.5 - 2013-01-16

	General:
		Fixed transcoding support on some renderers (thanks for testing, Raker13!)
		Merged the Video Settings folder into the Server Settings folder
		Fixed a bug with the cache (thanks, valib!)
		Several code optimizations (thanks, valib!)
	External Components:
		Updated Java Runtime Environment automatic downloader for Windows to 7u11, which:
			Fixes serious security holes

2.2.4 - 2013-01-09

	General:
		Prevents internal and external subtitles from showing at the same time
	External Components:
		Updated MPlayer/MEncoder to SB48, which:
			Runs faster
			Crashes less
			Detects framerates more accurately
			Fixed subtitle bug on certain CPUs
			Improved audio/video sync
			Fixed memory leaks
			Improves AVI support
			Fixed audio stuttering/repeating bug
			Fixed alpha for ASS subtitles
			Improves permissions handling on Windows
			Removes incorrectly categorised fonts
			Makes ASS/SSA subtitle rendering up to 3.5x faster
			Improves AC-3 audio buffering
			Fixes a bug which detected transport streams as finished when they weren't
			Improved MPEG-PS encoding

2.2.3 - 2013-01-07

	General:
		Temporarily rolled back MPlayer/MEncoder for Windows to SB42 to fix playback bugs

2.2.2 - 2013-01-03

	General:
		Improved support of many files, especially on non-PS3 renderers
		Fixed AVI support on Panasonic TVs
		Cleaned up the "serving" text at the bottom of the program
		Fixed conditional horizontal scrollbar
		More accurately determine which formats tsMuxeR supports
	External Components:
		Updated InterFrame to 2.3.0, which:
			Increased speed
			Improved quality in high-action scenes
			Optimised memory use
			Supports more video cards
		Updated MPlayer/MEncoder to SB47, which:
			Disabled direct rendering for non-ref frames only again
			Fixes a bug which detected transport streams as finished when they weren't

2.2.1 - 2012-12-21

	General:
		Improved MEncoder audio sync
		Improved TS video support on PS3
		Installer offers to automatically close UMS if it is running
		Updated JRE auto-download to 7u10
		Fixed tsMuxeR support on non-PS3 renderers
		Improved MediaInfo support
		More files work on Panasonic TVs
		Updated images for PS3 and Panasonic TV renderers
	External Components:
		Updated MPlayer/MEncoder to SB46, which:
			Makes ASS/SSA subtitle rendering up to 3.5x faster
			Improves sync for files with negative timestamps
			Improves AC-3 audio buffering
			Fixes memory leaks

2.2.0 - 2012-12-11

	General:
		Added option that creates virtual A-Z subfolders in folders with a lot of files (the last option on the Navigation/Share Settings page)
		Added option to the Windows installer to perform a "clean install", which removes all configuration files before installing
		Design and usability improvements
		Logging improvements
		Fixed audio/subtitle priority defaults
		"Definitely disable subtitles" is more reliable
		Fixed FFmpeg Web Video streaming
		Fixed DTS support in FFmpeg
		Improved FFmpeg speed
		Added support for creating thumbnails from TIFF and other formats
		Fixed numerous smaller bugs
		Made thumbnail generation and browsing faster
		Don't show the text "{External Subtitles}" if the display name is "[No Encoding]" within the transcode folder
		Added support for True Motion and convertfps to AviSynth/FFmpeg engine
		Made multithreading more stable with AviSynth/FFmpeg engine
		Fixed RTL subtitle support
		Improved stability while seeking and transcoding
		Fixed custom MEncoder settings at renderer level
		Added a check to the Windows installer that prevents installation until UMS is closed
	Languages:
		Minor updates to all languages
		More text is translatable
		Updated Brazilian
		Updated Czech
	Renderers:
		Support more Android players (thanks, ExSport!)
		Improved support for Panasonic TVs (thanks, ExSport!)
	External Components:
		Updated MPlayer/MEncoder to SB45, which:
			Fixed audio stuttering/repeating bug
			Fixed alpha for ASS subtitles
			Improves permissions handling on Windows
			Removes incorrectly categorised fonts
		Updated FFmpeg to SB4, which:
			Improves audio sync when seeking
			Supports more rare avi files
			Improves support for demuxing DTS-HD
			Fixes dozens of memory leaks
			Improves audio sync for some AVI files using MP3 audio
			Improves FPS detection
			Improved sync for interlaced video
			Allows mid-stream channel layout change for flac audio
			Supports 24-bit flac encoding
			Improves support for some CPU-optimisations
			Fixed a lot of bugs with the implementation of h264

2.1.2 - 2012-12-01

	General:
		Fixed subtitle support for RTL languages (Arabic, Persian, etc.)
		Updated MPlayer/MEncoder to SB44, which:
			Fixed subtitle bug on certain CPUs
			Improved audio/video sync in some cases
			Fixed memory leaks
			Improves AVI support

2.1.1 - 2012-11-25

	General:
		Fixed a bug preventing UMS from starting
		Improved Plugin Management page design
		Minor language update

2.1.0 - 2012-11-23

	General:
		Enabled HiDPI for retina displays
		Fixed a bug that prevented showing Galaxy Nexus pictures
		Allow plugins more freedom on install
		Logging improvements
		Stop Windows Media Player from being detected because it has never been supported
		Language clarifications
		Updated Dutch Traditional translation (thanks, leroy!)
		Added support for all 3D SBS videos
		Fixed blocky video with some files
		Fixed bug where the program would not start without an internet connection
		Checks for VSFilter (AviSynth subtitles plugin) in K-Lite Codec Pack
		Fixed crash when scanning some MP3 files with large cover images on Linux (#22)
		Added support for external subtitles with the AviSynth/MEncoder engine
		Stopped virtual folder names being cut off after periods
		Fixed several rare crashes
		Renamed the Traces tab to Logs
		Made text and buttons on the Logs page more readable
	Plugin Management:
		Fixed and improved credentials management
		Improved Plugin Management tab design
		Buggy plugins no longer logspam
	Renderers:
		Added support for Sony Bravia EX620 TVs (thanks, morisato!)
	External components:
		Updated H2 Database Engine to 1.3.169, which:
			Makes library scanning faster
		Updated InterFrame to 2.2.0, which:
			Has less artifacts in the interpolated frames
		Rolled back MediaInfo on OS X to 0.7.58, which:
			Fixes a bug that caused all videos to be transcoded instead of streamed
		Updated MPlayer/MEncoder to SB43, which:
			Runs faster
			Crashes less
			Leaks memory less
			Detects framerates more accurately
			Improves audio sync

2.0.0 - 2012-10-31

	General:
		Design facelift
		Added support for more file archive formats (7-Zip, gzip and tar)
		Improved DVD and ISO support
		Fixed ASS/SSA subtitle position when using overscan compensation
		Fixed a rare bug where videos played at half-speed
		Updated JRE auto-download to 7u9 (latest)
		Admin permissions notifications work on Windows 8 (before they only worked on 7 and Vista)
		Fixed the FFmpeg Audio engine
		Updated English settings/descriptions
		Made some log messages more descriptive
		MEncoder's "A/V sync alternative method" option is applied correctly again
		Fixed error while loading iPhoto library
		Updated many program dependencies to benefit from many bugfixes
		Fixed bug where disabled engines would be picked
		Updated links on the Help page
		Made renderer config layouts more synchronised
		Added a button to uninstall the Windows service
		Removed fontconfig from MEncoder for Mac OS X for improved subs compatibility
		Made names in the transcode folder shorter by removing redundant information
		The user preference to hide file extensions is applied to the transcode folder subfolder names
	External components:
		Updated MPlayer/MEncoder to SB42, which:
			Runs faster
			Improves audio/video sync
			Faster handling of ASS/SSA subtitles
			Improves DVD support
		Updated FFmpeg to SB3, which:
			Fixes memory leaks
			Fixes other bugs
		Updated MediaInfo to 0.7.61, which:
			Fixes MKV framerate detection bug
			Fixes E-AC-3 duration detection bug
			More reliable DTS bitrate detection
		Updated Java Service Wrapper to 3.5.15, which:
			Improves Windows permissions handling
	Renderers:
		Added support for Sony Bravia HX800 TVs (thanks, lelin!)
		Enabled streaming more file formats to Android devices
		Improved DivX support on Panasonic devices (thanks, ExSport!)
	Plugin Management:
		Created new "Plugin Management" tab
		Added button to edit the plugin credential file
		Improved plugin installation process
		Added button to reload available plugin list
		Updated author column of plugin installer to include maintainers
		Added "version" column to plugin installer
	Languages:
		Turkish flag added for the transcode folder
		Updated settings labels for all languages

1.6.0 - 2012-10-01

	General:
		MEncoder and tsMuxeR no longer produce stretched audio with some videos
		Improved handling of initialization errors
		Updated h2 database to 1.3.168 (thanks, valib!)
		Changed audio/subtitle defaults to accept anything
		We no longer display language options in the transcode folder for engines that don't accept them
		Renamed the FFmpeg/AviSynth engine to AviSynth/FFmpeg
		The AviSynth/FFmpeg engine works again
	FFmpeg:
		Added DTS output support
		Video quality settings fixed
		Now respects the "remux AC-3" setting instead of always remuxing AC-3
	Renderers:
		Added support for Samsung SMT-G7400 (UPC Horizon)
	Languages:
		Made English language settings more accurate
		Updated Chinese Traditional translation (thanks, mcc!)

1.5.2 - 2012-09-27

	General:
		Temporarily rolled back MPlayer/MEncoder to SB37, which fixes DVD support
		Updated FFmpeg to SB2, which fixes seeking bugs
	Plugin Installer:
		Added Description column
		Added "run as administrator" reminder for Windows 7 and Vista users
		Installation progress window is centered
		Disabled manual row-editing
		Customised the column widths so all text is visible
	Languages:
		Removed deprecated part of Russian translation

1.5.1 - 2012-09-19

	General:
		FFmpeg and FFmpeg/AviSynth engines now use the "Video quality settings" from the "Common transcode settings" page
		Many improvements to the layout of settings
		Updated FFmpeg to 8bdba0b (20120914)
		Updated MPlayer and MEncoder for Windows to SB38, which:
			Enables more CPU optimisations (runs faster)
			Improves audio sync
			Tries to fix very occasional freezing issue
	Languages:
		Updated all languages

1.5.0 - 2012-09-04

	General:
		Made videos adhere more exactly to the maximum bandwidth limit
		Updated MPlayer/MEncoder to SB37, changelog: http://www.spirton.com/mplayer-mencoder-sb37-released/
		Updated MediaInfo to 0.7.60, changelog: http://mediainfo.sourceforge.net/Log
		Files are now sorted alphanuerically by default, e.g. Episode 2 before Episode 10
		#--TRANSCODE--# folder name is localized
		Cleaned up FFmpeg and MEncoder commands
		Use automatic enabling of multithreading with FFmpeg and FFmpeg/AviSynth engines
		Many improvements to UMS.conf and how it responds to updates, it is recommended to delete your old one
		Only use tsMuxeR to compensate for MEncoder ignoring audio delay when A/V sync alternative method is enabled (which it is by default)
		Fixed bugs in plugin installer
		Automatic encoding detection of non UTF-8 external subtitles for Russian, Greek, Hebrew, Chinese, Korean and Japanese languages (leave "Subtitles codepage" option blank)
		Improved handling of UTF-8 external subtitles
		Prevented image distortion on some DLNA clients with "Keep AC-3 track" option enabled
		Don't show entries for disabled engines in #--TRANSCODE--# folder
		Allow Traces tab panel to auto-scroll (thanks, LordQuackstar!)
		Replaced ImageMagick with Thumbnailator for thumbnail generation
		Fix FFmpeg engine's handling of unsupported custom options (thanks, ajamess)
		Fixed FFmpeg command line arguments used by tsMuxeR video
		Fixed DNLA 2114 errors when scanning non-readable subfolders with "hide empty folders" enabled
		Linux tarball: fix "cannot find tsMuxeR" error
		Fixed numerous small bugs
	Renderers:
		Added Sony SMP-N100 
		Added Yamaha RX-A1010 (thanks, merelin)
		Deprecated misnamed TranscodeVideo profile MPEGAC3: use MPEGPSAC3 instead
		Documented and cleaned up TranscodeVideo and TranscodeAudio profiles
	FFmpeg:
		Updated FFmpeg to a366bea (20120827)
		Follow the maximum bandwidth setting
		Mux AC3 instead of transcoding it
		Use better commands
	MEncoder:
		Disabled AC-3 remux if audio track has delay, which improves audio sync
		Disabled DTS and LPCM remuxing if tsMuxeR engine is unavailable
	Languages:
		Updated Bulgarian translation (thanks, JORDITO)
		Updated Dutch translation (thanks, leroy)
		Updated Russian
		Updated English settings labels

1.4.0 - 2012-07-18

	General:
		Many improvements to FFmpeg, from audio sync to file-support to stability
		Updated MPlayer and MEncoder for Windows to SB36, which:
			Supports a lot more file formats and colour-spaces
			Improves audio/video sync, especially with PAL (25FPS) videos
		Added FFmpeg multithreading option
		Updated FFmpeg for OS X to 57d5a224
		Added a GUI config editor for those who like to edit manually
		Improved audio/video sync when using MEncoder
		Improved audio channel detection
		Fixed support for some plugins
		Added support for TX3G (MPEG-4 Timed Text) subtitles
		Added support for WebM videos downloaded from YouTube
		Fixed DV video detection
		Fixed "Definitely disable subtitles" option with ASS/SSA subtitles
		Fixed default audio/subtitle priority options
		Fixed running on headless servers
		Windows 7 and Vista users are reminded to run as administrator before attempting to automatically update
		Fixed multithreading bug with MEncoder on Linux
		Made layout more consistent
	Plugin Installer:
		Added Plugin Installer which lets you automatically browse plugins and install them, see this page for details: http://www.universalmediaserver.com/forum/viewtopic.php?f=8&t=152
	Web:
		Added new default web video engine: FFMpeg Web Video
		Updated WEB.conf with working default video streams
		Added support for new web protocols: mmsh:// and mmst://
		Added The Onion to the default video feeds
	Languages:
		Updated Simplified Chinese (thanks, lovenemesis!)
		Updated Czech (thanks, valib!)
		Updated English
		Added image for Hebrew subtitle choosing

1.3.0 - 2012-07-09

	General:
		Enabled FFmpeg video player for all platforms
		Updated FFmpeg for Windows to e01f478 (20120319)
		Updated 32-bit MediaInfo to the 20120611 development snapshot which fixes a bug with detecting the duration of some avi files
		Improved FFmpeg commands
		Added support for PGS (Blu-ray) subtitles
		Added support for VobSub (DVD) subtitles in MP4 container
		Better handling of embedded ASS/SSA subtitle styling
		Fixed audio track selection for MP4 and MOV containers
		Localized audio and subtitle priority defaults
		Added option on Traces tab to pack useful debug information into a zip file
		Fixed 64-bit OS detection for Windows and OS X
		Made program-closing more reliable
		Fixed default settings
	Languages:
		Updated Catalan (thanks, aseques)
		Improved English

1.2.1 - 2012-06-30

	General:
		Improved video buffer stability
		The default versions of UMS.conf and WEB.conf are now put in ProgramData on Windows (thanks to vulcan for reporting this bug)
		Updated UMS.conf
		Updated renderer.conf creation instructions
		Fixed AviSynth/FFmpeg crash
		Improved AviSynth/FFmpeg engine code
		Enabled convertfps by default
		Made the AviSynth script instructions separate to the input box
		Minor design improvements to the Transcoding tab
		Made True Motion smoother
		Assorted bugfixes
	Languages:
		Updated Catalan
		Updated English

1.2.0 - 2012-06-26

	General:
		Create thumbnails from 2 seconds into the video by default
		Fixed silent installation
		Updated MPlayer and MEncoder for Windows to SB35, which:
			Supports more colours in ASS/SSA subtitles
			Fixes memory leaks
			Starts faster
			Improves fonts
			Improves caching
			Improves multithreading stability
		Updated MPlayer and MEncoder for OS X to SB32
		Lots of code optimisations
		Made program restarts more reliable
		Fixed AviSynth ConvertFPS option
		Improved AviSynth frame-serving stability
	Renderers:
		Added support for DirecTV HR series (thanks, DeFlanko!)
		Added workaround for 2.0 384 kbits AC3 PS3 audio bug (PMS issue #230 & #1414)
		Improved support for Panasonic TVs
	Installer:
		Only offer to run AviSynth installer if it isn't already installed
	Languages:
		Updated Czech

1.1.1 - 2012-06-14

	General:
		Fixed memory buffer handling
		Added LPCM transcoding option for all audio tracks
		Added DTS HD-MA support up to 7.1 channels: DTS core remux, LPCM and AC3 transcoding
		Added Dolby TrueHD support up to 7.1 channels: LPCM (recommended) and AC3 (buggy for 7.1) transcoding
		Added support for more rare audio formats
		Updated documentation in UMS.conf
	Languages:
		Improved English settings labels
		Fixed spacing across all languages on the "Common transcode settings" page
		Improved Russian translations
		Removed outdated translations
		Fixed display of maximum transcode buffer size in 5 languages (ca, es, is, it, sv)
		Improved support for RTL languages

1.1.0 - 2012-06-09

	General:
		Made program restarts more reliable
		Fixed bug that occurred when resetting cache
		Made buffer display in megabytes instead of bytes
		Updated MediaInfo to 0.7.58
		Branding
		Fixed overscan compensation bug on some renderers (thanks to tMH for reporting the bug!)
		Improved OS X tray icon (thanks, glebb!)
		Added workaround for folder depth limits
		Use UMS_PROFILE instead of PMS_PROFILE
		Added support for audio that is 48Hz/24Hz
		Fixed settings folder permissions
	Renderers:
		Added Yamaha RX-V671 (thanks, adresd!)
		Added LG Smart TV Upgrader (600ST)
		Added OPPO BDP-83 (thanks, counsil!)
		Added OPPO BDP-93 (thanks, counsil!)
		Added Sony Bravia 5500 series image
		Added Sony Bravia EX series image
		Added Panasonic TV image
		Improved D-Link DSM-510 image
		Improved Sony Blu-ray Player image
		Improved Xbox 360 image
		Improved Philips Streamium support
		Fixed support for Samsung 2012 TVs (thanks, trooperryan!)
		Numerous small improvements
	AviSynth True Motion (InterFrame):
		Supports more video cards
		Improved stability
		Improved compatibility with AviSynth 2.6
	Languages:
		Made Status tab more consistent across languages
		Removed outdated translations
	Installer:
		Option to install AviSynth 2.6 MT
		Option to set custom memory limit

1.0.1 - 2012-06-03

	Fixed a bug where XBOX 360 couldn't see the server (thanks to cmonster and Secate for testing)
	Lots of language updates and fixes
	AviSynth support was broken for some languages
	Fixed an iPhoto bug
	More branding
	Code improvements

1.0.0 - 2012-05-31

	Renamed and rebranded to Universal Media Server
	Updated MPlayer and MEncoder to SB34
	Updated MediaInfo to 0.7.57
	Enabled automatic updating
	Fixed NPE when toggling HTTP Engine V2
	Fixed global custom MEncoder options
	Fixed startup for symlinked UMS.sh (thanks, Matthijs!)
	Added documentation to UMS.conf (thanks, Hagar!)
	Updated JNA to support multiarch directories on Linux
	Added GUI support for right-to-left languages
	Language updates:
		- Added Arabic
		- Updated Czech
		- Added Hebrew (thanks, zvi-yamin!)
		- Updated English
	Renderer updates:
		- Added D-link DSM-510 (thanks, glenrocks!)
		- Added AcePlayer app (thanks, md.versi!)
		- Fixed Samsung 2012 TVs timeout (thanks, troop!)
	Added option to select and force the default renderer


â†‘ ========================================================== â†‘
â†‘      Universal Media Server changelog above this line      â†‘
â†“ PS3 Media Server (SubJunk Build) changelog below this line â†“
â†“ ========================================================== â†“


1.52.2-SB71:
    * Synchronised with official r1330 (43c3455a91), changelog: https://github.com/ps3mediaserver/ps3mediaserver/commits/master
    * Added new True Motion feature to the Avisynth engine, along with the ability to use GPU to boost speed
    * Added support for automatic multithreading in Avisynth (was only possible manually before)
    * Disabled convertfps by default in Avisynth since it was missing a value and therefore caused 1 missing frame per second
    * Updated MediaInfo to 0.7.56, changelog: http://mediainfo.sourceforge.net/Log

1.52.2-SB70:
    * Synchronised with official r1322 (03bfb207f5), changelog: https://github.com/ps3mediaserver/ps3mediaserver/commits/master
    * Updated MPlayer and MEncoder to SB30, changelog: http://www.spirton.com/mplayer-mencoder-subjunk-build/#Changelog
    * Updated ImageMagick Convert to 6.7.6-4

1.52.1-SB69:
    * Synchronised with official r1305 (03bfb207f5), changelog: https://github.com/ps3mediaserver/ps3mediaserver/commits/master
    * Updated MPlayer and MEncoder to SB29, changelog: http://www.spirton.com/mplayer-mencoder-subjunk-build/#Changelog

1.51.0-SB68:
    * Synchronised with official r1253 (f1bc902f83), changelog: https://github.com/ps3mediaserver/ps3mediaserver/commits/master
    * Updated MPlayer and MEncoder to SB28, changelog: http://www.spirton.com/mplayer-mencoder-subjunk-build/#Changelog
    * Updated MediaInfo to 0.7.54, changelog: http://mediainfo.sourceforge.net/Log
    * Updated ImageMagick Convert to 6.7.6, changelog: http://www.imagemagick.org/script/changelog.php

1.51.0-SB67:
    * Synchronised with official r1241 (e257484166) from r1228 (3b76460a29), changelog: https://github.com/ps3mediaserver/ps3mediaserver/commits/master
    * Updated MPlayer and MEncoder to SB26 from SB24, changelog: http://www.spirton.com/mplayer-mencoder-subjunk-build/#Changelog
    * Fixed the display of SRT and embedded plaintext subtitles for the Hebrew language.
    * Made font scale larger by default
    * Stop disabling certain options since the logic wasn't good

1.50.2-SB66:
    * Synchronised with official r1228 (3b76460a29) from r1175 (0579dc80ff), changelog: https://github.com/ps3mediaserver/ps3mediaserver/commits/master
    * Updated MPlayer and MEncoder to SB24 from SB23, changelog: http://www.spirton.com/mplayer-mencoder-subjunk-build/#Changelog
    * Fixed video aspect ratios and subtitle positioning when using overscan compensation
    * Clarified some MEncoder settings that were misleading/wrong

1.50.2-SB65:
    * Synchronised with official r1175 (0579dc80ff) from r1131 (d9f34153dd), changelog: https://github.com/ps3mediaserver/ps3mediaserver/commits/master

1.50.2-SB64:
    * Switched from using SVN source to Git
    * Synchronised with official r1131 (d9f34153dd) from r1088, changelog: https://github.com/ps3mediaserver/ps3mediaserver/commits/master
    * MEncoder video scaling code rewrite, details: https://github.com/SubJunk/ps3mediaserver/commit/f604e9c3ade23bab6711c53f7fa1cea3e63818ae

1.50.2-SB63:
    * Synchronised with official r1088 from r1085, changelog: https://code.google.com/p/ps3mediaserver/source/list?num=3&start=1088

1.50.2-SB62:
    * Synchronised with official r1085 from r1024, changelog: https://code.google.com/p/ps3mediaserver/source/list?num=61&start=1085
    * Updated MPlayer and MEncoder to SB23 from SB19, changelog: http://www.spirton.com/mplayer-mencoder-subjunk-build/#Changelog

1.50.1-SB61:
    * Switched from using Git source back to SVN
    * Synchronised with official r1024 from r1014, changelog: https://code.google.com/p/ps3mediaserver/source/list?num=10&start=1024
    * Updated to latest versions of libraries (codec, jdom, logback and slf4j)

1.50.1-SB60:
    * Synchronised with official r1108 (4daa388b93) from r1106, changelog: https://github.com/ps3mediaserver/ps3mediaserver/commits/master
    * Reverted installation directory

1.50.1-SB59:
    * Switched from using SVN source to Git
    * Synchronised with official r1106 (dd74c3be7f) from r1010, changelog: https://github.com/ps3mediaserver/ps3mediaserver/commits/master
    * Updated MPlayer and MEncoder to SB22 from SB19, changelog: http://www.spirton.com/mplayer-mencoder-subjunk-build/#Changelog
    * Updated FFmpeg to r35509 from r31564

1.50.1-SB58:
    * Synchronised with official r1014 from r1010, changelog: https://code.google.com/p/ps3mediaserver/source/list?num=4&start=1014
    * Improved audio synchronisation (thanks, ExSport! from http://www.ps3mediaserver.org/forum/viewtopic.php?f=11&t=11284&p=62808#p62765)

1.50.1-SB57:
    * Synchronised with official r1010 from r1005, changelog: https://code.google.com/p/ps3mediaserver/source/list?num=5&start=1010
    * Made default file sorting method ASCIIbetical

1.50.1-SB56:
    * Synchronised with official r1005 from r982, changelog: https://code.google.com/p/ps3mediaserver/source/list?num=23&start=1005

1.50.0-SB55:
    * Synchronised with official r982 from r979, changelog: https://code.google.com/p/ps3mediaserver/source/list?num=3&start=982

1.50.0-SB54:
    * Synchronised with official r979 from r957, changelog: https://code.google.com/p/ps3mediaserver/source/list?num=22&start=979

1.50.0-SB54:
    * Synchronised with official r979 from r957, changelog: https://code.google.com/p/ps3mediaserver/source/list?num=22&start=979

1.50.0-SB53:
    * Synchronised with official r957 from r951, changelog: https://code.google.com/p/ps3mediaserver/source/list?num=6&start=957

1.50.0-SB52:
    * Synchronised with official r951 from r930, changelog: https://code.google.com/p/ps3mediaserver/source/list?num=21&start=951
    * Updated MPlayer and MEncoder to SB16 from SB15, changelog: http://www.spirton.com/mplayer-mencoder-sb16-released/

1.50.0-SB51:
    * Synchronised with official r930 from r910, changelog: https://code.google.com/p/ps3mediaserver/source/list?num=20&start=930

1.50.0-SB50:
    * Synchronised with official r910 from r856, changelog: https://code.google.com/p/ps3mediaserver/source/list?num=54&start=910
    * Modified Status tab to display a tick when any renderer is found, instead of either the PS3 or warning message.
    * Language improvements

1.40.1-SB49:
    * Synchronised with official r856 from r847, changelog: https://code.google.com/p/ps3mediaserver/source/list?num=9&start=856
    * Rollback FFmpeg to r31564 from r32754 to fix the "AVC informations" bug
    * tsMuxer works again, hopefully

1.40.1-SB48:
    * Synchronised with official r847 from r841, changelog: https://code.google.com/p/ps3mediaserver/source/list?num=6&start=847
    * Moved "maximum bandwidth" setting to General Configuration tab from Transcoding Settings tab
    * Maximum bandwidth limit now takes into account audio bitrate
    * Status tab displays speeds in MB/s instead of KB/s
    * Made descriptions of settings clearer

1.40.1-SB47:
    * Updated MPlayer and MEncoder to SB15 from SB14, changelog: http://www.spirton.com/mplayer-mencoder-sb15-released/

1.40.1-SB46:
    * Synchronised with official r841 from r820, changelog: https://code.google.com/p/ps3mediaserver/source/list?num=21&start=841
    * Updated MEncoder to SB14 from SB13, changelog: http://www.spirton.com/mplayer-mencoder-sb14-released/
    * Updated MediaInfo to 0.7.50 from 0.7.48, changelog: http://mediainfo.sourceforge.net/Log
    * Updated FFmpeg to r32754 from r31564
    * Added Samsung Allshare 1.3.1 from http://www.ps3mediaserver.org/forum/viewtopic.php?f=15&t=8889 (thanks, djfred)
    * Updated libs (commons-configuration, jgoodies and slf4j)
    * Try to fix #85 (Maximum bandwidth option appears not to be working)
    * Possible fix for AC3 Passthrough (patch from #1069 by mario.ffranco)

1.40.0-SB45:
    * Synchronised with official r820 from r819, changelog: https://code.google.com/p/ps3mediaserver/source/list?num=1&start=820
    * Updated MEncoder to SB13 from SB12, changelog: http://www.spirton.com/mplayer-mencoder-sb13-released/
    * Improved DVD audio sync. It is fixed on some DVDs, and improved on others.
    * Improved default settings (max MEncoder bitrate, disabled tsMuxeR)

1.40.0-SB44:
    * Synchronised with official r819 from r813, changelog: https://code.google.com/p/ps3mediaserver/source/list?num=6&start=819
    * Updated MEncoder to SB12 from SB11, changelog: http://www.spirton.com/mplayer-mencoder-sb12-released/
    * Updated MediaInfo to 0.7.48 from 0.7.47, changelog: http://mediainfo.sourceforge.net/Log
    * Fixed DVD ISO support (testing needed)

1.40.0-SB43:
    * Synchronised with official r813 from r797, changelog: https://code.google.com/p/ps3mediaserver/source/list?num=16&start=813
    * Try to fix multi-channel FLAC file support
    * Revert default subtitle font (might fix problems with subs)

1.31.0-SB42:
    * Synchronised with official r797 from r793, changelog: https://code.google.com/p/ps3mediaserver/source/list?num=4&start=797
    * Updated MEncoder to SB11 from SB10, changelog: http://www.spirton.com/mplayer-mencoder-sb11-released/
    * Fixed MPlayer thumbnail generation
    * Fixed seeking (Go To) for ASS/SSA subtitles

1.31.0-SB41:
    * Synchronised with official r793 from r787, changelog: https://code.google.com/p/ps3mediaserver/source/list?num=5&start=793
    * Updated MEncoder to SB10 from SB9, changelog: http://www.spirton.com/mplayer-mencoder-sb10-released/

1.31.0-SB40:
    * Synchronised with official r787 from r781, changelog: https://code.google.com/p/ps3mediaserver/source/list?num=6&start=787
    * Updated MEncoder to SB9 from SB8, changelog: http://www.spirton.com/mplayer-mencoder-sb9-released/
    * Updated MPlayer to SB9 from Sherpya's r30369
    * DTS tracks muxed with MKV header stripping now work

1.31.0-SB39:
    * Synchronised with official r781 from r771, changelog: https://code.google.com/p/ps3mediaserver/source/list?num=10&start=781
    * Updated MEncoder to SB8 from SB7, changelog: http://www.spirton.com/mplayer-mencoder-sb8-released/
    * Updated a bunch of libraries (codec, gson, jgoodies, logback & netty)
    * Complete ExSport's patches and slightly tweak (increase flavor character limit)
    * Fixed a bug with MKV header stripping

1.31.0-SB38:
    * Synchronised with official r771 from r769, changelog: https://code.google.com/p/ps3mediaserver/source/list?num=2&start=771
    * Updated MEncoder to SB7 from SB6, changelog: http://www.spirton.com/mplayer-mencoder-sb7-released/

1.31.0-SB37:
    * Synchronised with official r769 from r755, changelog: https://code.google.com/p/ps3mediaserver/source/list?num=14&start=769
    * Updated MEncoder to SB6 from SB5, changelog: http://www.spirton.com/mplayer-mencoder-sb6-released/
    * Updated MediaInfo to 0.7.47 from 0.7.46, changelog: http://mediainfo.sourceforge.net/Log
    * Updated FFmpeg to r31564 from r30656
    * Applied ExSport's patches from http://www.ps3mediaserver.org/forum/viewtopic.php?f=11&t=11514

1.31.0-SB36:
    * Synchronised with official r755 from r748, changelog: https://code.google.com/p/ps3mediaserver/source/list?num=7&start=755
    * Updated MEncoder to SB5 from SB4, changelog: http://www.spirton.com/mplayer-mencoder-sb5-released/

1.31.0-SB35:
    * Synchronised with official r748 from r732, changelog: https://code.google.com/p/ps3mediaserver/source/list?num=16&start=748
    * Updated MEncoder to SB4 from SB3, changelog: http://www.spirton.com/mplayer-mencoder-sb4-released/
    * Fixed DTS support
    * Fixed rare avi support

1.31.0-SB34:
    * Synchronised with official r732 from r696, changelog: https://code.google.com/p/ps3mediaserver/source/list?num=36&start=732
    * Started using the SubJunk Build of MEncoder for everything except ASS/SSA subtitle support
    * Cleaned up MEncoder input string
    * Updated MediaInfo to 0.7.46 from 0.7.45, changelog: http://mediainfo.sourceforge.net/Log

1.30.0-SB33:
    * Synchronised with official r696 from r693, changelog: https://code.google.com/p/ps3mediaserver/source/list?num=3&start=696
    * Rolled back MPlayer to r30369 from r33684 to fix DVD ISO support
    * Updated FFmpeg to r30656 from r30172
    * Minor language update

1.30.0-SB32:
    * Synchronised with official r693 from r692, changelog: https://code.google.com/p/ps3mediaserver/source/list?num=1&start=693
    * Applied patches from http://www.ps3mediaserver.org/forum/viewtopic.php?f=11&t=11363
    * Fixed internal VOBsub error introduced in SB31

1.30.0-SB31:
    * Synchronised with official r692 from r653, changelog: https://code.google.com/p/ps3mediaserver/source/list?num=39&start=692

1.25.2-SB30:
    * Synchronised with official r653 from r614, changelog: https://code.google.com/p/ps3mediaserver/source/list?num=39&start=653
    * Updated MediaInfo to 0.7.45 from 0.7.44, changelog: http://mediainfo.sourceforge.net/Log

1.23.0-SB29:
    * Synchronised with official r614 from r601, changelog: https://code.google.com/p/ps3mediaserver/source/list?num=13&start=614
    * Added overscan compensation options for MEncoder (#984, https://code.google.com/p/ps3mediaserver/issues/detail?id=984)
    * Fix #485 with patch from http://www.ps3mediaserver.org/forum/viewtopic.php?f=11&t=11088 (thanks, spots)
    * Code cleanup

1.23.0-SB28:
    * Synchronised with official r601 from r588, changelog: https://code.google.com/p/ps3mediaserver/source/list?num=13&start=601
    * Fix playback with certain renderers like Panasonic TVs (thanks t_osinski and ExSport)
    * Improve VOBSUB subtitle support
    * Update FFMPEG to r30172 from r28671

1.22.0-SB27:
    * Synchronised with official r588 from r578, changelog: https://code.google.com/p/ps3mediaserver/source/list?num=10&start=588
    * Windows service hopefully fixed by using ProgramData instead of AppData by default for configs

1.22.0-SB26:
    * Synchronised with official r578 from r561, changelog: https://code.google.com/p/ps3mediaserver/source/list?num=17&start=578

1.21.2-SB25:
    * Synchronised with official r561 from r557, changelog: https://code.google.com/p/ps3mediaserver/source/list?num=4&start=561
    * Applied patch for IP-DSCP prioritization by bgm from http://www.ps3mediaserver.org/forum/viewtopic.php?f=11&t=7408
    * Rolled back previous MEncoder version change because it caused corrupt data for some files
    * Removed PMSEncoder
    * Hopefully fixed some instances of buggy DVD playback (still needs testing)

1.21.2-SB24:
    * Synchronised with official r557 from r553, changelog: https://code.google.com/p/ps3mediaserver/source/list?num=4&start=557
    * Rollback MEncoder from 32674 to 32198 to fix visible glitches in video. 32198 contains all known advantages from 32674 (VOBSUB and header compression support) so there is no known downside.

1.21.2-SB23:
    * Synchronised with official r553 from r535, changelog: https://code.google.com/p/ps3mediaserver/source/list?num=18&start=553

1.21.0-SB22:
    * Fixed minor error for non-Windows users

1.21.0-SB21:
    * Support custom config folder on Windows (not too useful right now but it works)
    * Synchronised with official r535 from r517, changelog: https://code.google.com/p/ps3mediaserver/source/list?num=18&start=535
    * Lower max RAM from 600 to 400 to prevent confusion (higher than 400 already didn't work for many people)

1.21.0-SB20:
    * Improved the layout of the Status tab slightly
    * Synchronised with official r517 from r511, changelog: https://code.google.com/p/ps3mediaserver/source/list?num=6&start=517
    * Updated MediaInfo to 0.7.43 from 0.7.42, changelog: http://mediainfo.sourceforge.net/Log
    * Updated PMSEncoder to 1.5.5 from 1.5.4, changelog: http://www.ps3mediaserver.org/forum/viewtopic.php?f=12&t=6644&p=46676#p46814
    * Fixed a minor file check bug

1.21.0-SB19:
    * DVD ISO playback on multicore computers is fixed
    * Updated MediaInfo to 0.7.42 from 0.7.41, changelog: http://mediainfo.sourceforge.net/Log
    * Updated PMSEncoder to 1.5.4 from 1.5.1, changelog: http://ps3mediaserver.org/forum/viewtopic.php?f=12&t=6644&p=46676#p46459

1.21.0-SB18:
    * Synchronised with official r511 from r506, changelog: https://code.google.com/p/ps3mediaserver/source/list?num=5&start=511
    * Updated MediaInfo to 0.7.41 from 0.7.35 which improves support for weird files
    * Updated PMSEncoder from 1.4.0 to 1.5.1
    * Fixed conflict between MT and ASS/SSA Subtitle option
    * ASS option no longer breaks VOBSUB subtitles
    * MP4 container + SRT subtitles are no longer bugged.
      Note: In that specific case, ASS subtitle styles won't apply. This is because of a MEncoder bug so there is nothing to be done about it. You can mux the MP4 container to MKV using MKVToolnix to fix that.

1.21.0-SB17:
    * Fixed double-loading of plugins
    * Renamed PMSEncoder file for easier updating.
      Note: You should manually delete the PMSEncoder file/s in your installation directory (pmsencoder-1.4.0.jar and/or pmsencoder-1.3.0.jar)
    * Added a lot of new things to WEB.conf by merging Dan_Aykroyd's file from http://www.ps3mediaserver.org/forum/viewtopic.php?f=6&t=9304
      Note: WEB.conf will not be overwritten, so if you want the new one you need to either rename or delete the old one.

1.21.0-SB16:
    * Synchronised with official r506 from r500, changelog: https://code.google.com/p/ps3mediaserver/source/list?num=6&start=506
    * Fixed MEncoder bug on Linux builds
    * Updated PMSEncoder to 1.4.0 from 1.3.0

1.21.0-SB15:
    * Updated MPlayer and MEncoder from 32735 to 32674 for VOBSUB support
    * Fixed MicroDVD subtitle support
    * Fixed video incompatibility bug

1.21.0-SB14:
    * Synchronised with official r500 from r472, changelog: https://code.google.com/p/ps3mediaserver/source/list?num=28&start=500
    * Added MEncoder build 32735 as well as 30369; 32735 is used in all cases except when there are ASS or SRT subtitles
    * Updated icons with proper ones (multi-resolution) which look great with icon docks
    * Code formatting

1.21.0-SB13:
    * Synchronised with official r472 from r441, changelog: https://code.google.com/p/ps3mediaserver/source/list?num=31&start=472
    * Removed default subtitle settings since they weren't very good
    * Updated Java Service Wrapper from version 3.3.0 to 3.5.6

1.20.441-SB12:
    * Synchronised with official r441 from r414, changelog: https://code.google.com/p/ps3mediaserver/source/list?num=27&start=441
    * Support VOBsub subtitles inside MKV files with MEncoder (from http://ps3mediaserver.org/forum/viewtopic.php?f=11&t=7398)
    * Bravia 5500 uses MediaInfo now which fixes codec support

1.20.414-SB11:
    * Processes killed cleanly on non-Windows operating system (issue 680)
    * Allow custom MEncoder options at renderer level (from here)
    * English language updates
    * Added full changelog (CHANGELOG-SB.txt in the program folder)
    * Removed the iTunes navigation patch from issue 921 since it broke iTunes support for some users
    * Synchronised with the official build, which adds Android support and preliminary virtual folders support
    * Removed patch from issue 595 which allowed an extra file sorting option because it conflicts with the official build synchronisation

1.20.412-SB10:
    * Added PMSEncoder 1.3.0
    * PMSEncoder engine is applied by default and doesn't need to keep being added to PMS.conf after saves
    * Removed tsp's bugfixes since they were causing playback problems for Bravia users
    * Mac build now supports update.jar/plugins (issue 766) (if anyone wants to build it)
    * Allow pluggable engines (issue 686)
    * Fixed some code indentation
    * Language changes
    * Updated NSIS from 2.42 to 2.46

1.20.412-SB9:
    * Applied tsp's bugfixes 2, 3, 4 and 6 from http://ps3mediaserver.org/forum/viewtopic.php?f=11&t=6361
    * Fixed a lot of typos and improved descriptions
    * Added option on the MEncoder settings page to customise DVD/VOBsub subtitle quality by offering high-quality anti-aliasing
    * Removed multicore option confirmation popup
    * Customised installer executable icon
    * CPU cores message pluralises/singularises properly
    * Changed some default settings (engines, extensions, etc. are now hidden while browsing on PS3 by default to make it nicer for most users who don't care about that stuff)
    * Customised installation window image
    * WEB.conf is now saved in AppData instead of Program Files
    * Updated MPlayer to build 32735
    * Updated FFmpeg to build 26112
    * Added a Linux build

1.20.412-SB8:
    * Main config file is now always saved in AppData on Windows to follow Windows program conventions for security reasons.
    * Fixed framerate/audio sync issues with double NTSC (59.94FPS) videos.
    * Fixed a bug that caused iTunes libraries to be parsed twice on startup (issue 920)
    * Customised MEncoder options page (see before and after).
    * Rolled back MediaInfo from 0.7.35 to 0.7.27 for no reason, just that there was no point having the updated versions

1.20.412-SB7:
    * Rolled back MediaInfo from 0.7.37 to 0.7.35 to fix mp3 detection problems
    * Made iTunes libraries load much faster (issue 919)
    * Improved iTunes library navigation (issue 921)

1.20.412-SB6:
    * Replaced the default thumbnail image

1.20.412-SB5:
    * Updated MPlayer from build 30369 to 32674 (was already supposed to be done but I somehow missed it)
    * Changed the PS3 Slim detected image on the main window, since that shadow always bugged me :p
    * Deleted unused images (for lower filesize)
    * Fixed GameTrailers support (issue 757)

1.20.412-SB4:
    * Customised the default audio and subtitle language priorities for English, Japanese, French and German installations
    * Customised options for multiple CPU cores (issue 834)
    * Added more file sorting options (issue 595)
    * DVR-MS compatibility fixed
    * Media library bug fixed

1.20.412-SB3:
    * Language changes
    * Changed tray icon

1.20.412-SB2:
    * Updated MPlayer from build 30369 to 32674
    * Updated MediaInfo from 0.7.27 to 0.7.37
    * Changed some icons
    * Changed titles
    * The server name on the PS3 displays the computer name again
    * Customised About page
    * Changed versioning system

1.20.412-SB1:
    * Updated FFMPEG from build 22628 to 25870
    * Updated MEncoder from RTM to P4 builds
    * Updated MEncoder fonts, etc. to build 32674
    * Updated JRE download links from 6.12 to 6.22
    * Changed icon
    * Changed titles a bit

Started with 1.20.412<|MERGE_RESOLUTION|>--- conflicted
+++ resolved
@@ -1,5 +1,3 @@
-<<<<<<< HEAD
-=======
 4.0.0-a1 - 2014-06-02 - Changes since 3.6.2
 
 	General:
@@ -52,7 +50,6 @@
 			Fixes bugs
 		Updated slf4j to 1.7.7
 
->>>>>>> 38318285
 3.6.2 - 2014-05-26
 
 	General:
