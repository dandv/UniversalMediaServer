--- conflicted
+++ resolved
@@ -1,4 +1,3 @@
-<<<<<<< HEAD
 4.0.0-a1 - 2014-05-??
 
 	General:
@@ -11,15 +10,12 @@
 	Renderers:
 		Improved support for OPPO devices
 
-3.6.1 - 2014-05-??
-=======
 3.6.2 - 2014-05-??
 
 	General:
 		
 
 3.6.1 - 2014-05-15
->>>>>>> 33cda108
 
 	General:
 		Made resuming more intuitive
